--- conflicted
+++ resolved
@@ -418,7 +418,23 @@
     assert_allclose(load_penalty1 / load_penalty2, 5 / 18)
 
 
-<<<<<<< HEAD
+def test_max_cost_evaluator(ok_small_multiple_load):
+    """
+    Tests that ``max_cost_evaluator()`` returns a CostEvaluator with the
+    correct penalty values.
+    """
+    max_penalty = 100
+    params = PenaltyParams(max_penalty=max_penalty)
+    pm = PenaltyManager.init_from(ok_small_multiple_load, params)
+    cost_eval = pm.max_cost_evaluator()
+
+    for idx in range(ok_small_multiple_load.num_load_dimensions):
+        assert_equal(cost_eval.load_penalty(1, 0, idx), max_penalty)
+
+    assert_equal(cost_eval.tw_penalty(1), max_penalty)
+    assert_equal(cost_eval.dist_penalty(1, 0), max_penalty)
+
+
 def test_init_from_peak_memory_usage(mdvrptw):
     """
     Tests that peak memory usage is within some multiple of the problem data.
@@ -444,21 +460,4 @@
     _, peak = tracemalloc.get_traced_memory()
     tracemalloc.stop()
 
-    assert peak < matrix.nbytes * 2.5
-=======
-def test_max_cost_evaluator(ok_small_multiple_load):
-    """
-    Tests that ``max_cost_evaluator()`` returns a CostEvaluator with the
-    correct penalty values.
-    """
-    max_penalty = 100
-    params = PenaltyParams(max_penalty=max_penalty)
-    pm = PenaltyManager.init_from(ok_small_multiple_load, params)
-    cost_eval = pm.max_cost_evaluator()
-
-    for idx in range(ok_small_multiple_load.num_load_dimensions):
-        assert_equal(cost_eval.load_penalty(1, 0, idx), max_penalty)
-
-    assert_equal(cost_eval.tw_penalty(1), max_penalty)
-    assert_equal(cost_eval.dist_penalty(1, 0), max_penalty)
->>>>>>> c0d9b692
+    assert peak < matrix.nbytes * 2.5