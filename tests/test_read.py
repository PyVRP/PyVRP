from math import sqrt

import numpy as np
import pytest
from numpy.testing import (
    assert_,
    assert_allclose,
    assert_equal,
    assert_raises,
    assert_warns,
)

from pyvrp import CostEvaluator
from pyvrp.constants import MAX_VALUE
from pyvrp.exceptions import ScalingWarning
from tests.helpers import read, read_solution


@pytest.mark.parametrize(
    ("where", "exception"),
    [
        ("data/UnknownEdgeWeightFmt.txt", ValueError),
        ("data/UnknownEdgeWeightType.txt", ValueError),
        ("somewhere that does not exist", FileNotFoundError),
        ("data/DepotNotOne.txt", ValueError),
        ("data/DepotsNotLowerIndices.txt", ValueError),
        ("data/TimeWindowOpenLargerThanClose.txt", ValueError),
        ("data/EdgeWeightsNoExplicit.txt", ValueError),
        ("data/EdgeWeightsNotFullMatrix.txt", ValueError),
        ("data/MissingVehicleData.txt", ValueError),
    ],
)
def test_raises_invalid_file(where: str, exception: Exception):
    """
    Tests that ``read()`` raises when there are issues with the given file.
    """
    with assert_raises(exception):
        read(where)


def test_raises_unknown_round_func():
    """
    Tests that ``read()`` raises when the rounding function is not known.
    """
    with assert_raises(TypeError):
        # Unknown round_func, so should raise.
        read("data/OkSmall.txt", round_func="asdbsadfas")

    # Is the default round_func, so should not raise.
    read("data/OkSmall.txt", round_func="none")


def test_reading_OkSmall_instance():
    """
    Tests that the parsed data from the "OkSmall" instance is correct.
    """
    data = read("data/OkSmall.txt")

    # From the DIMENSION, VEHICLES, and CAPACITY fields in the file.
    assert_equal(data.num_clients, 4)
    assert_equal(data.num_vehicles, 3)
    assert_equal(data.num_vehicle_types, 1)
    assert_equal(data.vehicle_type(0).capacity, [10])

    # From the NODE_COORD_SECTION in the file
    expected = [
        (2334, 726),
        (226, 1297),
        (590, 530),
        (435, 718),
        (1191, 639),
    ]

    for loc in range(data.num_locations):
        assert_equal(data.location(loc).x, expected[loc][0])
        assert_equal(data.location(loc).y, expected[loc][1])

    # From the EDGE_WEIGHT_SECTION in the file
    expected = [
        [0, 1544, 1944, 1931, 1476],
        [1726, 0, 1992, 1427, 1593],
        [1965, 1975, 0, 621, 1090],
        [2063, 1433, 647, 0, 818],
        [1475, 1594, 1090, 828, 0],
    ]

    # For instances read through VRPLIB/read(), distance is duration. So the
    # dist/durs should be the same as the expected edge weights above.
    assert_equal(data.num_profiles, 1)
    assert_equal(data.distance_matrix(profile=0), expected)
    assert_equal(data.duration_matrix(profile=0), expected)

    # From the DEMAND_SECTION in the file
    expected = [0, 5, 5, 3, 5]

    for loc in range(1, data.num_locations):  # excl. depot (has no delivery)
        assert_equal(data.location(loc).delivery, [expected[loc]])

    # From the TIME_WINDOW_SECTION in the file
    expected = [
        (0, 45000),
        (15600, 22500),
        (12000, 19500),
        (8400, 15300),
        (12000, 19500),
    ]

    for loc in range(data.num_depots, data.num_locations):
        assert_equal(data.location(loc).tw_early, expected[loc][0])
        assert_equal(data.location(loc).tw_late, expected[loc][1])

    # Vehicle time window is derived from the depot's time window in the
    # TIME_WINDOW_SECTION of the file.
    vehicle_type = data.vehicle_type(0)
    assert_equal(vehicle_type.tw_early, expected[0][0])
    assert_equal(vehicle_type.tw_late, expected[0][1])

    # From the SERVICE_TIME_SECTION in the file
    expected = [0, 360, 360, 420, 360]

    for loc in range(1, data.num_locations):  # excl. depot (has no service)
        assert_equal(data.location(loc).service_duration, expected[loc])


def test_reading_vrplib_instance():
    """
    Tests that a small VRPLIB-style instance is correctly parsed.
    """
    data = read("data/E-n22-k4.txt", round_func="dimacs")

    assert_equal(data.num_clients, 21)
    assert_equal(data.num_depots, 1)
    assert_equal(data.num_locations, 22)
    assert_equal(data.vehicle_type(0).capacity, [60_000])

    assert_equal(len(data.depots()), data.num_depots)
    assert_equal(len(data.clients()), data.num_clients)
    assert_equal(data.num_locations, data.num_depots + data.num_clients)

    # Coordinates are scaled by 10 to align with 1 decimal distance precision
    assert_equal(data.location(0).x, 1450)  # depot [x, y] location
    assert_equal(data.location(0).y, 2150)

    assert_equal(data.location(1).x, 1510)  # first customer [x, y] location
    assert_equal(data.location(1).y, 2640)

    # The data file specifies distances as 2D Euclidean. We take that and
    # should compute integer equivalents with up to one decimal precision.
    # For depot -> first customer:
    # For depot -> first customer:
    #      dX = 151 - 145 = 6
    #      dY = 264 - 215 = 49
    #      dist = sqrt(dX^2 + dY^2) = 49.37
    #      int(10 * dist) = 493
    assert_equal(data.num_profiles, 1)
    distances = data.distance_matrix(profile=0)
    assert_equal(distances[0, 1], 493)
    assert_equal(distances[1, 0], 493)

    # This is a CVRP instance, so all other fields should have default values.
    for loc in range(1, data.num_locations):
        assert_equal(data.location(loc).service_duration, 0)
        assert_equal(data.location(loc).tw_early, 0)
        assert_equal(data.location(loc).tw_late, np.iinfo(np.int64).max)
        assert_equal(data.location(loc).release_time, 0)
        assert_equal(data.location(loc).prize, 0)
        assert_equal(data.location(loc).required, True)


def test_warns_about_scaling_issues():
    """
    Tests that ``read()`` warns about scaling issues when a distance value is
    very large.
    """
    with assert_warns(ScalingWarning):
        # The arc from the depot to client 4 is really large (one billion), so
        # that should trigger a warning.
        read("data/ReallyLargeDistance.txt")


def test_round_func_round_nearest():
    """
    Tests rounding to the nearest integer works well for the RC208 instance,
    which has Euclidean distances computed from integer coordinates. Since the
    instance is large, we'll test one particular distance.
    """
    data = read("data/RC208.vrp", "round")

    # We're going to test dist(0, 1) and dist(1, 0), which should be the same
    # since the distances are symmetric/Euclidean.
    assert_equal(data.location(0).x, 40)
    assert_equal(data.location(0).y, 50)

    assert_equal(data.location(1).x, 25)
    assert_equal(data.location(1).y, 85)

    # Compute the distance, and assert that it is indeed correctly rounded.
    distances = data.distance_matrix(profile=0)
    expected_dist = round(sqrt((40 - 25) ** 2 + (85 - 50) ** 2))
    assert_equal(distances[0, 1], expected_dist)
    assert_equal(distances[1, 0], expected_dist)


def test_round_func_exact():
    """
    Tests rounding with the ``exact`` round function also works well for the
    RC208 instance. This test is similar to the one for ``round``, but all
    values are now multiplied by 1_000 before rounding.
    """
    data = read("data/RC208.vrp", "exact")

    # We're going to test dist(0, 1) and dist(1, 0), which should be the same
    # since the distances are symmetric/Euclidean.
    assert_equal(data.location(0).x, 40_000)
    assert_equal(data.location(0).y, 50_000)

    assert_equal(data.location(1).x, 25_000)
    assert_equal(data.location(1).y, 85_000)

    # Compute the distance, and assert that it is indeed correctly rounded.
    distances = data.distance_matrix(profile=0)
    expected_dist = round(sqrt((40 - 25) ** 2 + (85 - 50) ** 2) * 1_000)
    assert_equal(distances[0, 1], expected_dist)
    assert_equal(distances[1, 0], expected_dist)


def test_service_time_specification():
    """
    Tests that specifying the service time as a specification (key-value pair)
    results in a uniform service time for all clients.
    """
    data = read("data/ServiceTimeSpecification.txt")

    # Clients should all have the same service time.
    services = [client.service_duration for client in data.clients()]
    assert_allclose(services, 360)


def test_multiple_depots():
    """
    Tests parsing a slightly modified version of the OkSmall instance, which
    now has two depots rather than one.
    """
    data = read("data/OkSmallMultipleDepots.txt")

    # Still five locations, but now with two depots and three clients.
    assert_equal(data.num_locations, 5)
    assert_equal(data.num_depots, 2)
    assert_equal(data.num_clients, 3)
    assert_equal(data.num_vehicle_types, 2)  # two, each at a different depot
    assert_equal(data.num_vehicles, 3)

    # First vehicle type should have two vehicles at the first depot.
    veh_type1 = data.vehicle_type(0)
    assert_equal(veh_type1.profile, 0)
    assert_equal(veh_type1.start_depot, 0)
    assert_equal(veh_type1.end_depot, 0)
    assert_equal(veh_type1.num_available, 2)
    assert_equal(veh_type1.tw_early, 0)
    assert_equal(veh_type1.tw_late, 45_000)

    # Second vehicle type should have one vehicle at the second depot. The
    # vehicle should have a tighter time window than that associated with the
    # first vehicle type.
    veh_type2 = data.vehicle_type(1)
    assert_equal(veh_type2.profile, 0)
    assert_equal(veh_type2.start_depot, 1)
    assert_equal(veh_type2.end_depot, 1)
    assert_equal(veh_type2.num_available, 1)
    assert_equal(veh_type2.tw_early, 5_000)
    assert_equal(veh_type2.tw_late, 20_000)

    depot1, depot2 = data.depots()

    # Test that the depot coordinates have been parsed correctly.
    assert_equal(depot1.x, 2_334)
    assert_equal(depot1.y, 726)
    assert_equal(depot2.x, 226)
    assert_equal(depot2.y, 1_297)


def test_mdvrptw_instance():
    """
    Tests that reading an MDVRPTW instance happens correctly, particularly the
    maximum route duration and multiple depot aspects.
    """
    data = read("data/PR11A.vrp", round_func="trunc")

    assert_equal(data.num_locations, 364)
    assert_equal(data.num_depots, 4)
    assert_equal(data.num_clients, 360)

    assert_equal(data.num_vehicles, 40)
    assert_equal(data.num_vehicle_types, 4)  # one vehicle type per depot

    for idx, vehicle_type in enumerate(data.vehicle_types()):
        # There should be ten vehicles for each depot, with the following
        # capacities and maximum route durations.
        assert_equal(vehicle_type.num_available, 10)
        assert_equal(vehicle_type.start_depot, idx)
        assert_equal(vehicle_type.end_depot, idx)
        assert_equal(vehicle_type.capacity, [200])
        assert_equal(vehicle_type.max_duration, 450)

        # Essentially all vehicle indices for each depot, separated by a comma.
        # Each depot has ten vehicles, and they are nicely grouped (so the
        # first ten are assigned to the first depot, the second ten to the
        # second depot, etc.).
        expected_name = ",".join(str(10 * idx + veh) for veh in range(10))
        assert_equal(vehicle_type.name, expected_name)

    # We haven't seen many instances with negative coordinates, but this
    # MDVRPTW instance has those. That should be allowed.
    assert_(any(depot.x < 0) for depot in data.depots())
    assert_(any(depot.y < 0) for depot in data.depots())
    assert_(any(client.x < 0) for client in data.clients())
    assert_(any(client.y < 0) for client in data.clients())


def test_vrpspd_instance():
    """
    Tests that reading an VRPSPD instance happens correctly, particularly the
    linehaul and backhaul data.
    """
    data = read("data/SmallVRPSPD.vrp", round_func="round")

    assert_equal(data.num_load_dimensions, 1)
    assert_equal(data.num_locations, 5)
    assert_equal(data.num_depots, 1)
    assert_equal(data.num_clients, 4)

    assert_equal(data.num_vehicles, 4)
    assert_equal(data.num_vehicle_types, 1)

    vehicle_type = data.vehicle_type(0)
    assert_equal(vehicle_type.num_available, 4)
    assert_equal(vehicle_type.capacity, [200])

    # The first client is a linehaul client (only delivery, no pickup), and
    # the second client is a backhaul client (only pickup, no delivery). All
    # other clients have both delivery and pickup.
    deliveries = [1, 0, 16, 18]
    pickups = [0, 3, 10, 40]

    for idx, client in enumerate(data.clients()):
        assert_equal(client.delivery[0], deliveries[idx])
        assert_equal(client.pickup[0], pickups[idx])

    # Test that distance/duration are not set to a large value, as in VRPB.
    assert_equal(np.max(data.distance_matrix(profile=0)), 39)
    assert_equal(np.max(data.duration_matrix(profile=0)), 39)


def test_vrpb_instance():
    """
    Tests that reading an VRPB instance happens correctly, particularly the
    backhaul data and modified distances to ensure linehaul is served before
    backhaul.
    """
    data = read("data/X-n101-50-k13.vrp", round_func="round")

    assert_equal(data.num_load_dimensions, 1)
    assert_equal(data.num_locations, 101)
    assert_equal(data.num_depots, 1)
    assert_equal(data.num_clients, 100)

    assert_equal(data.num_vehicles, 100)
    assert_equal(data.num_vehicle_types, 1)

    vehicle_type = data.vehicle_type(0)
    assert_equal(vehicle_type.num_available, 100)
    assert_equal(vehicle_type.capacity, [206])

    # The first 50 clients are linehaul, the rest are backhaul.
    clients = data.clients()

    for client in clients[:50]:
        assert_equal(client.pickup, [0])
        assert_(client.delivery[0] > 0)

    for client in clients[50:]:
        assert_(client.pickup[0] > 0)
        assert_equal(client.delivery, [0])

    # Tests that distance/duration from depot to backhaul clients is set to
    # ``MAX_VALUE``, as well as for backhaul to linehaul clients.
    linehauls = set(range(1, 51))
    backhauls = set(range(51, 101))

    distances = data.distance_matrix(profile=0)
    durations = data.duration_matrix(profile=0)

    for frm in range(data.num_locations):
        for to in range(data.num_locations):
            depot2back = frm == 0 and to in backhauls
            back2line = frm in backhauls and to in linehauls

            if depot2back or back2line:
                assert_equal(distances[frm, to], MAX_VALUE)
                assert_equal(durations[frm, to], MAX_VALUE)
            else:
                assert_(distances[frm, to] < MAX_VALUE)
                assert_(durations[frm, to] < MAX_VALUE)


def test_max_distance_constraint():
    """
    Tests a small instance with a maximum distance constraint, to confirm those
    constraints are properly recognised and parsed.
    """
    data = read("data/OkSmallMaxDistance.txt")
    for vehicle_type in data.vehicle_types():
        assert_equal(vehicle_type.max_distance, 5_000)


def test_reading_mutually_exclusive_group():
    """
    Tests that read() correctly parses a small instance with mutually exclusive
    client groups.
    """
    data = read("data/OkSmallMutuallyExclusiveGroups.txt")
    assert_equal(data.num_groups, 1)

    group = data.group(0)
    assert_equal(len(group), 3)
    assert_equal(group.clients, [1, 2, 3])

    for client in data.group(0):
        client_data = data.location(client)  # type: ignore
        assert_equal(client_data.required, False)
        assert_equal(client_data.group, 0)


def test_reading_allowed_clients():
    """
    Tests that read() correctly parses a small instance with allowed clients
    for each vehicle.
    """
    data = read("data/OkSmallAllowedClients.txt")
    assert_equal(data.num_vehicle_types, 2)

    veh_type1 = data.vehicle_type(0)
    assert_equal(veh_type1.capacity, [10])
    assert_equal(veh_type1.num_available, 2)
    assert_equal(veh_type1.profile, 0)

    distance_matrix = data.distance_matrix(veh_type1.profile)
    duration_matrix = data.duration_matrix(veh_type1.profile)

    # First vehicle type has no vehicle-client restrictions.
    assert_(np.all(distance_matrix != MAX_VALUE))
    assert_(np.all(duration_matrix != MAX_VALUE))

    veh_type2 = data.vehicle_type(1)
    assert_equal(veh_type2.capacity, [10])
    assert_equal(veh_type2.num_available, 1)
    assert_equal(veh_type2.profile, 1)

    distance_matrix = data.distance_matrix(veh_type2.profile)
    duration_matrix = data.duration_matrix(veh_type2.profile)

    # Second vehicle type is not allowed to serve client idx 4.
    assert_equal(distance_matrix[:3, 4], MAX_VALUE)
    assert_equal(distance_matrix[4, :3], MAX_VALUE)
    assert_equal(duration_matrix[:3, 4], MAX_VALUE)
    assert_equal(duration_matrix[4, :3], MAX_VALUE)


def test_sdvrptw_instance():
    """
    Tests that reading an SDVRPTW instance happens correctly, particularly the
    heterogeneous vehicles data sections.
    """
    data = read("data/PR01.vrp")

    # One routing profile per unique client group.
    assert_equal(data.num_profiles, 4)
    assert_equal(len(data.distance_matrices()), 4)
    assert_equal(len(data.duration_matrices()), 4)

    # Each vehicle type has a different capacity. We only check the first two.
    veh_type1 = data.vehicle_type(0)
    assert_equal(veh_type1.num_available, 2)
    assert_equal(veh_type1.capacity, [100])
    assert_equal(veh_type1.max_duration, 500)
    assert_equal(veh_type1.profile, 0)

    veh_type2 = data.vehicle_type(1)
    assert_equal(veh_type2.num_available, 2)
    assert_equal(veh_type2.capacity, [150])
    assert_equal(veh_type2.max_duration, 500)
    assert_equal(veh_type2.profile, 1)

    # The first vehicle type cannot serve clients 38-48. Let's check that the
    # distance and duration matrices reflect this.
    distance_matrix = data.distance_matrix(veh_type1.profile)
    duration_matrix = data.duration_matrix(veh_type1.profile)

    for client in range(38, 48):
        # This avoids checking diagonals.
        idcs = [idx for idx in range(data.num_locations) if idx != client]
        assert_equal(distance_matrix[idcs, client], MAX_VALUE)
        assert_equal(distance_matrix[client, idcs], MAX_VALUE)
        assert_equal(duration_matrix[idcs, client], MAX_VALUE)
        assert_equal(duration_matrix[client, idcs], MAX_VALUE)


def test_read_solution_single_vehicle_type(ok_small):
    """
    Tests that reading a solution with a single vehicle type works correctly.
    """
    solution = read_solution("data/OkSmall.sol", ok_small)
    routes = solution.routes()

    assert_equal(routes[0].visits(), [1, 2])
    assert_equal(routes[1].visits(), [3, 4])

    assert_equal(routes[0].vehicle_type(), 0)
    assert_equal(routes[1].vehicle_type(), 0)


def test_read_solution_multiple_vehicle_types(ok_small_multi_depot):
    """
    Tests that reading a solution with multiple vehicle types works correctly.
    """
    solution = read_solution(
        "data/OkSmallMultipleDepots.sol", ok_small_multi_depot
    )
    routes = solution.routes()

    # The solution file shows three routes, but empty routes are ignored.
    assert_equal(solution.num_routes(), 2)
    assert_equal(routes[0].visits(), [2])
    assert_equal(routes[1].visits(), [3, 4])

    # The instance has two vehicle types: two of the first type and one of the
    # second type. Because the second route was empty, the second vehicle of
    # the first type is not used.
    assert_equal(routes[0].vehicle_type(), 0)
    assert_equal(routes[1].vehicle_type(), 1)


<<<<<<< HEAD
def test_multi_trip_instance():
    """
    Tests that a small multi-trip instance with vehicle reload options is
    parsed correctly.
    """
    data = read("data/OkSmallMultipleTrips.txt")
    assert_equal(data.num_depots, 1)
    assert_equal(data.num_vehicles, 3)
    assert_equal(data.num_vehicle_types, 2)

    veh_type1 = data.vehicle_type(0)
    assert_equal(veh_type1.num_available, 2)
    assert_equal(veh_type1.reload_depots, [0])
    assert_equal(veh_type1.max_reloads, 1)

    veh_type2 = data.vehicle_type(1)
    assert_equal(veh_type2.num_available, 1)
    assert_equal(veh_type2.reload_depots, [])
    assert_equal(veh_type1.max_reloads, 1)


def test_2d_data_sections_are_correctly_casted_from_1d():
    """
    Tests that data sections that are expected to be 2D arrays (reload depots,
    allowed clients, mutually exclusive groups) are correctly cast from 1D
    arrays. This happens when the data section only has one element per row.
    """
    data = read("data/CastDataSection2D.txt")

    for idx, veh_type in enumerate(data.vehicle_types()):
        assert_equal(veh_type.reload_depots, [idx])

        dist = data.distance_matrix(veh_type.profile)
        dur = data.duration_matrix(veh_type.profile)

        # Client at location 3 is allowed.
        assert_(np.all(dist[: data.num_depots, 3] != MAX_VALUE))
        assert_(np.all(dur[: data.num_depots, 3] != MAX_VALUE))

        # Client at location 4 is not allowed.
        assert_equal(dist[: data.num_depots, 4], MAX_VALUE)
        assert_equal(dur[: data.num_depots, 4], MAX_VALUE)

    # No groups because groups with 1 client are ignored.
    assert_equal(data.num_groups, 0)
=======
def test_reading_unit_distance_cost():
    """
    Tests that reading an instance with unit distance cost works correctly,
    particularly that the unit distance costs are correctly added to the
    vehicle types and are not affected by the round func.
    """
    data = read("data/OkSmallUnitDistanceCost.txt", "exact")

    assert_equal(data.num_vehicle_types, 3)

    for idx, veh_type in enumerate(data.vehicle_types(), 1):
        assert_equal(veh_type.unit_distance_cost, idx)


def test_read_hfvrp_instance():
    """
    Tests that reading a HFVRP instance happens correctly, particularly the
    heterogeneous vehicles data sections.
    """
    data = read("data/X115-HVRP.vrp", "exact")

    # One routing profile per unique unit distance cost.
    assert_equal(data.num_vehicles, 19)
    assert_equal(data.num_vehicle_types, 3)

    # Each vehicle type has different attributes. We only check the first two.
    veh_type1 = data.vehicle_type(0)
    assert_equal(veh_type1.num_available, 11)
    assert_equal(veh_type1.capacity, [54_000])
    assert_equal(veh_type1.fixed_cost, 14_600_000)
    assert_equal(veh_type1.unit_distance_cost, 58)

    veh_type2 = data.vehicle_type(1)
    assert_equal(veh_type2.num_available, 7)
    assert_equal(veh_type2.capacity, [131_000])
    assert_equal(veh_type2.fixed_cost, 43_600_000)
    assert_equal(veh_type2.unit_distance_cost, 100)


def test_read_hfvrp_solution():
    """
    Tests that reading a HFVRP solution results in the correct routes and
    objective value.
    """
    data = read("data/X115-HVRP.vrp", "exact")
    sol = read_solution("data/X115-HVRP.sol", data)
    routes = sol.routes()

    assert_equal(routes[1].visits(), [59, 35, 99, 49, 79, 47, 109, 18])
    assert_equal(routes[-1].visits(), [5, 6, 3, 93, 42, 9])

    assert_equal(routes[1].vehicle_type(), 0)
    assert_equal(routes[-1].vehicle_type(), 2)

    cost_eval = CostEvaluator([0], 0, 0)
    assert_equal(cost_eval.cost(sol), 1941256006)
>>>>>>> 5e661f96
<|MERGE_RESOLUTION|>--- conflicted
+++ resolved
@@ -540,7 +540,6 @@
     assert_equal(routes[1].vehicle_type(), 1)
 
 
-<<<<<<< HEAD
 def test_multi_trip_instance():
     """
     Tests that a small multi-trip instance with vehicle reload options is
@@ -586,7 +585,8 @@
 
     # No groups because groups with 1 client are ignored.
     assert_equal(data.num_groups, 0)
-=======
+
+
 def test_reading_unit_distance_cost():
     """
     Tests that reading an instance with unit distance cost works correctly,
@@ -642,5 +642,4 @@
     assert_equal(routes[-1].vehicle_type(), 2)
 
     cost_eval = CostEvaluator([0], 0, 0)
-    assert_equal(cost_eval.cost(sol), 1941256006)
->>>>>>> 5e661f96
+    assert_equal(cost_eval.cost(sol), 1941256006)