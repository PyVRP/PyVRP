import numpy as np
import pytest
from numpy.testing import assert_, assert_equal

from pyvrp._pyvrp import DurationSegment


@pytest.mark.parametrize("existing_time_warp", [2, 5, 10])
def test_time_warp_when_there_is_existing_time_warp(existing_time_warp):
    """
    Tests that the ``time_warp()`` returns existing time warp when no
    segments have been merged yet.
    """
    # If we start at time 'existing_time_warp' and finish at time 0, then the
    # time warp is 'existing_time_warp'.
    ds1 = DurationSegment(0, 0, 0, existing_time_warp, 0, 0)
    assert_equal(ds1.time_warp(), existing_time_warp)


def test_merge_two():
    """
    Tests merging two duration segments.
    """
    ds1 = DurationSegment(0, 0, 5, 0, 10, 0)
    ds2 = DurationSegment(1, 1, 0, 6, 1, 0)

    mat = np.asarray([[1, 4], [1, 2]])
    merged = DurationSegment.merge(mat, ds1, ds2)

    # There is no release time. The first stop (ds1) takes already has five
    # duration, and starts at time 0. Then, we have to drive for 4 units
    # (mat(0, 1) = 4) to get to the second stop (ds2). This second segment has
    # 5 time warp, and we arrive there at time 5 + 4 = 9, which is 9 - 6 = 3
    # after its closing time window. So we get a final time warp of 5 + 3 = 8.
    assert_equal(merged.time_warp(), 8)

    # Now, let's add a bit of release time (3), so that the total time warp
    # should become 8 + 3 = 11.
    ds2 = DurationSegment(1, 1, 0, 6, 1, 3)
    merged = DurationSegment.merge(mat, ds1, ds2)
    assert_equal(merged.time_warp(), 11)


def test_merge_two_with_time_warp_and_wait_time():
    """
    Tests merging two duration segments, where both have time warp so no slack.
    However, when merging the two segments, we have a waiting time in between.
    """
    ds1 = DurationSegment(0, 0, 5, 1, 2, 0)
    ds2 = DurationSegment(1, 1, 5, 20, 21, 0)

    mat = np.asarray([[0, 4], [1, 0]])
    merged = DurationSegment.merge(mat, ds1, ds2)

    # There is no release time. The first segment (ds1) starts at 1, takes 5
    # and there is 4 time warp so finishes at 1 + 5 - 4 = 2. The second segment
    # starts at 20, so we incur 18 waiting time. It then takes 5, and has 4
    # time warp so finishes at 20 + 5 - 4 = 21.

    # The total duration should be 5 + 5 + 18 = 28, and the total time warp
    # should be 8, such that indeed the latest finish is at 1 + 28 - 8 = 21.
    assert_equal(merged.time_warp(), 8)
    assert_equal(merged.duration(), 28)


def test_merge_three():
    """
    Tests merging three duration segments.
    """
    ds1 = DurationSegment(0, 0, 5, 0, 10, 0)
    ds2 = DurationSegment(1, 1, 0, 3, 6, 0)
    ds3 = DurationSegment(2, 2, 0, 2, 3, 2)

    mat = np.asarray([[1, 4, 1], [1, 2, 4], [1, 1, 1]])
    merged1 = DurationSegment.merge(mat, ds1, ds2)
    merged2 = DurationSegment.merge(mat, merged1, ds3)
    merged3 = DurationSegment.merge(mat, ds1, ds2, ds3)

    # Merge all together should be the same as merging in several steps.
    assert_equal(merged3.time_warp(), merged2.time_warp())

    # After also merging in ds3, we should have 3 time warp from 0 -> 1, and 7
    # time warp from 1 -> 2. Since there's also a release time of 2, the total
    # time warp is 12.
    assert_equal(merged3.time_warp(), 12)


def test_merging_two_previously_merged_duration_segments():
    """
    This test evaluates what happens when we merge two previously merged
    segments, when both have time warp.
    """
    time_warp = 1
    ds1 = DurationSegment(0, 0, 5, 0, 5 - time_warp, 0)  # depot
    ds2 = DurationSegment(1, 1, 1, 3, 4 - time_warp, 0)  # client 1

    # Each of these segments has some initial time warp.
    assert_equal(ds1.time_warp(), 1)
    assert_equal(ds2.time_warp(), 1)

    mat = np.asarray([[0, 4], [3, 0]])
    merged12 = DurationSegment.merge(mat, ds1, ds2)  # depot -> client
    merged21 = DurationSegment.merge(mat, ds2, ds1)  # client -> depot

    # The order in which duration segments are merged matters, so although
    # these two segments cover the same clients, the total time warp is not
    # the same.
    assert_(merged12.time_warp() != merged21.time_warp())

    # Both segments start with 1 initial time warp. Going from depot -> client
    # happens at t = 5 - 1, and takes 4 time units to complete. So we arrive at
    # t = 8, which is five units after the time window closes. This adds 5
    # time warp to the segment, which, together with the initial time warps
    # makes for 5 + 1 + 1 = 7 total time warp.
    assert_equal(merged12.time_warp(), 7)

    # We can leave at the earliest at t = 3, the start of the client's time
    # window. We then arrive at t = 6, which adds six units of time warp.
    # Combined with the initial time warp, this results in 6 + 1 + 1 = 8 units
    # of total time warp.
    assert_equal(merged21.time_warp(), 8)

    # This merged DS represents the route plan 0 -> 1 -> 1 -> 0. We leave 1
    # at t = 10 - 7, and travel takes no time. We do get the 1 unit of
    # existing time warp. We then travel to the depot, arriving at t = 6. This
    # is 6 time units after the time window closes, which adds 6 time warp
    # (plus the existing unit). So we get 7 + 1 + 1 + 6 = 15 time warp.
    merged = DurationSegment.merge(mat, merged12, merged21)
    assert_equal(merged.time_warp(), 15)


def test_max_duration_argument():
    """
    Tests that the ``max_duration`` argument is evaluated correctly, and indeed
    increases the time warp if it's violated.
    """
    ds = DurationSegment(0, 0, 5, 0, 5, 0)  # five duration (and latest finish)

    assert_equal(ds.time_warp(), 0)  # default not duration limited
    assert_equal(ds.time_warp(max_duration=2), 3)
    assert_equal(ds.time_warp(max_duration=0), 5)


def test_OkSmall_with_time_warp(ok_small):
    """
    Tests a small example route using the OkSmall instance. In particular, we
    also check that duration does not include time warp.
    """
    vehicle_type = ok_small.vehicle_type(0)
    segments = [
        DurationSegment(
            idx_first=idx,
            idx_last=idx,
            duration=loc.service_duration if idx != 0 else 0,
<<<<<<< HEAD
            earliest_start=loc.tw_early,
            latest_finish=(
                loc.tw_late + (loc.service_duration if idx != 0 else 0)
            ),
=======
            time_warp=0,
            tw_early=loc.tw_early if idx > 0 else vehicle_type.tw_early,
            tw_late=loc.tw_late if idx > 0 else vehicle_type.tw_late,
>>>>>>> da27466c
            release_time=loc.release_time if idx != 0 else 0,
        )
        for idx, loc in enumerate(ok_small.depots() + ok_small.clients())
    ]

    # Create the DS associated with route 0 -> 1 -> 3 -> 0 (so depot to 1,
    # to 3, and back to depot).
    ds = segments[0]
    for idx in [1, 3, 0]:
        mat = ok_small.duration_matrix(profile=0)
        ds = DurationSegment.merge(mat, ds, segments[idx])

    # First the route's duration. This depends on the travel duration, service
    # time, and possible waiting time. We do not have waiting time on this
    # route. So all we need to determine is:
    #   Travel durations:
    #       - 0 -> 1: 1544
    #       - 1 -> 3: 1427
    #       - 3 -> 0: 2063
    #   Service times:
    #       - 1: 360
    #       - 3: 420
    assert_equal(ds.duration(), 1544 + 1427 + 2063 + 360 + 420)

    # But there is time warp as well, because 1's time window opens at 15600,
    # while 3's time window closes at 15300. So we leave 1 at 15600 + 360, then
    # drive 1427 and arrive at 3 at 15600 + 360 + 1427 = 17387. We then warp
    # back in time to 15300, for 17387 - 15300 = 2087 time warp.
    assert_equal(ds.time_warp(), 2087)


def test_bug_fix_overflow_more_timewarp_than_duration():
    """
    This test exercises the issue identified in #588, when merging a duration
    segment that has more time warp than duration with another duration segment
    that has ``latestFinish = INT_MAX`` results in integer overflow.
    """
    matrix = np.array([[0, 0], [0, 0]])
    ds1 = DurationSegment(1, 1, 9, 18, 9, 0)

    assert_(ds1.duration() < ds1.time_warp())

    ds2 = DurationSegment(0, 0, 0, 0, np.iinfo(np.int64).max, 0)
    assert_equal(ds2.latest_start(), np.iinfo(np.int64).max)

    # ds1 has 9 duration, 18 earliest start and 9 latest finish so 9 + 18 - 9 =
    # 18 time warp, which results in an arrival time of
    # -9 at ds2. Before enforcing non-negative arrival times, this would result
    # in an integer overflow when subtracting this arrival time from ds2's
    # tw_late.
    ds = DurationSegment.merge(matrix, ds1, ds2)
    assert_equal(ds.time_warp(), 18)<|MERGE_RESOLUTION|>--- conflicted
+++ resolved
@@ -152,16 +152,12 @@
             idx_first=idx,
             idx_last=idx,
             duration=loc.service_duration if idx != 0 else 0,
-<<<<<<< HEAD
-            earliest_start=loc.tw_early,
+            earliest_start=loc.tw_early if idx > 0 else vehicle_type.tw_early,
             latest_finish=(
-                loc.tw_late + (loc.service_duration if idx != 0 else 0)
+                (loc.tw_late + loc.service_duration)
+                if idx > 0
+                else vehicle_type.tw_late
             ),
-=======
-            time_warp=0,
-            tw_early=loc.tw_early if idx > 0 else vehicle_type.tw_early,
-            tw_late=loc.tw_late if idx > 0 else vehicle_type.tw_late,
->>>>>>> da27466c
             release_time=loc.release_time if idx != 0 else 0,
         )
         for idx, loc in enumerate(ok_small.depots() + ok_small.clients())
