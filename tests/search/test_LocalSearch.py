import numpy as np
from numpy.testing import assert_, assert_equal

from pyvrp import (
    Client,
    CostEvaluator,
    Depot,
    ProblemData,
    RandomNumberGenerator,
    Route,
    Solution,
    Trip,
    VehicleType,
)
from pyvrp.search import (
    Exchange10,
    Exchange11,
    LocalSearch,
    PerturbationManager,
    PerturbationParams,
    RelocateWithDepot,
    SwapRoutes,
    SwapStar,
    compute_neighbours,
)
from pyvrp.search._search import LocalSearch as cpp_LocalSearch


def test_local_search_returns_same_solution_with_empty_neighbourhood(ok_small):
    """
    Tests that calling the local search when it only has node operators and
    an empty neighbourhood is a no-op: since the node operators respect the
    neighbourhood definition, they cannot do anything with an empty
    neighbourhood.
    """
    cost_evaluator = CostEvaluator([20], 6, 0)
    rng = RandomNumberGenerator(seed=42)

    neighbours = [[] for _ in range(ok_small.num_locations)]
    ls = LocalSearch(ok_small, rng, neighbours)
    ls.add_node_operator(Exchange10(ok_small))
    ls.add_node_operator(Exchange11(ok_small))

    # The search is completed after one iteration due to the empty
    # neighbourhood. This also prevents moves involving empty routes,
    # which are not explicitly forbidden by the empty neighbourhood.
    sol = Solution.make_random(ok_small, rng)
    assert_equal(ls.search(sol, cost_evaluator), sol)


def test_local_search_call_perturbs_solution(ok_small):
    """
    Tests that calling local search perturbs a solution.
    """
    rng = RandomNumberGenerator(seed=42)
    neighbours = compute_neighbours(ok_small)
    ls = LocalSearch(ok_small, rng, neighbours)

    sol = Solution.make_random(ok_small, rng)
    cost_eval = CostEvaluator([1], 1, 0)

    # The local search should perturb the solution even though no node and
    # route operators are added.
    perturbed = ls(sol, cost_eval)
    assert_(perturbed != sol)


def test_get_set_neighbours(ok_small):
    """
    Tests that getting and setting the local search's granular neighbourhood
    works as expected. For more details, see the tests for the SearchSpace in
    ``test_SearchSpace.py``, which handle validation.
    """
    rng = RandomNumberGenerator(seed=42)
    neighbours = [[] for _ in range(ok_small.num_locations)]
    ls = LocalSearch(ok_small, rng, neighbours)
    assert_equal(ls.neighbours, neighbours)

    new_neighbours = compute_neighbours(ok_small)
    assert_(new_neighbours != neighbours)

    ls.neighbours = new_neighbours
    assert_equal(ls.neighbours, new_neighbours)


def test_reoptimize_changed_objective_timewarp_OkSmall(ok_small):
    """
    This test reproduces a bug where loadSolution in LocalSearch.cpp would
    reset the timewarp for a route to 0 if the route was not changed. This
    would cause improving moves with a smaller timewarp not to be considered
    because the current cost doesn't count the current time warp.
    """
    rng = RandomNumberGenerator(seed=42)
    sol = Solution(ok_small, [[1, 2, 3, 4]])

    # We make neighbours only contain 1 -> 2, so the only feasible move
    # is changing [1, 2, 3, 4] into [2, 1, 3, 4] or moving one of the nodes
    # into its own route. Since those solutions have larger distance but
    # smaller time warp, they are considered improving moves with a
    # sufficiently large time warp penalty.
    neighbours = [[], [2], [], [], []]  # 1 -> 2 only
    ls = LocalSearch(ok_small, rng, neighbours)
    ls.add_node_operator(Exchange10(ok_small))

    # With 0 timewarp penalty, the solution should not change since
    # the solution [2, 1, 3, 4] has larger distance.
    improved_sol = ls.search(sol, CostEvaluator([0], 0, 0))
    assert_equal(sol, improved_sol)

    # Now doing it again with a large TW penalty, we must find the alternative
    # solution
    # (previously this was not the case since due to caching the current TW was
    # computed as being zero, causing the move to be evaluated as worse)
    cost_evaluator_tw = CostEvaluator([0], 1000, 0)
    improved_sol = ls.search(sol, cost_evaluator_tw)
    improved_cost = cost_evaluator_tw.penalised_cost(improved_sol)
    assert_(improved_cost < cost_evaluator_tw.penalised_cost(sol))


def test_prize_collecting(prize_collecting):
    """
    Tests that local search works on a small prize-collecting instance.
    """
    rng = RandomNumberGenerator(seed=42)
    cost_evaluator = CostEvaluator([1], 1, 0)

    sol = Solution.make_random(prize_collecting, rng)
    sol_cost = cost_evaluator.penalised_cost(sol)

    neighbours = compute_neighbours(prize_collecting)
    ls = LocalSearch(prize_collecting, rng, neighbours)
    ls.add_node_operator(Exchange10(prize_collecting))  # relocate
    ls.add_node_operator(Exchange11(prize_collecting))  # swap

    improved = ls.search(sol, cost_evaluator)
    improved_cost = cost_evaluator.penalised_cost(improved)

    assert_(improved.num_clients() < prize_collecting.num_clients)
    assert_(improved_cost < sol_cost)


def test_cpp_shuffle_results_in_different_solution(rc208):
    """
    Tests that calling shuffle changes the evaluation order, which can well
    result in different solutions generated from the same initial solution.
    """
    rng = RandomNumberGenerator(seed=42)

    ls = cpp_LocalSearch(rc208, compute_neighbours(rc208))
    ls.add_node_operator(Exchange10(rc208))
    ls.add_node_operator(Exchange11(rc208))

    cost_evaluator = CostEvaluator([1], 1, 0)
    sol = Solution.make_random(rc208, rng)

    # LocalSearch::search is deterministic, so two calls with the same base
    # solution should result in the same improved solution.
    improved1 = ls.search(sol, cost_evaluator)
    improved2 = ls.search(sol, cost_evaluator)
    assert_(improved1 == improved2)

    # But the shuffle method changes the order in which moves are evaluated,
    # which should result in a very different search trajectory.
    ls.shuffle(rng)
    improved3 = ls.search(sol, cost_evaluator)
    assert_(improved3 != improved1)


def test_vehicle_types_are_preserved_for_locally_optimal_solutions(rc208):
    """
    Tests that a solution that is already locally optimal returns the same
    solution, particularly w.r.t. the underlying vehicles. This exercises an
    issue where loading the solution in the local search did not preserve the
    vehicle types.
    """
    rng = RandomNumberGenerator(seed=42)
    neighbours = compute_neighbours(rc208)

    ls = cpp_LocalSearch(rc208, neighbours)
    ls.add_node_operator(Exchange10(rc208))
    ls.add_node_operator(Exchange11(rc208))

    cost_evaluator = CostEvaluator([1], 1, 0)
    sol = Solution.make_random(rc208, rng)

    improved = ls.search(sol, cost_evaluator)

    # Now make the instance heterogeneous and update the local search.
    data = rc208.replace(
        vehicle_types=[
            VehicleType(25, capacity=[10_000]),
            VehicleType(25, capacity=[10_000]),
        ]
    )

    ls = cpp_LocalSearch(data, neighbours)
    ls.add_node_operator(Exchange10(data))
    ls.add_node_operator(Exchange11(data))

    # Update the improved (locally optimal) solution with vehicles of type 1.
    routes = [Route(data, r.visits(), 1) for r in improved.routes()]
    improved = Solution(data, routes)

    # Doing the search should not find any further improvements thus not change
    # the solution.
    further_improved = ls.search(improved, cost_evaluator)
    assert_equal(further_improved, improved)


def test_bugfix_vehicle_type_offsets(ok_small):
    """
    See https://github.com/PyVRP/PyVRP/pull/292 for details. This exercises a
    fix to a bug that would crash local search due to an incorrect internal
    mapping of vehicle types to route indices if the next vehicle type had
    more vehicles than the previous.
    """
    data = ok_small.replace(
        vehicle_types=[
            VehicleType(1, capacity=[10]),
            VehicleType(2, capacity=[10]),
        ]
    )

    ls = cpp_LocalSearch(data, compute_neighbours(data))
    ls.add_node_operator(Exchange10(data))

    cost_evaluator = CostEvaluator([1], 1, 0)

    current = Solution(data, [Route(data, [1, 3], 1), Route(data, [2, 4], 1)])
    current_cost = cost_evaluator.penalised_cost(current)

    improved = ls.search(current, cost_evaluator)
    improved_cost = cost_evaluator.penalised_cost(improved)

    assert_(improved_cost <= current_cost)


def test_no_op_results_in_same_solution(ok_small):
    """
    Tests that calling local search without first adding any operators is a
    no-op, and returns the same solution as the one that was given to it.
    """
    rng = RandomNumberGenerator(seed=42)

    # Empty local search does not actually search anything, so it should return
    # the exact same solution as what was passed in.
    ls = LocalSearch(
        ok_small,
        rng,
        compute_neighbours(ok_small),
        PerturbationManager(PerturbationParams(0, 0)),  # disable perturbation
    )

    cost_eval = CostEvaluator([1], 1, 0)
    sol = Solution.make_random(ok_small, rng)

    assert_equal(ls(sol, cost_eval), sol)
    assert_equal(ls.search(sol, cost_eval), sol)
    assert_equal(ls.intensify(sol, cost_eval), sol)


def test_intensify_can_improve_solution_further(rc208):
    """
    Tests that ``intensify()`` improves a solution further once ``search()`` is
    stuck.
    """
    rng = RandomNumberGenerator(seed=11)

    ls = LocalSearch(rc208, rng, compute_neighbours(rc208))
    ls.add_node_operator(Exchange11(rc208))
    ls.add_route_operator(SwapStar(rc208))

    cost_eval = CostEvaluator([1], 1, 0)

    # The following solution is locally optimal w.r.t. the node operators. This
    # solution cannot be improved further by repeated calls to ``search()``.
    search_opt = ls.search(Solution.make_random(rc208, rng), cost_eval)
    search_cost = cost_eval.penalised_cost(search_opt)

    # But it can be improved further using the intensifying route operators,
    # as the following solution shows.
    intensify_opt = ls.intensify(search_opt, cost_eval)
    intensify_cost = cost_eval.penalised_cost(intensify_opt)

    assert_(intensify_cost < search_cost)

    # Both solutions are locally optimal. ``search_opt`` w.r.t. to the node
    # operators, and ``intensify_opt`` w.r.t. to the route operators. Repeated
    # calls to ``search()`` and ``intensify`` do not result in further
    # improvements for such locally optimal solutions.
    for _ in range(10):
        assert_equal(ls.search(search_opt, cost_eval), search_opt)
        assert_equal(ls.intensify(intensify_opt, cost_eval), intensify_opt)


def test_intensify_can_swap_routes(ok_small):
    """
    Tests that the bug identified in #742 is fixed. The intensify method should
    be able to improve a solution by swapping routes.
    """
    rng = RandomNumberGenerator(seed=42)

    data = ok_small.replace(
        vehicle_types=[
            VehicleType(1, capacity=[5]),
            VehicleType(1, capacity=[20]),
        ]
    )
    ls = LocalSearch(data, rng, compute_neighbours(data))
    ls.add_route_operator(SwapRoutes(data))

    # High load penalty, so the solution is penalised for having excess load.
    cost_eval = CostEvaluator([100_000], 0, 0)
    route1 = Route(data, [1, 2, 3], 0)  # Excess load: 13 - 5 = 8
    route2 = Route(data, [4], 1)  # Excess load: 0
    init_sol = Solution(data, [route1, route2])
    init_cost = cost_eval.penalised_cost(init_sol)

    assert_equal(init_sol.excess_load(), [8])

    # This solution can be improved by using the intensifying route operators
    # to swap the routes in the solution.
    intensify_sol = ls.intensify(init_sol, cost_eval)
    intensify_cost = cost_eval.penalised_cost(intensify_sol)

    assert_(intensify_cost < init_cost)
    assert_equal(intensify_sol.excess_load(), [0])


def test_local_search_completes_incomplete_solutions(ok_small_prizes):
    """
    Tests that the local search object improve solutions that are incomplete,
    and returns a completed solution. Passing an incomplete solution should
    return a completed solution after search.
    """
    rng = RandomNumberGenerator(seed=42)

    ls = LocalSearch(ok_small_prizes, rng, compute_neighbours(ok_small_prizes))
    ls.add_node_operator(Exchange10(ok_small_prizes))

    cost_eval = CostEvaluator([1], 1, 0)
    sol = Solution(ok_small_prizes, [[2], [3, 4]])
    assert_(not sol.is_complete())  # 1 is required but not visited

    new_sol = ls.search(sol, cost_eval)
    assert_(new_sol.is_complete())


def test_local_search_does_not_remove_required_clients():
    """
    Tests that the local search object does not remove required clients, even
    when that might result in a significant cost improvement.
    """
    rng = RandomNumberGenerator(seed=42)
    data = ProblemData(
        clients=[
            # This client cannot be removed, even though it causes significant
            # load violations.
            Client(x=1, y=1, delivery=[100], required=True),
            # This client can and should be removed, because the prize is not
            # worth the detour.
            Client(x=2, y=2, delivery=[0], prize=0, required=False),
        ],
        depots=[Depot(x=0, y=0)],
        vehicle_types=[VehicleType(1, capacity=[50])],
        distance_matrices=[np.where(np.eye(3), 0, 10)],
        duration_matrices=[np.zeros((3, 3), dtype=int)],
    )

    ls = LocalSearch(data, rng, compute_neighbours(data))
    ls.add_node_operator(Exchange10(data))

    sol = Solution(data, [[1, 2]])
    assert_(sol.is_complete())

    # Test that the improved solution contains the first client, but removes
    # the second. The first client is required, so could not be removed, but
    # the second could and that is an improving move.
    cost_eval = CostEvaluator([100], 100, 0)
    new_sol = ls.search(sol, cost_eval)
    assert_equal(new_sol.num_clients(), 1)
    assert_(new_sol.is_complete())

    sol_cost = cost_eval.penalised_cost(sol)
    new_cost = cost_eval.penalised_cost(new_sol)
    assert_(new_cost < sol_cost)


def test_replacing_optional_client():
    """
    Tests that the local search evaluates moves where an optional client is
    replaced with another that is not currently in the solution.
    """
    mat = [
        [0, 0, 0],
        [0, 0, 2],
        [0, 2, 0],
    ]
    data = ProblemData(
        clients=[
            Client(0, 0, tw_early=0, tw_late=1, prize=1, required=False),
            Client(0, 0, tw_early=0, tw_late=1, prize=5, required=False),
        ],
        depots=[Depot(0, 0)],
        vehicle_types=[VehicleType()],
        distance_matrices=[mat],
        duration_matrices=[mat],
    )

    rng = RandomNumberGenerator(seed=42)
    ls = LocalSearch(data, rng, compute_neighbours(data))
    ls.add_node_operator(Exchange10(data))

    # We start with a solution containing just client 1.
    sol = Solution(data, [[1]])
    assert_equal(sol.prizes(), 1)
    assert_(sol.is_feasible())

    # A unit of time warp has a penalty of 5 units, so it's never worthwhile to
    # have both clients 1 and 2 in the solution. However, replacing client 1
    # with 2 yields a prize of 5, rather than 1, at no additional cost.
    cost_eval = CostEvaluator([], 5, 0)
    improved = ls(sol, cost_eval)
    assert_equal(improved.prizes(), 5)
    assert_(improved.is_feasible())


def test_mutually_exclusive_group(gtsp):
    """
    Smoke test that runs the local search on a medium-size TSP instance with
    fifty mutually exclusive client groups.
    """
    assert_equal(gtsp.num_groups, 50)

    rng = RandomNumberGenerator(seed=42)
    neighbours = compute_neighbours(gtsp)
    perturbation = PerturbationManager(PerturbationParams(0, 0))

    ls = LocalSearch(gtsp, rng, neighbours, perturbation)
    ls.add_node_operator(Exchange10(gtsp))

    sol = Solution.make_random(gtsp, rng)
    cost_eval = CostEvaluator([20], 6, 0)
    improved = ls(sol, cost_eval)

    assert_(not sol.is_group_feasible())
    assert_(improved.is_group_feasible())

    sol_cost = cost_eval.penalised_cost(sol)
    improved_cost = cost_eval.penalised_cost(improved)
    assert_(improved_cost < sol_cost)


def test_mutually_exclusive_group_not_in_solution(
    ok_small_mutually_exclusive_groups,
):
    """
    Tests that the local search inserts a client from the mutually exclusive
    group if the entire group is missing from the solution.
    """
    rng = RandomNumberGenerator(seed=42)
    neighbours = compute_neighbours(ok_small_mutually_exclusive_groups)

    ls = LocalSearch(ok_small_mutually_exclusive_groups, rng, neighbours)
    ls.add_node_operator(Exchange10(ok_small_mutually_exclusive_groups))

    sol = Solution(ok_small_mutually_exclusive_groups, [[4]])
    assert_(not sol.is_group_feasible())

    improved = ls(sol, CostEvaluator([20], 6, 0))
    assert_(improved.is_group_feasible())


def test_swap_if_improving_mutually_exclusive_group(
    ok_small_mutually_exclusive_groups,
):
    """
    Tests that we swap a client (1) in a mutually exclusive group when another
    client (3) in the group is better to have.
    """
    data = ok_small_mutually_exclusive_groups
    rng = RandomNumberGenerator(seed=42)
    neighbours = compute_neighbours(data)
    perturbation = PerturbationManager(PerturbationParams(0, 0))

    ls = LocalSearch(data, rng, neighbours, perturbation)
    ls.add_node_operator(Exchange10(data))

    cost_eval = CostEvaluator([20], 6, 0)
    sol = Solution(data, [[1, 4]])
    improved = ls(sol, cost_eval)
    assert_(cost_eval.penalised_cost(improved) < cost_eval.penalised_cost(sol))

    routes = improved.routes()
    assert_equal(improved.num_routes(), 1)
    assert_equal(routes[0].visits(), [3, 4])


def test_no_op_multi_trip_instance(ok_small_multiple_trips):
    """
    Tests that loading and exporting a multi-trip instance correctly returns an
    equivalent solution when no operators are available.
    """
    rng = RandomNumberGenerator(seed=42)
    neighbours = [[] for _ in range(ok_small_multiple_trips.num_locations)]
    ls = LocalSearch(
        ok_small_multiple_trips,
        rng,
        neighbours,
        PerturbationManager(PerturbationParams(0, 0)),  # disable perturbation
    )

    trip1 = Trip(ok_small_multiple_trips, [1, 2], 0)
    trip2 = Trip(ok_small_multiple_trips, [3, 4], 0)
    route = Route(ok_small_multiple_trips, [trip1, trip2], 0)

    sol = Solution(ok_small_multiple_trips, [route])
    cost_eval = CostEvaluator([20], 6, 0)
    assert_equal(ls(sol, cost_eval), sol)


def test_local_search_inserts_reload_depots(ok_small_multiple_trips):
    """
    Tests that the local search routine inserts a reload depot when that is
    beneficial.
    """
    rng = RandomNumberGenerator(seed=2)
    neighbours = compute_neighbours(ok_small_multiple_trips)

    ls = LocalSearch(ok_small_multiple_trips, rng, neighbours)
    ls.add_node_operator(RelocateWithDepot(ok_small_multiple_trips))

    sol = Solution(ok_small_multiple_trips, [[1, 2, 3, 4]])
    assert_(sol.has_excess_load())

    cost_eval = CostEvaluator([1_000], 0, 0)
    improved = ls(sol, cost_eval)

    assert_(not improved.has_excess_load())
    assert_(cost_eval.penalised_cost(improved) < cost_eval.penalised_cost(sol))

    assert_equal(improved.num_routes(), 1)
    assert_equal(improved.num_trips(), 2)
    assert_(not improved.has_excess_load())


def test_local_search_removes_useless_reload_depots(ok_small_multiple_trips):
    """
    Tests that the local search removes useless reload depots from the given
    solution.
    """
    data = ok_small_multiple_trips
    rng = RandomNumberGenerator(seed=2)
    ls = LocalSearch(data, rng, compute_neighbours(data))
    ls.add_node_operator(Exchange10(data))

    route1 = Route(data, [Trip(data, [1], 0), Trip(data, [3], 0)], 0)
    route2 = Route(data, [2, 4], 0)
    sol = Solution(data, [route1, route2])

    cost_eval = CostEvaluator([1_000], 0, 0)
    improved = ls.search(sol, cost_eval)
    assert_(cost_eval.penalised_cost(improved) < cost_eval.penalised_cost(sol))

    # The local search should have removed the reload depot from the first
    # route, because that was not providing any value.
    routes = improved.routes()
    assert_(str(routes[0]), "1 3")
    assert_(str(routes[1]), "2 4")


def test_search_statistics(ok_small):
    """
    Tests that the local search's search statistics return meaningful
    information about the number of evaluated and improving moves.
    """
    rng = RandomNumberGenerator(seed=42)
    ls = LocalSearch(
        ok_small,
        rng,
        compute_neighbours(ok_small),
        PerturbationManager(PerturbationParams(0, 0)),  # disable perturbation
    )

    node_op = Exchange10(ok_small)
    ls.add_node_operator(node_op)

    # No solution is yet loaded/improved, so all these numbers should be zero.
    stats = ls.statistics
    assert_equal(stats.num_moves, 0)
    assert_equal(stats.num_improving, 0)
    assert_equal(stats.num_updates, 0)

    # Load and improve a random solution. This should result in a non-zero
    # number of moves.
    rnd_sol = Solution.make_random(ok_small, rng)
    cost_eval = CostEvaluator([1], 1, 1)
    improved = ls(rnd_sol, cost_eval)

    stats = ls.statistics
    assert_(stats.num_moves > 0)
    assert_(stats.num_improving > 0)
    assert_(stats.num_updates >= stats.num_improving)

    # Since we have only a single node operator, the number of moves and the
    # number of improving moves should match what the node operator tracks.
    assert_equal(stats.num_moves, node_op.statistics.num_evaluations)
    assert_equal(stats.num_improving, node_op.statistics.num_applications)

    # The improved solution is already locally optimal, so it cannot be further
    # improved by the local search. The number of improving moves should thus
    # be zero after another attempt.
    ls(improved, cost_eval)

    stats = ls.statistics
    assert_(stats.num_moves > 0)
    assert_equal(stats.num_improving, 0)
    assert_equal(stats.num_updates, 0)


def test_node_and_route_operators_property(ok_small):
    """
    Tests adding and accessing node and route operators to the LocalSearch
    object.
    """
    rng = RandomNumberGenerator(seed=42)
    ls = LocalSearch(ok_small, rng, compute_neighbours(ok_small))

    # The local search has not yet been equipped with operators, so it should
    # start empty.
    assert_equal(len(ls.node_operators), 0)
    assert_equal(len(ls.route_operators), 0)

    # Now we add a node operator. The local search does not take ownership, so
    # its only node operator should be the exact same object as the one we just
    # created.
    node_op = Exchange10(ok_small)
    ls.add_node_operator(node_op)
    assert_equal(len(ls.node_operators), 1)
    assert_(ls.node_operators[0] is node_op)

    # And a route operator, for which the same should hold.
    route_op = SwapStar(ok_small)
    ls.add_route_operator(route_op)
    assert_equal(len(ls.route_operators), 1)
<<<<<<< HEAD
    assert_(ls.route_operators[0] is route_op)


def test_perturb_inserts_clients(ok_small):
    """
    Tests that perturbing an empty solution inserts all missing clients.
    """
    rng = RandomNumberGenerator(seed=42)
    perturbation = PerturbationManager(PerturbationParams(4, 4))
    ls = LocalSearch(ok_small, rng, compute_neighbours(ok_small), perturbation)

    sol = Solution(ok_small, [])
    cost_eval = CostEvaluator([20], 6, 0)

    perturbed = ls.perturb(sol, cost_eval)
    assert_equal(perturbed.num_clients(), 4)


def test_perturb_removes_clients(ok_small):
    """
    Tests that perturbing a complete solution could remove all clients.
    """
    rng = RandomNumberGenerator(seed=42)
    perturbation = PerturbationManager(PerturbationParams(4, 4))
    ls = LocalSearch(ok_small, rng, compute_neighbours(ok_small), perturbation)

    sol = Solution(ok_small, [[1, 2], [3, 4]])
    cost_eval = CostEvaluator([20], 6, 0)

    destroyed = ls.perturb(sol, cost_eval)
    assert_equal(destroyed.num_clients(), 0)


def test_perturb_switches_remove_insert(ok_small):
    """
    Tests that perturbing switches between inserting and removing, depending
    on whether a random initial client is in the solution.
    """
    perturbation = PerturbationManager(PerturbationParams(3, 3))
    ls = cpp_LocalSearch(ok_small, compute_neighbours(ok_small), perturbation)

    # We start with [1, 2] in the solution. We want to perturb three times. We
    # begin by perturbing 1. Since 1 is in the solution, we remove. As 2 is in
    # 1's neigbhourhood, so we also remove 2. Then we move to perturb 2, but
    # it's already been perturbed and has an empty neighbourhood, so there is
    # nothing we can do. So we move to perturb 3: it's not in the solution,
    # has not been perturbed yet, so we insert it. That's the third and final
    # perturbation, so the perturbed solution should contain only client 3.
    sol = Solution(ok_small, [[1, 2]])
    cost_eval = CostEvaluator([0], 0, 0)
    destroyed = ls.perturb(sol, cost_eval)

    visits = [visit for r in destroyed.routes() for visit in r.visits()]
    assert_equal(visits, [3])


def test_ls_inserts_all_required_clients(ok_small):
    """
    Tests that the local search inserts all required clients, if those are
    currently missing from the solution.
    """
    rng = RandomNumberGenerator(seed=42)
    perturbation = PerturbationManager(PerturbationParams(1, 1))
    ls = LocalSearch(ok_small, rng, compute_neighbours(ok_small), perturbation)

    sol = Solution(ok_small, [[1, 2]])
    assert_(not sol.is_complete())

    cost_eval = CostEvaluator([20], 6, 0)
    improved = ls(sol, cost_eval)
    assert_(improved.is_complete())
=======
    assert_(ls.route_operators[0] is route_op)
>>>>>>> 0adabe6e
<|MERGE_RESOLUTION|>--- conflicted
+++ resolved
@@ -643,61 +643,7 @@
     route_op = SwapStar(ok_small)
     ls.add_route_operator(route_op)
     assert_equal(len(ls.route_operators), 1)
-<<<<<<< HEAD
     assert_(ls.route_operators[0] is route_op)
-
-
-def test_perturb_inserts_clients(ok_small):
-    """
-    Tests that perturbing an empty solution inserts all missing clients.
-    """
-    rng = RandomNumberGenerator(seed=42)
-    perturbation = PerturbationManager(PerturbationParams(4, 4))
-    ls = LocalSearch(ok_small, rng, compute_neighbours(ok_small), perturbation)
-
-    sol = Solution(ok_small, [])
-    cost_eval = CostEvaluator([20], 6, 0)
-
-    perturbed = ls.perturb(sol, cost_eval)
-    assert_equal(perturbed.num_clients(), 4)
-
-
-def test_perturb_removes_clients(ok_small):
-    """
-    Tests that perturbing a complete solution could remove all clients.
-    """
-    rng = RandomNumberGenerator(seed=42)
-    perturbation = PerturbationManager(PerturbationParams(4, 4))
-    ls = LocalSearch(ok_small, rng, compute_neighbours(ok_small), perturbation)
-
-    sol = Solution(ok_small, [[1, 2], [3, 4]])
-    cost_eval = CostEvaluator([20], 6, 0)
-
-    destroyed = ls.perturb(sol, cost_eval)
-    assert_equal(destroyed.num_clients(), 0)
-
-
-def test_perturb_switches_remove_insert(ok_small):
-    """
-    Tests that perturbing switches between inserting and removing, depending
-    on whether a random initial client is in the solution.
-    """
-    perturbation = PerturbationManager(PerturbationParams(3, 3))
-    ls = cpp_LocalSearch(ok_small, compute_neighbours(ok_small), perturbation)
-
-    # We start with [1, 2] in the solution. We want to perturb three times. We
-    # begin by perturbing 1. Since 1 is in the solution, we remove. As 2 is in
-    # 1's neigbhourhood, so we also remove 2. Then we move to perturb 2, but
-    # it's already been perturbed and has an empty neighbourhood, so there is
-    # nothing we can do. So we move to perturb 3: it's not in the solution,
-    # has not been perturbed yet, so we insert it. That's the third and final
-    # perturbation, so the perturbed solution should contain only client 3.
-    sol = Solution(ok_small, [[1, 2]])
-    cost_eval = CostEvaluator([0], 0, 0)
-    destroyed = ls.perturb(sol, cost_eval)
-
-    visits = [visit for r in destroyed.routes() for visit in r.visits()]
-    assert_equal(visits, [3])
 
 
 def test_ls_inserts_all_required_clients(ok_small):
@@ -714,7 +660,4 @@
 
     cost_eval = CostEvaluator([20], 6, 0)
     improved = ls(sol, cost_eval)
-    assert_(improved.is_complete())
-=======
-    assert_(ls.route_operators[0] is route_op)
->>>>>>> 0adabe6e
+    assert_(improved.is_complete())