import numpy as np
import pytest
from numpy.testing import assert_, assert_allclose, assert_equal

from pyvrp import ProblemData, VehicleType
from pyvrp.search._search import Node, Route


@pytest.mark.parametrize("loc", [0, 1, 10])
def test_node_init(loc: int):
    """
    Tests that after initialisation, a Node has index 0 and is not in a route.
    """
    node = Node(loc=loc)
    assert_equal(node.client, loc)
    assert_equal(node.idx, 0)
    assert_(node.route is None)


@pytest.mark.parametrize(("idx", "vehicle_type"), [(0, 0), (1, 0), (1, 1)])
def test_route_init(ok_small, idx: int, vehicle_type: int):
    """
    Tests that after initialisation, a Route has the given index and vehicle
    type.
    """
    data = ok_small.replace(
        vehicle_types=[VehicleType(1, capacity=1), VehicleType(2, capacity=2)]
    )

    route = Route(data, idx=idx, vehicle_type=vehicle_type)
    assert_equal(route.idx, idx)
    assert_equal(route.vehicle_type, vehicle_type)


@pytest.mark.parametrize("loc", [0, 1, 10])
def test_new_nodes_are_not_depots(loc: int):
    """
    Tests that new nodes cannot be depots: to be a depot in this context
    requires route membership, and new nodes are not in routes yet.
    """
    node = Node(loc=loc)
    assert_(not node.is_depot())


def test_insert_and_remove_update_node_idx_and_route_properties(ok_small):
    """
    Tests that after a node is inserted into a route, its index and route
    properties are updated to reflect its new position in the route. After
    the node is removed from the route, these properties revert to their
    defaults.
    """
    route = Route(ok_small, idx=0, vehicle_type=0)

    # After construction, the node is not in a route yet.
    node = Node(loc=1)
    assert_equal(node.idx, 0)
    assert_(node.route is None)

    # Add to the route, test the route and idx properties are updated.
    route.append(node)
    assert_equal(node.idx, 1)
    assert_(node.route is route)

    # Remove and test the node reverts to its initial state.
    del route[1]
    assert_equal(node.idx, 0)
    assert_(node.route is None)


def test_route_depots_are_depots(ok_small):
    """
    Tests that the start and end depot nodes in a route known they are, in
    fact, depots.
    """
    route = Route(ok_small, idx=0, vehicle_type=0)
    assert_equal(route.depot(), ok_small.vehicle_type(0).depot)

    for loc in range(1, 3):
        # The depots flank the clients at indices {1, ..., len(route)}. Thus,
        # depots are at indices 0 and len(route) + 1.
        route.append(Node(loc=loc))
        assert_(route[0].is_depot())
        assert_(route[len(route) + 1].is_depot())


def test_route_append_increases_route_len(ok_small):
    """
    Tests that appending nodes to a route increases the route's length.
    """
    route = Route(ok_small, idx=0, vehicle_type=0)
    assert_equal(len(route), 0)

    node = Node(loc=1)
    route.append(node)
    assert_equal(len(route), 1)
    assert_(route[1] is node)  # pointers, so must be same object

    node = Node(loc=2)
    route.append(node)
    assert_equal(len(route), 2)
    assert_(route[2] is node)  # pointers, so must be same object


def test_route_insert(ok_small):
    """
    Tests that inserting and appending nodes works as expected: appending adds
    to the end, inserting places at the given index.
    """
    route = Route(ok_small, idx=0, vehicle_type=0)
    assert_equal(len(route), 0)

    # Insert a few nodes so we have an actual route.
    route.append(Node(loc=1))
    route.append(Node(loc=2))
    assert_equal(len(route), 2)
    assert_equal(route[1].client, 1)
    assert_equal(route[2].client, 2)

    # # Now insert a new nodes at index 1.
    route.insert(1, Node(loc=3))
    assert_equal(len(route), 3)
    assert_equal(route[1].client, 3)
    assert_equal(route[2].client, 1)
    assert_equal(route[3].client, 2)


def test_route_iter_returns_all_clients(ok_small):
    """
    Tests that iterating over a route returns all clients in the route, but
    not the depots.
    """
    route = Route(ok_small, idx=0, vehicle_type=0)

    for loc in [1, 2, 3]:
        route.append(Node(loc=loc))

    nodes = [node for node in route]
    assert_equal(len(nodes), len(route))

    # Iterating the Route object returns all clients, not the depots at index
    # ``0`` and index ``len(route) + 1`` in the Route object.
    assert_equal(nodes[0], route[1])
    assert_equal(nodes[1], route[2])
    assert_equal(nodes[2], route[3])


def test_route_add_and_delete_client_leaves_route_empty(ok_small):
    """
    Tests that adding and removing a client leaves a route empty.
    """
    route = Route(ok_small, idx=0, vehicle_type=0)

    route.append(Node(loc=1))
    assert_equal(len(route), 1)

    del route[1]
    assert_equal(len(route), 0)


def test_route_delete_reduces_size_by_one(ok_small):
    """
    Deleting an item at an index removes only the indicated index, not more.
    """
    route = Route(ok_small, idx=0, vehicle_type=0)

    route.append(Node(loc=1))
    route.append(Node(loc=2))
    assert_equal(len(route), 2)

    del route[1]
    assert_equal(len(route), 1)
    assert_equal(route[1].client, 2)


@pytest.mark.parametrize("num_nodes", range(4))
def test_route_clear_empties_entire_route(ok_small, num_nodes: int):
    """
    The clear() method should clear the entire route, not just remove part of
    it.
    """
    route = Route(ok_small, idx=0, vehicle_type=0)

    for loc in range(1, num_nodes + 1):
        route.append(Node(loc=loc))

    assert_equal(len(route), num_nodes)

    route.clear()
    assert_equal(len(route), 0)


def test_excess_load(ok_small):
    """
    Tests that the route calculations excess load correctly.
    """
    route = Route(ok_small, idx=0, vehicle_type=0)
    for loc in [1, 2, 3, 4]:
        route.append(Node(loc=loc))
    route.update()

    # The instance has four clients, which have a total delivery demand of 18.
    # The only vehicle type in the instance has a capacity of 10, so this route
    # has excess load.
    assert_(route.has_excess_load())
    assert_equal(route.excess_load(), 8)
    assert_equal(route.load(), 18)
    assert_equal(route.capacity(), 10)


@pytest.mark.parametrize("fixed_cost", [0, 9])
def test_fixed_vehicle_cost(ok_small, fixed_cost: int):
    """
    Tests that the fixed vehicle cost method returns the assigned vehicle
    type's fixed cost value.
    """
    data = ok_small.replace(
        vehicle_types=[VehicleType(2, capacity=10, fixed_cost=fixed_cost)]
    )
    route = Route(data, idx=0, vehicle_type=0)
    assert_equal(route.fixed_vehicle_cost(), fixed_cost)


@pytest.mark.parametrize("client", [1, 2, 3, 4])
def test_dist_and_load_for_single_client_routes(ok_small, client: int):
    """
    Tests that the route calculates distance and load correctly for a
    single-client route.
    """
    route = Route(ok_small, idx=0, vehicle_type=0)
    route.append(Node(loc=client))
    route.update()

    # Only the client has any delivery demand, so the total route load should
    # be equal to it.
    assert_equal(route.load(), ok_small.location(client).delivery)
    assert_equal(
        route.load_between(0, 2).load(), ok_small.location(client).delivery
    )

    # The load_between() function is inclusive.
    assert_equal(route.load_between(0, 0).load(), 0)
    assert_equal(
        route.load_between(1, 1).load(), ok_small.location(client).delivery
    )

    # Distances on various segments of the route.
    distances = ok_small.distance_matrix(profile=0)
    assert_equal(route.dist_between(0, 1).distance(), distances[0, client])
    assert_equal(route.dist_between(1, 2).distance(), distances[client, 0])
    assert_equal(
        route.dist_between(0, 2).distance(),
        distances[0, client] + distances[client, 0],
    )

    # This should always be zero because distance is a property of the edges,
    # not the nodes.
    assert_equal(route.dist_at(0).distance(), 0)
    assert_equal(route.dist_at(1).distance(), 0)


def test_route_overlaps_with_self_no_matter_the_tolerance_value(ok_small):
    """
    Tests that a route always overlaps with itself.
    """
    route = Route(ok_small, idx=0, vehicle_type=0)
    route.append(Node(loc=1))
    route.append(Node(loc=2))

    route.update()

    assert_(route.overlaps_with(route, 0))
    assert_(route.overlaps_with(route, 0.5))
    assert_(route.overlaps_with(route, 1))


def test_all_routes_overlap_with_maximum_tolerance_value(ok_small):
    """
    Tests that any route overlaps with any other route with the maximum
    tolerance value.
    """
    route1 = Route(ok_small, idx=0, vehicle_type=0)
    for loc in [1, 2]:
        route1.append(Node(loc=loc))
    route1.update()

    route2 = Route(ok_small, idx=0, vehicle_type=0)
    for loc in [3, 4]:
        route2.append(Node(loc=loc))
    route2.update()

    # The routes are clearly not the same, and don't overlap with zero
    # tolerance.
    assert_(not route1.overlaps_with(route2, 0))
    assert_(not route2.overlaps_with(route1, 0))

    # But with maximum tolerance, they do.
    assert_(route1.overlaps_with(route2, 1))
    assert_(route2.overlaps_with(route1, 1))


@pytest.mark.parametrize("locs", [(1, 2, 3), (3, 4), (1,)])
def test_str_contains_route(ok_small, locs: list[int]):
    """
    Test that each client in the route is also printed in the route's __str__.
    """
    route = Route(ok_small, idx=0, vehicle_type=0)

    for loc in locs:
        route.append(Node(loc=loc))

    for loc in locs:
        assert_(str(loc) in str(route))


def test_route_duration_access(ok_small):
    """
    Tests access to a client's or depot's duration segment, as tracked by
    the route.
    """
    route = Route(ok_small, idx=0, vehicle_type=0)
    for client in range(ok_small.num_depots, ok_small.num_locations):
        route.append(Node(loc=client))
    route.update()

    for idx in range(len(route) + 2):
        is_depot = idx % (len(route) + 1) == 0
        loc = ok_small.location(idx % (len(route) + 1))
        ds = route.duration_at(idx)

<<<<<<< HEAD
        assert_equal(ds.earliest_start(), loc.tw_early)
        assert_equal(ds.latest_start(), loc.tw_late)
        assert_equal(ds.duration(), 0 if is_depot else loc.service_duration)
=======
>>>>>>> da27466c
        assert_equal(ds.time_warp(), 0)

        if is_depot:
            vehicle_type = ok_small.vehicle_type(route.vehicle_type)
            assert_equal(ds.tw_early(), vehicle_type.tw_early)
            assert_equal(ds.tw_late(), vehicle_type.tw_late)
            assert_equal(ds.duration(), 0)
        else:
            assert_equal(ds.tw_early(), loc.tw_early)
            assert_equal(ds.tw_late(), loc.tw_late)
            assert_equal(ds.duration(), loc.service_duration)


@pytest.mark.parametrize("loc", [1, 2, 3, 4])
def test_duration_between_client_returns_node_duration(ok_small, loc: int):
    """
    Tests that calling the ``duration_between()`` with the same start and end
    arguments returns a node's duration segment data.
    """
    client = ok_small.location(loc)

    route = Route(ok_small, idx=0, vehicle_type=0)
    route.append(Node(loc=loc))
    route.update()

    # Duration of the depot node DS's is zero, and for the client it is equal
    # to the service duration.
    assert_equal(route.duration_between(0, 0).duration(), 0)
    assert_equal(
        route.duration_between(1, 1).duration(), client.service_duration
    )
    assert_equal(route.duration_between(2, 2).duration(), 0)

    # Single route solutions are all feasible for this instance.
    assert_equal(route.time_warp(), 0)


def test_duration_between_equal_to_before_after_when_one_is_depot(ok_small):
    """
    Tests that ``duration_between()`` returns the same value as
    ``duration_before()`` or ``duration_after()`` when one side is the depot.
    """
    route = Route(ok_small, idx=0, vehicle_type=0)
    for client in range(ok_small.num_depots, ok_small.num_locations):
        route.append(Node(loc=client))

    route.update()

    for idx in [1, 2, 3, 4]:
        before = route.duration_before(idx)
        between_before = route.duration_between(0, idx)
        assert_equal(before.duration(), between_before.duration())
        assert_equal(before.time_warp(), between_before.time_warp())

        after = route.duration_after(idx)
        between_after = route.duration_between(idx, len(route) + 1)
        assert_equal(after.duration(), between_after.duration())
        assert_equal(after.time_warp(), between_after.time_warp())


def test_duration_between_single_route_has_correct_time_warp(ok_small):
    """
    Tests duration segment access on a single-route solution where we know
    exactly where in the route time warp occurs.
    """
    route = Route(ok_small, idx=0, vehicle_type=0)
    for client in range(ok_small.num_depots, ok_small.num_locations):
        route.append(Node(loc=client))

    assert_equal(len(route), ok_small.num_clients)

    route.update()
    assert_(route.has_time_warp())
    assert_equal(route.duration_between(0, 5).time_warp(), route.time_warp())

    # Client #1 (at idx 1) causes the time warp in combination with client #3:
    # #1 can only be visited after #3's window has already closed.
    assert_equal(route.time_warp(), 3_633)
    assert_equal(route.duration_between(1, 4).time_warp(), 3_633)
    assert_equal(route.duration_between(0, 4).time_warp(), 3_633)
    assert_equal(route.duration_between(1, 5).time_warp(), 3_633)
    assert_equal(route.duration_between(1, 3).time_warp(), 3_633)

    # But excluding client #1, other subtours are (time-)feasible:
    for start, end in [(2, 4), (3, 5), (2, 3), (4, 5), (5, 5), (0, 1), (0, 2)]:
        assert_equal(route.duration_between(start, end).time_warp(), 0)


def test_distance_is_equal_to_dist_between_over_whole_route(ok_small):
    """
    Tests that calling distance() on the route object is the same as calling
    dist_between() with the start and end depot indices as arguments.
    """
    route = Route(ok_small, idx=0, vehicle_type=0)
    for client in range(ok_small.num_depots, ok_small.num_locations):
        route.append(Node(loc=client))
    route.update()

    assert_equal(
        route.distance(), route.dist_between(0, len(route) + 1).distance()
    )


<<<<<<< HEAD
@pytest.mark.parametrize(
    ("shift_tw", "expected_tw"),
    [
        ((0, np.iinfo(np.int64).max), (0, 1000)),  # should default to depot
        ((0, 1000), (0, 1000)),  # same as depot
        ((0, 500), (0, 500)),  # earlier tw_late, should lower tw_late
        ((250, 1000), (250, 1000)),  # later tw_early, should increase tw_early
        ((300, 600), (300, 600)),  # both more restricitve
    ],
)
def test_shift_duration_depot_time_window_interaction(
    shift_tw: tuple[int, int], expected_tw: tuple[int, int]
):
    """
    Tests that the route's depot time window is restricted to the most
    restrictive of [depot early, depot late] and [shift early, shift late].
    The depot time window defaults to [0, 1_000], and the shift time window
    varies around that.
    """
    data = ProblemData(
        clients=[],
        depots=[Depot(x=0, y=0, tw_early=0, tw_late=1_000)],
        vehicle_types=[VehicleType(tw_early=shift_tw[0], tw_late=shift_tw[1])],
        distance_matrices=[np.zeros((1, 1), dtype=int)],
        duration_matrices=[np.zeros((1, 1), dtype=int)],
    )

    route = Route(data, idx=0, vehicle_type=0)
    assert_equal(len(route), 0)

    for idx in [0, 1]:
        ds = route.duration_at(idx)
        assert_equal(ds.earliest_start(), expected_tw[0])
        assert_equal(ds.latest_start(), expected_tw[1])


=======
>>>>>>> da27466c
@pytest.mark.parametrize("clients", [(1, 2, 3, 4), (1, 2), (3, 4)])
def test_route_centroid(ok_small, clients):
    """
    Tests that Route computes the center point of client locations correctly.
    """
    route = Route(ok_small, 0, 0)
    for client in clients:
        route.append(Node(loc=client))

    route.update()

    x = [ok_small.location(client).x for client in clients]
    y = [ok_small.location(client).y for client in clients]
    assert_allclose(route.centroid(), (np.mean(x), np.mean(y)))


@pytest.mark.parametrize(
    ("max_duration", "expected"),
    [
        (100_000, 3_633),  # large enough; same time warp as other tests
        (5_000, 3_633),  # no effect of max_duration due to existing time warp
        (4_000, 3_950),  # now max_duration constraint applies
        (3_000, 4_950),  # the max_duration constraint scales linearly
        (0, 7_950),  # max_duration = 0, so time warp equals route duration
    ],
)
def test_max_duration(ok_small: ProblemData, max_duration: int, expected: int):
    """
    Tests that the maximum duration attribute of vehicle types is reflected
    in the route's time warp calculations.
    """
    vehicle_type = VehicleType(3, capacity=10, max_duration=max_duration)
    data = ok_small.replace(vehicle_types=[vehicle_type])

    route = Route(data, 0, 0)
    for client in range(data.num_depots, data.num_locations):
        route.append(Node(loc=client))

    route.update()
    assert_equal(route.duration(), 7_950)
    assert_(route.has_time_warp())
    assert_equal(route.time_warp(), expected)


@pytest.mark.parametrize(
    ("max_distance", "expected"),
    [
        (100_000, 0),  # large enough; there is now no excess distance
        (5_000, 1_450),  # now max_distance constraint applies
        (0, 6_450),  # max_distance scales linearly: this is the full distance
    ],
)
def test_max_distance(ok_small: ProblemData, max_distance: int, expected: int):
    """
    Tests that the maximum distance attribute of vehicle types is reflected
    in the route's excess distance calculations.
    """
    vehicle_type = VehicleType(3, capacity=10, max_distance=max_distance)
    data = ok_small.replace(vehicle_types=[vehicle_type])

    route = Route(data, 0, 0)
    for client in range(data.num_depots, data.num_locations):
        route.append(Node(loc=client))

    route.update()
    assert_equal(route.distance(), 6_450)
    assert_equal(route.has_excess_distance(), expected > 0)
    assert_equal(route.excess_distance(), expected)


@pytest.mark.parametrize(
    ("visits", "load_feas", "time_feas", "dist_feas"),
    [
        ([1, 2, 3], False, False, False),
        ([1, 3], True, False, True),
        ([1, 2], True, True, True),
    ],
)
def test_is_feasible(
    ok_small,
    visits: list[int],
    load_feas: bool,
    time_feas: bool,
    dist_feas: bool,
):
    """
    Tests that various constraint violations are taken into account when
    determining overall route feasibility.
    """
    vehicle_type = VehicleType(3, capacity=10, max_distance=6_000)
    data = ok_small.replace(vehicle_types=[vehicle_type])

    route = Route(data, 0, 0)
    for client in visits:
        route.append(Node(loc=client))
    route.update()

    assert_equal(route.is_feasible(), load_feas and time_feas and dist_feas)
    assert_equal(not route.has_excess_distance(), dist_feas)
    assert_equal(not route.has_excess_load(), load_feas)
    assert_equal(not route.has_time_warp(), time_feas)


def test_dist_between_equal_to_before_after_when_one_is_depot(ok_small):
    """
    Tests that ``dist_between()`` returns the same value as
    ``dist_before()`` or ``distance_after()`` when one side is the depot.
    """
    route = Route(ok_small, idx=0, vehicle_type=0)
    for client in range(ok_small.num_depots, ok_small.num_locations):
        route.append(Node(loc=client))

    route.update()

    for idx in [1, 2, 3, 4]:
        before = route.dist_before(idx)
        between_before = route.dist_between(0, idx)
        assert_equal(before.distance(), between_before.distance())

        after = route.dist_after(idx)
        between_after = route.dist_between(idx, len(route) + 1)
        assert_equal(after.distance(), between_after.distance())


def test_load_between_equal_to_before_after_when_one_is_depot(small_spd):
    """
    Tests that ``load_between()`` returns the same value as
    ``load_before()`` or ``load_after()`` when one side is the depot.
    """
    route = Route(small_spd, idx=0, vehicle_type=0)
    for client in range(small_spd.num_depots, small_spd.num_locations):
        route.append(Node(loc=client))

    route.update()

    for idx in [1, 2, 3, 4]:
        before = route.load_before(idx)
        between_before = route.load_between(0, idx)
        assert_equal(before.load(), between_before.load())
        assert_equal(before.pickup(), between_before.pickup())
        assert_equal(before.delivery(), between_before.delivery())

        after = route.load_after(idx)
        between_after = route.load_between(idx, len(route) + 1)
        assert_equal(after.load(), between_after.load())
        assert_equal(after.pickup(), between_after.pickup())
        assert_equal(after.delivery(), between_after.delivery())


def test_distance_different_profiles(ok_small_two_profiles):
    """
    Tests that accessing the distance concatenation scheme for different route
    segments takes into account the profile argument.
    """
    data = ok_small_two_profiles
    route = Route(data, idx=0, vehicle_type=0)
    for client in range(data.num_depots, data.num_locations):
        route.append(Node(loc=client))
    route.update()

    assert_equal(route.distance(), 6_450)
    assert_equal(route.profile(), 0)

    # Let's test with a different profile. The distance on the route should be
    # double using the second profile.
    depot_to_depot = route.dist_between(0, len(route) + 1, profile=1)
    assert_equal(depot_to_depot.distance(), 2 * route.distance())

    after_start = route.dist_after(0, profile=1)
    assert_equal(after_start.distance(), depot_to_depot.distance())

    before_end = route.dist_before(len(route) + 1, profile=1)
    assert_equal(before_end.distance(), depot_to_depot.distance())


def test_duration_different_profiles(ok_small_two_profiles):
    """
    Tests that accessing the duration concatenation scheme for different route
    segments takes into account the profile argument.
    """
    data = ok_small_two_profiles
    route = Route(data, idx=0, vehicle_type=0)
    for client in range(data.num_depots, data.num_locations):
        route.append(Node(loc=client))
    route.update()

    assert_equal(route.duration(), 7_950)
    assert_equal(route.profile(), 0)

    # Let's test with a different profile. The travel duration on the route
    # doubles using the second profile, but that does not mean the actual
    # *duration* doubles, since e.g. service duration remains the same. There
    # is no wait time, so the new duration is twice the original duration,
    # adjusted for the service duration.
    depot_to_depot = route.duration_between(0, len(route) + 1, profile=1)
    service = sum(c.service_duration for c in data.clients())
    assert_equal(depot_to_depot.duration(), 2 * route.duration() - service)

    after_start = route.duration_after(0, profile=1)
    assert_equal(after_start.duration(), depot_to_depot.duration())

    before_end = route.duration_before(len(route) + 1, profile=1)
    assert_equal(before_end.duration(), depot_to_depot.duration())<|MERGE_RESOLUTION|>--- conflicted
+++ resolved
@@ -327,22 +327,16 @@
         loc = ok_small.location(idx % (len(route) + 1))
         ds = route.duration_at(idx)
 
-<<<<<<< HEAD
-        assert_equal(ds.earliest_start(), loc.tw_early)
-        assert_equal(ds.latest_start(), loc.tw_late)
-        assert_equal(ds.duration(), 0 if is_depot else loc.service_duration)
-=======
->>>>>>> da27466c
         assert_equal(ds.time_warp(), 0)
 
         if is_depot:
             vehicle_type = ok_small.vehicle_type(route.vehicle_type)
-            assert_equal(ds.tw_early(), vehicle_type.tw_early)
-            assert_equal(ds.tw_late(), vehicle_type.tw_late)
+            assert_equal(ds.earliest_start(), vehicle_type.tw_early)
+            assert_equal(ds.latest_start(), vehicle_type.tw_late)
             assert_equal(ds.duration(), 0)
         else:
-            assert_equal(ds.tw_early(), loc.tw_early)
-            assert_equal(ds.tw_late(), loc.tw_late)
+            assert_equal(ds.earliest_start(), loc.tw_early)
+            assert_equal(ds.latest_start(), loc.tw_late)
             assert_equal(ds.duration(), loc.service_duration)
 
 
@@ -436,45 +430,6 @@
     )
 
 
-<<<<<<< HEAD
-@pytest.mark.parametrize(
-    ("shift_tw", "expected_tw"),
-    [
-        ((0, np.iinfo(np.int64).max), (0, 1000)),  # should default to depot
-        ((0, 1000), (0, 1000)),  # same as depot
-        ((0, 500), (0, 500)),  # earlier tw_late, should lower tw_late
-        ((250, 1000), (250, 1000)),  # later tw_early, should increase tw_early
-        ((300, 600), (300, 600)),  # both more restricitve
-    ],
-)
-def test_shift_duration_depot_time_window_interaction(
-    shift_tw: tuple[int, int], expected_tw: tuple[int, int]
-):
-    """
-    Tests that the route's depot time window is restricted to the most
-    restrictive of [depot early, depot late] and [shift early, shift late].
-    The depot time window defaults to [0, 1_000], and the shift time window
-    varies around that.
-    """
-    data = ProblemData(
-        clients=[],
-        depots=[Depot(x=0, y=0, tw_early=0, tw_late=1_000)],
-        vehicle_types=[VehicleType(tw_early=shift_tw[0], tw_late=shift_tw[1])],
-        distance_matrices=[np.zeros((1, 1), dtype=int)],
-        duration_matrices=[np.zeros((1, 1), dtype=int)],
-    )
-
-    route = Route(data, idx=0, vehicle_type=0)
-    assert_equal(len(route), 0)
-
-    for idx in [0, 1]:
-        ds = route.duration_at(idx)
-        assert_equal(ds.earliest_start(), expected_tw[0])
-        assert_equal(ds.latest_start(), expected_tw[1])
-
-
-=======
->>>>>>> da27466c
 @pytest.mark.parametrize("clients", [(1, 2, 3, 4), (1, 2), (3, 4)])
 def test_route_centroid(ok_small, clients):
     """
