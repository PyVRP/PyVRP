<<<<<<< HEAD
from numpy.testing import assert_, assert_equal
=======
import pytest
from numpy.testing import assert_, assert_equal, assert_raises
>>>>>>> 2191bb3d

from pyvrp import (
    RandomNumberGenerator,
    Result,
    Solution,
    Statistics,
)
from pyvrp.ProgressPrinter import ProgressPrinter


def test_raises_negative_display_interval():
    """
    Tests that ProgressPrinter raises when provided with a negative
    display_interval argument.
    """
    with assert_raises(ValueError):
        ProgressPrinter(True, -1.0)


def test_start(ok_small, capsys):
    """
    Tests that the progress printer outputs some statistics about the given
    instance when calling start.
    """
    printer = ProgressPrinter(should_print=True, display_interval=1.0)
    printer.start(ok_small)

    out = capsys.readouterr().out
    assert_(f"{ok_small.num_depots} depot" in out)
    assert_(f"{ok_small.num_clients} clients" in out)
    assert_(f"{ok_small.num_vehicles} vehicles" in out)


def test_start_multiple_depot_plural(ok_small_multi_depot, capsys):
    """
    Tests that "depots" is plural when there are multiple depots.
    """
    printer = ProgressPrinter(should_print=True, display_interval=1.0)
    printer.start(ok_small_multi_depot)

    out = capsys.readouterr().out
    assert_(f"{ok_small_multi_depot.num_depots} depots" in out)


def test_end(ok_small, capsys):
    """
    Tests that the progress printer outputs some summary statistics about the
    best-found solution and solver run when calling end.
    """
    best = Solution(ok_small, [[1, 2], [3, 4]])
    res = Result(best, Statistics(), 25, 0.05)

    printer = ProgressPrinter(should_print=True, display_interval=1.0)
    printer.end(res)

    out = capsys.readouterr().out
    assert_(str(round(res.cost())) in out)
    assert_(str(res.num_iterations) in out)
    assert_(str(round(res.runtime)) in out)
    assert_(res.summary() in out)


def test_restart(capsys):
    """
    Tests that calling restart outputs a line indicating such.
    """
    printer = ProgressPrinter(should_print=True, display_interval=1.0)
    printer.restart()

    out = capsys.readouterr().out
    assert_("R" in out)
    assert_("restart" in out)


def test_iteration(capsys):
    """
<<<<<<< HEAD
    Tests that calling iteration prints a line about the solution costs and
    feasibility, but only every 500 iterations.
=======
    Tests that calling iteration prints a line about the current feasible and
    infeasible populations.
>>>>>>> 2191bb3d
    """
    stats = Statistics()
    stats.collect(1, True, 2, True, 3, False)

    printer = ProgressPrinter(should_print=True, display_interval=0.0)

    printer.iteration(stats)
    out = capsys.readouterr().out
<<<<<<< HEAD
    assert_equal(stats.num_iterations, 1)
    assert_equal(out, "")

    # But only every 500 iterations. Thus, we should output results now.
    stats.num_iterations = 500
    printer.iteration(stats)
    out = capsys.readouterr().out
=======
    assert_(stats.num_iterations, 1)
>>>>>>> 2191bb3d

    # Statistics about solver progress should be printed.
    assert_(str(stats.num_iterations) in out)
    assert_(str(round(sum(stats.runtimes))) in out)

    # Statistics about solution costs and feasibility.
    assert_("1 (Y)" in out)  # current
    assert_("2 (Y)" in out)  # candidate
    assert_("3 (N)" in out)  # best


def test_should_print_false_no_output(ok_small, capsys):
    """
    Tests that disabling printing works.
    """
    stats = Statistics()
    stats.collect(1, True, 2, True, 3, False)

    # Set up the progress printer, call all its methods, and then check that
    # the output captured on stdout is empty.
    printer = ProgressPrinter(should_print=False, display_interval=0.0)
    printer.start(ok_small)
    printer.iteration(stats=stats)
    printer.restart()

    rng = RandomNumberGenerator(42)
    sol = Solution.make_random(ok_small, rng)
    printer.end(result=Result(sol, stats, 25, 0.05))

<<<<<<< HEAD
=======
@pytest.mark.parametrize(
    "routes",
    [
        [[1, 2], [3, 4]],  # feasible
        [[1, 2, 3, 4]],  # infeasible
    ],
)
def test_print_dash_when_subpopulation_is_empty(ok_small, routes, capsys):
    """
    Tests that a "-" is printed as cost if one of the subpopulations is empty.
    """
    pop = Population(bpd)
    cost_eval = CostEvaluator([1], 1, 0)

    solution = Solution(ok_small, routes)
    pop.add(solution, cost_eval)

    stats = Statistics()
    stats.collect_from(pop, cost_eval)

    printer = ProgressPrinter(should_print=True, display_interval=0.0)
    printer.iteration(stats)

    # Population contains either one feasible or one infeasible solution, so
    # the costs of the empty subpopulation should be printed as "-".
>>>>>>> 2191bb3d
    out = capsys.readouterr().out
    assert_equal(out, "")<|MERGE_RESOLUTION|>--- conflicted
+++ resolved
@@ -1,9 +1,4 @@
-<<<<<<< HEAD
-from numpy.testing import assert_, assert_equal
-=======
-import pytest
 from numpy.testing import assert_, assert_equal, assert_raises
->>>>>>> 2191bb3d
 
 from pyvrp import (
     RandomNumberGenerator,
@@ -80,13 +75,8 @@
 
 def test_iteration(capsys):
     """
-<<<<<<< HEAD
     Tests that calling iteration prints a line about the solution costs and
-    feasibility, but only every 500 iterations.
-=======
-    Tests that calling iteration prints a line about the current feasible and
-    infeasible populations.
->>>>>>> 2191bb3d
+    feasibilities.
     """
     stats = Statistics()
     stats.collect(1, True, 2, True, 3, False)
@@ -95,17 +85,7 @@
 
     printer.iteration(stats)
     out = capsys.readouterr().out
-<<<<<<< HEAD
     assert_equal(stats.num_iterations, 1)
-    assert_equal(out, "")
-
-    # But only every 500 iterations. Thus, we should output results now.
-    stats.num_iterations = 500
-    printer.iteration(stats)
-    out = capsys.readouterr().out
-=======
-    assert_(stats.num_iterations, 1)
->>>>>>> 2191bb3d
 
     # Statistics about solver progress should be printed.
     assert_(str(stats.num_iterations) in out)
@@ -135,33 +115,5 @@
     sol = Solution.make_random(ok_small, rng)
     printer.end(result=Result(sol, stats, 25, 0.05))
 
-<<<<<<< HEAD
-=======
-@pytest.mark.parametrize(
-    "routes",
-    [
-        [[1, 2], [3, 4]],  # feasible
-        [[1, 2, 3, 4]],  # infeasible
-    ],
-)
-def test_print_dash_when_subpopulation_is_empty(ok_small, routes, capsys):
-    """
-    Tests that a "-" is printed as cost if one of the subpopulations is empty.
-    """
-    pop = Population(bpd)
-    cost_eval = CostEvaluator([1], 1, 0)
-
-    solution = Solution(ok_small, routes)
-    pop.add(solution, cost_eval)
-
-    stats = Statistics()
-    stats.collect_from(pop, cost_eval)
-
-    printer = ProgressPrinter(should_print=True, display_interval=0.0)
-    printer.iteration(stats)
-
-    # Population contains either one feasible or one infeasible solution, so
-    # the costs of the empty subpopulation should be printed as "-".
->>>>>>> 2191bb3d
     out = capsys.readouterr().out
     assert_equal(out, "")