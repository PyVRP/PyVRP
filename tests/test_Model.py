import pytest
from numpy.testing import (
    assert_,
    assert_equal,
    assert_raises,
    assert_warns,
)

from pyvrp import Client, ClientGroup, Depot, Model, VehicleType
from pyvrp.constants import MAX_VALUE
from pyvrp.exceptions import EmptySolutionWarning, ScalingWarning
from pyvrp.stop import MaxIterations


def test_model_data():
    """
    Tests that calling the ``data()`` member on the model returns a data
    instance representing the added data.
    """
    model = Model()

    # Let's add some data: a single client, and edges from/to the depot.
    depot = model.add_depot(0, 0)
    client = model.add_client(0, 1, delivery=1)
    model.add_edge(depot, client, 1, 1)
    model.add_edge(client, depot, 1, 1)
    model.add_vehicle_type(capacity=1, num_available=1)

    data = model.data()
    assert_equal(data.num_clients, 1)
    assert_equal(data.num_vehicle_types, 1)
    assert_equal(data.num_vehicles, 1)


def test_add_edge_raises_negative_distance_or_duration():
    """
    Negative distances or durations are not understood. Attempting to add
    such edges should raise an error.
    """
    model = Model()
    depot = model.add_depot(0, 0)
    client = model.add_client(0, 1)

    model.add_edge(depot, client, distance=0, duration=0)  # zero should be OK

    with assert_raises(ValueError):  # negative distance should not be OK
        model.add_edge(client, depot, distance=-1, duration=0)

    with assert_raises(ValueError):  # negative duration should also not be OK
        model.add_edge(client, depot, distance=0, duration=-1)


def test_add_edge_raises_self_connection_nonzero_distance_or_duration():
    """
    Edges connecting a node to itself must have 0 distance and duration.
    """
    model = Model()
    depot = model.add_depot(0, 0)
    client = model.add_client(0, 1)

    model.add_edge(depot, client, distance=1, duration=1)  # should be OK
    model.add_edge(depot, depot, distance=0, duration=0)  # should be OK
    model.add_edge(client, client, distance=0, duration=0)  # should be OK

    with assert_raises(ValueError):  # self loop with nonzero distance not OK
        model.add_edge(depot, depot, distance=1, duration=0)

    with assert_raises(ValueError):  # self loop with nonzero duration not OK
        model.add_edge(depot, depot, distance=0, duration=1)

    with assert_raises(ValueError):  # self loop with nonzero distance not OK
        model.add_edge(client, client, distance=1, duration=0)

    with assert_raises(ValueError):  # self loop with nonzero duration not OK
        model.add_edge(client, client, distance=0, duration=1)


def test_add_client_attributes():
    """
    Smoke test that checks, for a single client, that the model adds a client
    whose attributes are the same as what was passed in.
    """
    model = Model()
    client = model.add_client(
        x=1,
        y=2,
        delivery=3,
        pickup=9,
        service_duration=4,
        tw_early=5,
        tw_late=6,
        release_time=0,
        prize=8,
        required=False,
    )

    assert_equal(client.x, 1)
    assert_equal(client.y, 2)
    assert_equal(client.delivery, 3)
    assert_equal(client.pickup, 9)
    assert_equal(client.service_duration, 4)
    assert_equal(client.tw_early, 5)
    assert_equal(client.tw_late, 6)
    assert_equal(client.release_time, 0)
    assert_equal(client.prize, 8)
    assert_(not client.required)


def test_add_depot_attributes():
    """
    Smoke test that checks the depot attributes are the same as what was passed
    in.
    """
    model = Model()
    depot = model.add_depot(x=1, y=0, tw_early=3, tw_late=5)

    assert_equal(depot.x, 1)
    assert_equal(depot.y, 0)
    assert_equal(depot.tw_early, 3)
    assert_equal(depot.tw_late, 5)


def test_add_edge():
    """
    Smoke test that checks edge attributes are the same as what was passed in.
    """
    model = Model()
    depot = model.add_depot(0, 0)
    client = model.add_client(0, 1)
    edge = model.add_edge(depot, client, distance=15, duration=49)

    assert_(edge.frm is depot)
    assert_(edge.to is client)
    assert_equal(edge.distance, 15)
    assert_equal(edge.duration, 49)


def test_add_vehicle_type():
    """
    Smoke test that checks vehicle type attributes are the same as what was
    passed in.
    """
    model = Model()
    vehicle_type = model.add_vehicle_type(
        num_available=10,
        capacity=998,
        fixed_cost=1_001,
        tw_early=17,
        tw_late=19,
        max_duration=93,
        max_distance=97,
    )

    assert_equal(vehicle_type.num_available, 10)
    assert_equal(vehicle_type.capacity, 998)
    assert_equal(vehicle_type.fixed_cost, 1_001)
    assert_equal(vehicle_type.tw_early, 17)
    assert_equal(vehicle_type.tw_late, 19)
    assert_equal(vehicle_type.max_duration, 93)
    assert_equal(vehicle_type.max_distance, 97)


def test_add_vehicle_type_default_depot():
    """
    Tests that ``Model.add_vehicle_type`` correctly sets the (default) depot
    attribute on the vehicle type.
    """
    m = Model()
    depot1 = m.add_depot(x=0, y=0)
    depot2 = m.add_depot(x=1, y=1)

    # No depot specified: should default to the first (location index 0).
    vehicle_type1 = m.add_vehicle_type()
    assert_equal(vehicle_type1.depot, 0)

    # First depot specified, should set first (location index 0).
    vehicle_type2 = m.add_vehicle_type(depot=depot1)
    assert_equal(vehicle_type2.depot, 0)

    # Second depot specified, should set second (location index 1).
    vehicle_type3 = m.add_vehicle_type(depot=depot2)
    assert_equal(vehicle_type3.depot, 1)


def test_add_vehicle_type_raises_for_unknown_depot():
    """
    Tests that adding a vehicle type with a depot that's not known to the model
    raises a ValueError.
    """
    m = Model()
    depot = Depot(x=0, y=0)

    with assert_raises(ValueError):
        m.add_vehicle_type(depot=depot)


def test_get_locations():
    """
    Checks that the ``locations`` property returns the depot and all clients.
    """
    model = Model()
    client1 = model.add_client(0, 1)
    depot = model.add_depot(0, 0)
    client2 = model.add_client(0, 2)

    # Test that depot is always first and that we can get the clients by index.
    assert_equal(model.locations[0], depot)
    assert_equal(model.locations[1], client1)
    assert_equal(model.locations[2], client2)


def test_get_vehicle_types():
    """
    Tests the ``vehicle_types`` property.
    """
    model = Model()
    vehicle_type1 = model.add_vehicle_type(1, capacity=2)
    vehicle_type2 = model.add_vehicle_type(1, capacity=3)

    # Test that we can get the vehicle types by index, or as a list.
    assert_equal(model.vehicle_types[0], vehicle_type1)
    assert_equal(model.vehicle_types[1], vehicle_type2)
    assert_equal(model.vehicle_types, [vehicle_type1, vehicle_type2])


def test_from_data(small_cvrp):
    """
    Tests that initialising the model from a data instance results in a valid
    model representation of that data instance.
    """
    model = Model.from_data(small_cvrp)
    model_data = model.data()

    # We can first check if the overall problem dimension numbers agree.
    assert_equal(model_data.num_clients, small_cvrp.num_clients)
    assert_equal(model_data.num_vehicles, small_cvrp.num_vehicles)
    assert_equal(
        model_data.vehicle_type(0).capacity,
        small_cvrp.vehicle_type(0).capacity,
    )

    assert_equal(model_data.distance_matrix(), small_cvrp.distance_matrix())
    assert_equal(model_data.duration_matrix(), small_cvrp.duration_matrix())


def test_from_data_and_solve(small_cvrp, ok_small):
    """
    Tests that solving a model initialised from a data instance finds the
    correct (known) solutions.
    """
    model = Model.from_data(small_cvrp)
    res = model.solve(stop=MaxIterations(100), seed=0)
    assert_equal(res.cost(), 3_743)
    assert_(res.is_feasible())

    model = Model.from_data(ok_small)
    res = model.solve(stop=MaxIterations(100), seed=0)
    assert_equal(res.cost(), 9_155)
    assert_(res.is_feasible())


def test_model_and_solve(ok_small):
    """
    Tests that solving a model initialised using the modelling interface
    finds the correct (known) solutions.
    """
    model = Model.from_data(ok_small)
    res = model.solve(stop=MaxIterations(100), seed=0)
    assert_equal(res.cost(), 9_155)
    assert_(res.is_feasible())

    # Now do the same thing, but model the instance using the modelling API.
    # This should of course result in the same solution.
    model = Model()
    model.add_vehicle_type(num_available=3, capacity=10)
    depot = model.add_depot(x=2334, y=726, tw_early=0, tw_late=45000)
    clients = [
        model.add_client(226, 1297, 5, 0, 360, 15600, 22500),
        model.add_client(590, 530, 5, 0, 360, 12000, 19500),
        model.add_client(435, 718, 3, 0, 420, 8400, 15300),
        model.add_client(1191, 639, 5, 0, 360, 12000, 19500),
    ]

    edge_weights = [
        [0, 1544, 1944, 1931, 1476],
        [1726, 0, 1992, 1427, 1593],
        [1965, 1975, 0, 621, 1090],
        [2063, 1433, 647, 0, 818],
        [1475, 1594, 1090, 828, 0],
    ]

    for idx, client in enumerate(clients, 1):
        from_depot = edge_weights[0][idx]
        to_depot = edge_weights[idx][0]

        model.add_edge(depot, client, from_depot, from_depot)
        model.add_edge(client, depot, to_depot, to_depot)

        for other_idx, other in enumerate(clients, 1):
            from_client = edge_weights[idx][other_idx]
            to_client = edge_weights[other_idx][idx]

            model.add_edge(client, other, from_client, from_client)
            model.add_edge(other, client, to_client, to_client)

    res = model.solve(stop=MaxIterations(100), seed=0)

    assert_(res.is_feasible())
    assert_equal(res.cost(), 9_155)


def test_model_solve_display_argument(ok_small, capsys):
    """
    Tests that solving a model displays solver progress when the ``display``
    argument is ``True``.
    """
    model = Model.from_data(ok_small)

    # First solve with display turned off. We should not see any output in this
    # case.
    model.solve(stop=MaxIterations(10), seed=0, display=False)
    printed = capsys.readouterr().out
    assert_equal(printed, "")

    # Now solve with display turned on. We should see output now.
    res = model.solve(stop=MaxIterations(10), seed=0, display=True)
    printed = capsys.readouterr().out

    # Check that some of the header data is in the output.
    assert_("PyVRP" in printed)
    assert_("Time" in printed)
    assert_("Iters" in printed)
    assert_("Feasible" in printed)
    assert_("Infeasible" in printed)

    # Check that we include the cost and total runtime in the output somewhere.
    assert_(str(round(res.cost())) in printed)
    assert_(str(round(res.runtime)) in printed)


def test_partial_distance_duration_matrix():
    """
    Tests that adding a full distance or duration matrix is not required. Any
    "missing" arcs are given large default values, ensuring they are unused.
    """
    model = Model()
    depot = model.add_depot(0, 0)
    clients = [model.add_client(0, 1), model.add_client(1, 0)]

    # Only a subset of all possible edges exist. The model should be able to
    # handle that.
    model.add_edge(depot, clients[0], distance=1)
    model.add_edge(clients[0], clients[1], distance=2)
    model.add_edge(clients[1], depot, distance=1)

    model.add_vehicle_type(capacity=0, num_available=1)

    # These edges were not set, so their distance values should default to the
    # maximum value we use for such edges.
    data = model.data()
    distances = data.distance_matrix()
<<<<<<< HEAD
    durations = data.duration_matrix()
    assert_equal(distances[0, 2], MAX_VALUE)
    assert_equal(durations[1, 0], MAX_VALUE)
=======
    assert_equal(distances[0, 2], MAX_VALUE)
    assert_equal(distances[1, 0], MAX_VALUE)
>>>>>>> d2b716f3

    res = model.solve(stop=MaxIterations(100), seed=4)
    assert_equal(res.best.num_routes(), 1)
    assert_equal(res.cost(), 4)  # depot -> client 1 -> client 2 -> depot
    assert_(res.is_feasible())


def test_data_warns_about_scaling_issues(recwarn):
    """
    Tests that the modelling interface warns when an edge is added whose
    distance or duration values are too large. This situation is likely caused
    by scaling issues, so a warning is appropriate.
    """
    model = Model()
    model.add_vehicle_type(capacity=0, num_available=1)
    depot = model.add_depot(0, 0)
    client = model.add_client(1, 1)

    # Normal distance sizes; should all be OK.
    for distance in [1, 10, 100, 1_000, 10_000, 100_000, MAX_VALUE]:
        model.add_edge(client, depot, distance=distance)
        assert_equal(len(recwarn), 0)

    # But a value exceeding the maximum value is not OK. This should warn (both
    # for distance and/or duration).
    with assert_warns(ScalingWarning):
        model.add_edge(depot, client, distance=MAX_VALUE + 1)

    with assert_warns(ScalingWarning):
        model.add_edge(depot, client, distance=0, duration=MAX_VALUE + 1)


def test_model_solves_instance_with_zero_or_one_clients():
    """
    This test exercises the bug identified in issue #272, where the model
    could not solve an instance with zero clients or just one client.
    """
    m = Model()
    m.add_vehicle_type(capacity=15, num_available=1)
    depot = m.add_depot(x=0, y=0)

    # Solve an instance with no clients.
    with assert_warns(EmptySolutionWarning):
        res = m.solve(stop=MaxIterations(1))

    solution = [r.visits() for r in res.best.routes()]
    assert_equal(solution, [])

    # Solve an instance with one client.
    clients = [m.add_client(x=0, y=0)]
    m.add_edge(depot, clients[0], distance=0)
    m.add_edge(clients[0], depot, distance=0)

    res = m.solve(stop=MaxIterations(1))
    solution = [r.visits() for r in res.best.routes()]
    assert_equal(solution, [[1]])


def test_model_solves_small_instance_with_fixed_costs():
    """
    High-level test that creates and solves a small instance with vehicle fixed
    costs, to see if the model (and thus the underlying solution algorithm)
    can handle that. This test exercises the bug identified in issue #380.
    Before fixing this bug, the solver would hang on this instance.
    """
    m = Model()

    for idx in range(2):
        m.add_vehicle_type(capacity=0, num_available=5, fixed_cost=10)

    m.add_depot(x=0, y=0, tw_early=0, tw_late=40)

    for idx in range(5):
        m.add_client(x=idx, y=idx, service_duration=1, tw_early=0, tw_late=20)

    for frm in m.locations:
        for to in m.locations:
            if frm != to:
                m.add_edge(frm, to, distance=0, duration=5)

    res = m.solve(stop=MaxIterations(100))
    assert_(res.is_feasible())


def test_model_solves_small_instance_with_shift_durations():
    """
    High-level test that creates and solves a small instance with shift
    durations, to see if the model (and thus the underlying solution algorithm)
    can handle that.
    """
    m = Model()

    # Two vehicle types with different shift time windows: the first has a
    # shift time window of [0, 15], the second of [5, 25]. There are four
    # vehicles in total, two for each vehicle type.
    for tw_early, tw_late in [(0, 15), (5, 25)]:
        m.add_vehicle_type(
            capacity=0,
            num_available=2,
            tw_early=tw_early,
            tw_late=tw_late,
        )

    m.add_depot(x=0, y=0, tw_early=0, tw_late=40)

    for idx in range(5):
        # Vehicles of the first type can visit two clients before having to
        # return to the depot. The second vehicle type can be used to visit
        # a single client before having to return to the depot. So we need
        # at least three routes.
        m.add_client(
            x=idx,
            y=idx,
            service_duration=1,
            tw_early=0,
            tw_late=20,
        )

    for frm in m.locations:
        for to in m.locations:
            if frm != to:
                m.add_edge(frm, to, distance=0, duration=5)

    res = m.solve(stop=MaxIterations(100))
    assert_(res.is_feasible())
    assert_(res.best.num_routes() > 2)


def test_model_solves_line_instance_with_multiple_depots():
    """
    High-level test that creates and solves a small instance on a line, where
    there are two depots. This test checks that the model and underlying
    algorithm correctly handle multiple depots.
    """
    m = Model()

    depot1 = m.add_depot(x=0, y=0)  # location 0
    depot2 = m.add_depot(x=5, y=0)  # location 1

    m.add_vehicle_type(1, depot=depot1)
    m.add_vehicle_type(1, depot=depot2)

    for idx in range(1, 5):  # locations 2, 3, 4, and 5
        m.add_client(x=idx, y=0)

    # All locations are on a horizontal line, with the depots on each end. The
    # line is organised as follows:
    #     D C C C C D   (depot or client)
    #     0 2 3 4 5 1   (location index)
    # Thus, clients 2 and 3 are closest to depot 0, and clients 4 and 5 are
    # closest to depot 1.
    for frm in m.locations:
        for to in m.locations:
            m.add_edge(frm, to, distance=abs(frm.x - to.x))

    res = m.solve(stop=MaxIterations(100), seed=3)
    assert_(res.is_feasible())

    # Test that there are two routes, with the clients closest to depot 0
    # assigned to the first route, and clients closest to depot 1 assigned to
    # the second route. Route membership is compared using sets because the
    # optimal visit order is not unique.
    routes = res.best.routes()
    assert_equal(set(routes[0].visits()), {2, 3})
    assert_equal(set(routes[1].visits()), {4, 5})


def test_client_depot_and_vehicle_type_name_fields():
    """
    Tests that name fields are properly passed to client, depot, and vehicle
    types.
    """
    m = Model()

    depot = m.add_depot(1, 1, name="depot1")
    assert_equal(depot.name, "depot1")
    assert_equal(str(depot), "depot1")

    veh_type = m.add_vehicle_type(name="veh_type1")
    assert_equal(veh_type.name, "veh_type1")
    assert_equal(str(veh_type), "veh_type1")

    client = m.add_client(1, 2, name="client1")
    assert_equal(client.name, "client1")
    assert_equal(str(client), "client1")


@pytest.mark.parametrize(
    ("pickups", "deliveries", "expected_excess_load"),
    [
        # The route should have 1 excess load (since the total pickup amount
        # sums to 11, and the vehicle capacity is 10). Same with similar
        # deliveries.
        ([1, 2, 3, 5], [0, 0, 0, 0], 1),
        ([0, 0, 0, 0], [1, 2, 3, 5], 1),
        ([1, 2, 3, 5], [1, 2, 3, 5], 1),
        # The following pickup and delivery schedule is tight, but should be
        # fine: the vehicle leaves full, and returns full, but there is a
        # configuration whereby it never exceeds its capacity along the way.
        ([1, 2, 3, 4], [4, 3, 2, 1], 0),
        # And no delivery or pickup amounts should of course also be OK!
        ([0, 0, 0, 0], [0, 0, 0, 0], 0),
    ],
)
def test_model_solves_instances_with_pickups_and_deliveries(
    pickups: list[int],
    deliveries: list[int],
    expected_excess_load: int,
):
    """
    High-level test that creates and solves a single-route instance where
    clients have pickups, deliveries, and sometimes both at the same time.
    """
    m = Model()
    m.add_depot(0, 0)
    m.add_vehicle_type(capacity=10)

    m.add_client(x=1, y=1, delivery=deliveries[0], pickup=pickups[0])
    m.add_client(x=2, y=2, delivery=deliveries[1], pickup=pickups[1])
    m.add_client(x=3, y=3, delivery=deliveries[2], pickup=pickups[2])
    m.add_client(x=4, y=4, delivery=deliveries[3], pickup=pickups[3])

    for frm in m.locations:
        for to in m.locations:
            manhattan = abs(frm.x - to.x) + abs(frm.y - to.y)
            m.add_edge(frm, to, distance=manhattan)

    res = m.solve(stop=MaxIterations(100))
    route = res.best.routes()[0]

    assert_equal(route.excess_load(), expected_excess_load)
    assert_equal(route.has_excess_load(), expected_excess_load > 0)


def test_add_client_raises_unknown_group():
    """
    Tests that the model's ``add_client`` method raises when it's given a group
    argument that is not known to the model.
    """
    m = Model()
    group = ClientGroup()

    with assert_raises(ValueError):
        m.add_client(1, 1, group=group)


def test_from_data_client_group(ok_small):
    """
    Test that creating a model from a given data instance with client groups
    correctly sets up the client groups in the model.
    """
    clients = ok_small.clients()
    clients[0] = Client(1, 1, required=False, group=0)
    clients[1] = Client(1, 1, required=False, group=0)

    group = ClientGroup([1, 2])

    data = ok_small.replace(clients=clients, groups=[group])
    model = Model.from_data(data)

    # Test that the clients have been correctly registered, and that there is
    # a client group in the model.
    assert_equal(model.locations[1].group, 0)
    assert_equal(model.locations[2].group, 0)
    assert_equal(len(model.groups), 1)

    # Test that that group actually contains the clients.
    group = model.groups[0]
    assert_(group.required)
    assert_equal(len(group), 2)
    assert_equal(group.clients, [1, 2])


def test_to_data_client_group():
    """
    Tests that creating a small model with a client group results in a correct
    ProblemData instance that has the appropriate group memberships set up.
    """
    m = Model()
    m.add_depot(1, 1)

    group = m.add_client_group()
    m.add_client(1, 1, required=False, group=group)
    m.add_client(2, 2, required=False, group=group)

    # Generate the data instance. There should be a single client group, and
    # the first two clients should be members of that group.
    data = m.data()
    assert_equal(data.num_groups, 1)

    group = data.group(0)
    assert_equal(group.clients, [1, 2])


def test_raises_mutually_exclusive_client_group_required_client():
    """
    Tests that adding a required client to a mutually exclusive client group
    raises, because that does not make any sense.
    """
    m = Model()

    group = m.add_client_group()
    assert_(group.mutually_exclusive)

    with assert_raises(ValueError):
        m.add_client(1, 1, required=True, group=group)


def test_client_group_membership_works_with_intermediate_changes():
    """
    Tests that repeatedly calling data() does not add clients more than once
    to each client group they are in, and everything continues to work when
    the model changes between calls to data().
    """
    m = Model()
    m.add_depot(1, 1)
    m.add_vehicle_type()

    # Add three clients to the model, with (for now) indices 1, 2, 3.
    group = m.add_client_group()
    m.add_client(1, 1, required=False, group=group)
    m.add_client(1, 1, required=False, group=group)
    m.add_client(1, 1, required=False, group=group)

    m.data()
    assert_equal(len(group), 3)
    assert_equal(group.clients, [1, 2, 3])

    # Add another depot and another client. The clients now have indices 2, 3,
    # 4, and 5.
    m.add_depot(1, 2)
    m.add_client(1, 1, required=False, group=group)

    m.data()
    assert_equal(len(group), 4)
    assert_equal(group.clients, [2, 3, 4, 5])


def test_tsp_instance_with_mutually_exclusive_groups(gtsp):
    """
    Smoke test that tests if the model can solve a generalised TSP instance
    where all clients are spread over fifty mutually exclusive groups.
    """
    m = Model.from_data(gtsp)
    res = m.solve(stop=MaxIterations(5))

    assert_(res.best.is_feasible())
    assert_(res.best.is_group_feasible())
    assert_equal(res.best.num_clients(), gtsp.num_groups)


def test_minimise_distance_or_duration(ok_small):
    """
    Small test that checks the model knows how to solve instances with
    different objective values.
    """
    orig_model = Model.from_data(ok_small)

    vehicle_types = [
        VehicleType(capacity=10, unit_distance_cost=1, unit_duration_cost=0),
        VehicleType(capacity=10, unit_distance_cost=0, unit_duration_cost=1),
    ]
    data = ok_small.replace(vehicle_types=vehicle_types)
    new_model = Model.from_data(data)

    orig_res = orig_model.solve(stop=MaxIterations(20), seed=82)
    new_res = new_model.solve(stop=MaxIterations(20), seed=82)

    assert_equal(orig_res.cost(), 9_155)
    assert_equal(new_res.cost(), 9_875)

    # The given instance has the same distance and duration matrix. There is
    # thus no difference in actual travel time or distance. But the duration
    # objective should also count service duration along the route, and that
    # is something we can check.
    service = sum(data.location(loc).service_duration for loc in [1, 4])
    assert_equal(new_res.cost(), orig_res.cost() + service)<|MERGE_RESOLUTION|>--- conflicted
+++ resolved
@@ -359,14 +359,8 @@
     # maximum value we use for such edges.
     data = model.data()
     distances = data.distance_matrix()
-<<<<<<< HEAD
-    durations = data.duration_matrix()
-    assert_equal(distances[0, 2], MAX_VALUE)
-    assert_equal(durations[1, 0], MAX_VALUE)
-=======
     assert_equal(distances[0, 2], MAX_VALUE)
     assert_equal(distances[1, 0], MAX_VALUE)
->>>>>>> d2b716f3
 
     res = model.solve(stop=MaxIterations(100), seed=4)
     assert_equal(res.best.num_routes(), 1)
