from typing import Optional

import numpy as np
import pytest
from numpy.random import default_rng
from numpy.testing import assert_, assert_allclose, assert_equal, assert_raises

from pyvrp import Client, ClientGroup, Depot, ProblemData, VehicleType


@pytest.mark.parametrize(
    (
        "x",
        "y",
        "delivery",
        "pickup",
        "service_duration",
        "tw_early",
        "tw_late",
        "release_time",
        "prize",
        "required",
        "group",
        "name",
    ),
    [
        (1, 1, 1, 1, 1, 0, 1, 0, 0, True, None, "test name"),  # normal
        (1, 1, 1, 0, 0, 0, 1, 0, 0, True, None, "1234"),  # zero duration
        (1, 1, 0, 0, 1, 0, 1, 0, 0, True, None, "1,2,3,4"),  # zero delivery
        (1, 1, 1, 0, 1, 0, 0, 0, 0, True, None, ""),  # zero time windows
        (-1, -1, 1, 0, 1, 0, 1, 0, 0, True, None, ""),  # negative coordinates
        (1, 1, 1, 0, 1, 0, 1, 1, 0, True, None, ""),  # positive release time
        (0, 0, 1, 0, 1, 0, 1, 0, 1, True, None, ""),  # positive prize
        (0, 0, 1, 0, 1, 0, 1, 0, 1, False, None, ""),  # not required
        (0, 0, 1, 0, 1, 0, 1, 0, 1, False, 0, ""),  # group membership
    ],
)
def test_client_constructor_initialises_data_fields_correctly(
    x: int,
    y: int,
    delivery: int,
    pickup: int,
    service_duration: int,
    tw_early: int,
    tw_late: int,
    release_time: int,
    prize: int,
    required: bool,
    group: Optional[int],
    name: str,
):
    """
    Tests that the access properties return the data that was given to the
    Client's constructor.
    """
    client = Client(
        x=x,
        y=y,
        delivery=delivery,
        pickup=pickup,
        service_duration=service_duration,
        tw_early=tw_early,
        tw_late=tw_late,
        release_time=release_time,
        prize=prize,
        required=required,
        group=group,
        name=name,
    )

    assert_equal(client.x, x)
    assert_equal(client.y, y)
    assert_equal(client.delivery, delivery)
    assert_equal(client.pickup, pickup)
    assert_equal(client.service_duration, service_duration)
    assert_equal(client.tw_early, tw_early)
    assert_equal(client.tw_late, tw_late)
    assert_equal(client.release_time, release_time)
    assert_equal(client.prize, prize)
    assert_equal(client.required, required)
    assert_equal(client.group, group)
    assert_equal(client.name, name)
    assert_equal(str(client), name)


@pytest.mark.parametrize(
    (
        "x",
        "y",
        "delivery",
        "pickup",
        "service",
        "tw_early",
        "tw_late",
        "release_time",
        "prize",
    ),
    [
        (1, 1, 1, 0, 0, 1, 0, 0, 0),  # late < early
        (1, 1, 1, 0, 0, -1, 0, 0, 0),  # negative early
        (1, 1, 0, 0, -1, 0, 1, 0, 1),  # negative service duration
        (1, 1, -1, 0, 1, 0, 1, 0, 0),  # negative delivery
        (1, 1, 0, -1, 1, 0, 1, 0, 0),  # negative pickup
        (1, 1, 0, 0, 0, 0, 1, -1, 0),  # negative release time
        (1, 1, 0, 0, 0, 0, 1, 2, 0),  # release time > late
        (1, 1, 1, 0, 1, 0, 1, 0, -1),  # negative prize
    ],
)
def test_raises_for_invalid_client_data(
    x: int,
    y: int,
    delivery: int,
    pickup: int,
    service: int,
    tw_early: int,
    tw_late: int,
    release_time: int,
    prize: int,
):
    """
    Tests that invalid configurations are not accepted.
    """
    with assert_raises(ValueError):
        Client(
            x,
            y,
            delivery,
            pickup,
            service,
            tw_early,
            tw_late,
            release_time,
            prize,
        )


@pytest.mark.parametrize(
    ("x", "y", "tw_early", "tw_late"),
    [
        (0, 0, 1, 0),  # tw_early > tw_late
        (0, 0, -1, 0),  # tw_early < 0
        (0, 0, 0, -1),  # tw_late < 0
    ],
)
def test_raises_for_invalid_depot_data(
    x: int,
    y: int,
    tw_early: int,
    tw_late: int,
):
    """
    Tests that an invalid depot configuration is not accepted.
    """
    with assert_raises(ValueError):
        Depot(x, y, tw_early, tw_late)


def test_problem_data_raises_when_no_depot_is_provided():
    """
    Tests that the ``ProblemData`` constructor raises a ``ValueError`` when
    no depots are provided.
    """
    with assert_raises(ValueError):
        ProblemData(
            clients=[],
            depots=[],
            vehicle_types=[VehicleType(2, capacity=1)],
            distance_matrix=np.asarray([[]], dtype=int),
            duration_matrix=np.asarray([[]], dtype=int),
        )

    # One (or more) depots should not raise.
    ProblemData(
        clients=[],
        depots=[Depot(x=0, y=0)],
        vehicle_types=[VehicleType(2, capacity=1)],
        distance_matrix=np.asarray([[0]]),
        duration_matrix=np.asarray([[0]]),
    )


@pytest.mark.parametrize(
    "matrix",
    [
        np.asarray([[0, 0]]),  # num rows < num clients
        np.asarray([[], []]),  # num cols < num clients
        np.asarray([[0, 0], [0, 0], [0, 0]]),  # num rows > num clients
        np.asarray([[0, 0, 0], [0, 0, 0]]),  # num cols > num clients
    ],
)
def test_problem_data_raises_when_incorrect_matrix_dimensions(matrix):
    """
    Tests that the ``ProblemData`` constructor raises a ``ValueError`` when
    the distance or duration matrix does not match the number of clients in
    dimension size.
    """
    clients = [Client(x=0, y=0)]
    depots = [Depot(x=0, y=0)]
    vehicle_types = [VehicleType(2, capacity=1)]
    other_matrix = np.zeros((2, 2), dtype=int)  # this one's OK

    with assert_raises(ValueError):
        ProblemData(clients, depots, vehicle_types, matrix, other_matrix)

    with assert_raises(ValueError):
        ProblemData(clients, depots, vehicle_types, other_matrix, matrix)


@pytest.mark.parametrize(
    ("dist_mat", "dur_mat"),
    [
        (np.eye(2, dtype=int), np.zeros((2, 2), dtype=int)),  # distance diag
        (np.zeros((2, 2), dtype=int), np.eye(2, dtype=int)),  # duration diag
        (np.eye(2, dtype=int), np.eye(2, dtype=int)),  # both diags nonzero
    ],
)
def test_problem_data_raises_matrix_diagonal_nonzero(dist_mat, dur_mat):
    """
    Tests that the ``ProblemData`` constructor raises a ``ValueError`` when
    the distance or duration matrix has a non-zero value on the diagonal.
    """
    clients = [Client(x=0, y=0)]
    depots = [Depot(x=0, y=0)]
    vehicle_types = [VehicleType(2, capacity=1)]

    with assert_raises(ValueError):
        ProblemData(clients, depots, vehicle_types, dist_mat, dur_mat)


def test_problem_data_replace_no_changes():
    """
    Tests that when using ``ProblemData.replace()`` without any arguments
    returns a new instance with different objects, but with the same values.
    """
    clients = [Client(x=0, y=0)]
    depots = [Depot(x=0, y=0)]
    vehicle_types = [VehicleType(2, capacity=1)]
    mat = np.zeros((2, 2), dtype=int)
    original = ProblemData(clients, depots, vehicle_types, mat, mat)

    new = original.replace()

    assert_(new is not original)

    for idx in range(new.num_clients):
        assert_(new.location(idx) is not original.location(idx))
        assert_equal(new.location(idx).x, original.location(idx).x)
        assert_equal(new.location(idx).y, original.location(idx).y)

    for idx in range(new.num_vehicle_types):
        new_veh_type = new.vehicle_type(idx)
        og_veh_type = original.vehicle_type(idx)

        assert_(new_veh_type is not og_veh_type)
        assert_equal(new_veh_type.capacity, og_veh_type.capacity)
        assert_equal(new_veh_type.num_available, og_veh_type.num_available)

    assert_(new.distance_matrix() is not original.distance_matrix())
    assert_equal(new.distance_matrix(), original.distance_matrix())

    assert_(new.duration_matrix() is not original.duration_matrix())
    assert_equal(new.duration_matrix(), original.duration_matrix())

    assert_equal(new.num_clients, original.num_clients)
    assert_equal(new.num_vehicle_types, original.num_vehicle_types)


def test_problem_data_replace_with_changes():
    """
    Tests that when calling ``ProblemData.replace()`` indeed replaces the
    data values with those passed to the method.
    """
    clients = [Client(x=0, y=0)]
    depots = [Depot(x=0, y=0)]
    vehicle_types = [VehicleType(2, capacity=1)]
    mat = np.zeros((2, 2), dtype=int)
    original = ProblemData(clients, depots, vehicle_types, mat, mat)

    # Let's replace the clients, vehicle types, and the distance matrix, each
    # with different values than in the original data. The duration matrix
    # is left unchanged.
    new = original.replace(
        clients=[Client(x=1, y=1)],
        vehicle_types=[VehicleType(3, 4), VehicleType(5, 6)],
        distance_matrix=np.where(np.eye(2), 0, 2),
    )

    assert_(new is not original)
    assert_(new.location(1) is not original.location(1))
    assert_(new.location(1).x != original.location(1).x)
    assert_(new.location(1).y != original.location(1).y)

    for idx in range(original.num_vehicle_types):  # only compare first type
        new_veh_type = new.vehicle_type(idx)
        og_veh_type = original.vehicle_type(idx)

        assert_(new_veh_type is not og_veh_type)
        assert_(new_veh_type.capacity != og_veh_type.capacity)
        assert_(new_veh_type.num_available != og_veh_type.num_available)

    assert_(new.distance_matrix() is not original.distance_matrix())
    with assert_raises(AssertionError):
        assert_equal(new.distance_matrix(), original.distance_matrix())

    assert_(new.duration_matrix() is not original.duration_matrix())
    assert_equal(new.duration_matrix(), original.duration_matrix())

    assert_equal(new.num_clients, original.num_clients)
    assert_(new.num_vehicle_types != original.num_vehicle_types)


def test_problem_data_replace_raises_mismatched_argument_shapes():
    """
    Tests that a ValueError is raised when replacing data that result in
    mismatched shape between the clients and the distance/duration matrices.
    """
    clients = [Client(x=0, y=0)]
    depots = [Depot(x=0, y=0)]
    vehicle_types = [VehicleType(2, capacity=1)]
    mat = np.zeros((2, 2), dtype=int)
    data = ProblemData(clients, depots, vehicle_types, mat, mat)

    with assert_raises(ValueError):
        data.replace(clients=[])  # matrices are 2x2

    with assert_raises(ValueError):
        data.replace(distance_matrix=np.where(np.eye(3), 0, 1))  # two clients

    with assert_raises(ValueError):
        data.replace(duration_matrix=np.where(np.eye(3), 0, 1))  # two clients

    with assert_raises(ValueError):
        data.replace(
            clients=[Client(x=1, y=1)],
            distance_matrix=np.where(np.eye(3), 0, 1),
            duration_matrix=np.where(np.eye(3), 0, 1),
        )


def test_centroid(ok_small):
    """
    Tests the computation of the centroid of all clients in the data instance.
    """
    centroid = ok_small.centroid()
    x = [client.x for client in ok_small.clients()]
    y = [client.y for client in ok_small.clients()]

    assert_allclose(centroid[0], np.mean(x))
    assert_allclose(centroid[1], np.mean(y))


def test_matrix_access():
    """
    Tests that the ``duration()`` and ``dist()`` methods (and their matrix
    access equivalents) correctly index the underlying data matrices.
    """
    gen = default_rng(seed=42)
    size = 6

    dist_mat = gen.integers(500, size=(size, size))
    dur_mat = gen.integers(500, size=(size, size))
    np.fill_diagonal(dist_mat, 0)
    np.fill_diagonal(dur_mat, 0)

    depot = Depot(x=0, y=0, tw_late=10)
    clients = [Client(x=0, y=0, tw_late=10) for _ in range(size - 1)]
    data = ProblemData(
        clients=clients,
        depots=[depot],
        vehicle_types=[VehicleType(2, capacity=1)],
        distance_matrix=dist_mat,
        duration_matrix=dur_mat,
    )

    assert_equal(data.distance_matrix(), dist_mat)
    assert_equal(data.duration_matrix(), dur_mat)

    for frm in range(size):
        for to in range(size):
            assert_equal(data.dist(frm, to), dist_mat[frm, to])
            assert_equal(data.duration(frm, to), dur_mat[frm, to])


def test_matrices_are_not_writeable():
    """
    Tests that the data matrices provided by ``distance_matrix()`` and
    ``duration_matrix()`` are not writeable. They can be read from, but
    assigning new values should raise an error.

    We require this because they're constant on the C++ side, and allowing
    changes from Python causes undefined behaviour on the C++ side.
    """
    data = ProblemData(
        clients=[],
        depots=[Depot(x=0, y=0)],
        vehicle_types=[VehicleType(2, capacity=1)],
        distance_matrix=np.array([[0]]),
        duration_matrix=np.array([[0]]),
    )

    dist_mat = data.distance_matrix()
    dur_mat = data.duration_matrix()

    with assert_raises(ValueError):
        dist_mat[0, 0] = 1_000

    with assert_raises(ValueError):
        dur_mat[0, 0] = 1_000


def test_matrices_are_not_copies():
    """
    The matrices returned by ``distance_matrix()`` and ``duration_matrix()``
    offer views into data owned by the underlying ``ProblemData`` instance.
    There is no copying going on when accessing this data.
    """
    mat = np.array([[0, 0], [0, 0]])
    data = ProblemData(
        clients=[Client(x=0, y=1)],
        depots=[Depot(x=0, y=0)],
        vehicle_types=[VehicleType(2, capacity=1)],
        distance_matrix=mat,
        duration_matrix=mat,
    )

    # Ownership is taken, so the memory that's referenced is not that of the
    # matrices that are passed into ProblemData's constructor.
    assert_(data.distance_matrix().base is not mat)
    assert_(data.duration_matrix().base is not mat)

    # Repeated calls should return matrices that reference the same base data,
    # implying nothing is copied: the memory is not owned by the matrix.
    dist1 = data.distance_matrix()
    dist2 = data.distance_matrix()
    assert_(not dist1.flags["OWNDATA"])
    assert_(dist1.base is dist2.base)

    dur1 = data.duration_matrix()
    dur2 = data.duration_matrix()
    assert_(not dur1.flags["OWNDATA"])
    assert_(dur1.base is dur2.base)


@pytest.mark.parametrize(
    (
        "capacity",
        "num_available",
        "fixed_cost",
        "tw_early",
        "tw_late",
        "max_duration",
        "max_distance",
    ),
    [
        (0, 0, 0, 0, 0, 0, 0),  # num_available must be positive
        (-1, 1, 1, 0, 0, 0, 0),  # capacity cannot be negative
        (-100, 1, 0, 0, 0, 0, 0),  # this is just wrong
        (1, 1, -1, 0, 0, 0, 0),  # fixed_cost cannot be negative
        (0, 1, -100, 0, 0, 0, 0),  # this is just wrong
        (0, 1, 0, 1, 0, 0, 0),  # early > late
        (0, 1, 0, -1, 0, 0, 0),  # negative early
        (0, 1, 0, 0, -1, 0, 0),  # negative
        (0, 1, 0, 0, 0, -1, 0),  # negative max_duration
        (0, 1, 0, 0, 0, 0, -1),  # negative max_distance
    ],
)
def test_vehicle_type_raises_invalid_data(
    capacity: int,
    num_available: int,
    fixed_cost: int,
    tw_early: int,
    tw_late: int,
    max_duration: int,
    max_distance: int,
):
    """
    Tests that the vehicle type constructor raises when given invalid
    arguments.
    """
    with assert_raises(ValueError):
        VehicleType(
            num_available,
            capacity,
            0,
            fixed_cost,
            tw_early,
            tw_late,
            max_duration,
            max_distance,
        )


def test_vehicle_type_does_not_raise_for_all_zero_edge_case():
    """
    The vehicle type constructor should allow the following edge case where all
    data has been zeroed out.
    """
    vehicle_type = VehicleType(
        num_available=1,
        depot=0,
        capacity=0,
        fixed_cost=0,
        tw_early=0,
        tw_late=0,
        max_duration=0,
        max_distance=0,
    )

    assert_equal(vehicle_type.num_available, 1)
    assert_equal(vehicle_type.depot, 0)
    assert_equal(vehicle_type.capacity, 0)
    assert_equal(vehicle_type.fixed_cost, 0)
    assert_equal(vehicle_type.tw_early, 0)
    assert_equal(vehicle_type.tw_late, 0)
    assert_equal(vehicle_type.max_duration, 0)
    assert_equal(vehicle_type.max_distance, 0)


def test_vehicle_type_default_values():
    """
    Tests that the default values for costs and shift time windows are set
    correctly.
    """
    vehicle_type = VehicleType()
    assert_equal(vehicle_type.num_available, 1)
    assert_equal(vehicle_type.depot, 0)
    assert_equal(vehicle_type.capacity, 0)
    assert_equal(vehicle_type.fixed_cost, 0)
    assert_equal(vehicle_type.tw_early, 0)
    assert_equal(vehicle_type.name, "")

    # The default value for the following fields is the largest representable
    # integral value.
    assert_equal(vehicle_type.tw_late, np.iinfo(np.int64).max)
    assert_equal(vehicle_type.max_duration, np.iinfo(np.int64).max)
    assert_equal(vehicle_type.max_distance, np.iinfo(np.int64).max)


def test_vehicle_type_attribute_access():
    """
    Smoke test that checks all attributes are equal to the values they were
    given in the constructor's arguments.
    """
    vehicle_type = VehicleType(
        num_available=7,
        depot=29,
        capacity=13,
        fixed_cost=3,
        tw_early=17,
        tw_late=19,
        max_duration=23,
        max_distance=29,
        name="vehicle_type name",
    )

    assert_equal(vehicle_type.num_available, 7)
    assert_equal(vehicle_type.depot, 29)
    assert_equal(vehicle_type.capacity, 13)
    assert_equal(vehicle_type.fixed_cost, 3)
    assert_equal(vehicle_type.tw_early, 17)
    assert_equal(vehicle_type.tw_late, 19)
    assert_equal(vehicle_type.max_duration, 23)
    assert_equal(vehicle_type.max_distance, 29)

    assert_equal(vehicle_type.name, "vehicle_type name")
    assert_equal(str(vehicle_type), "vehicle_type name")


@pytest.mark.parametrize("idx", [5, 6])
def test_location_raises_invalid_index(ok_small, idx: int):
    """
    Tests that calling location(idx) raises when the index is out of bounds.
    """
    assert_equal(ok_small.num_depots, 1)
    assert_equal(ok_small.num_clients, 4)

    with assert_raises(IndexError):
        ok_small.location(idx)


<<<<<<< HEAD
def test_raises_invalid_vehicle_depot_indices(ok_small):
    """
    Tests that setting the depot index on a VehicleType to a value that's out
    of range raises when replacing or constructing a ProblemData instance.
    """
    assert_equal(ok_small.num_depots, 1)
    with assert_raises(IndexError):
        ok_small.replace(vehicle_types=[VehicleType(depot=1)])

    with assert_raises(IndexError):
        ProblemData(
            clients=[],
            depots=[Depot(1, 1)],
            vehicle_types=[VehicleType(depot=1)],
            distance_matrix=[[0]],
            duration_matrix=[[0]],
        )
=======
@pytest.mark.parametrize(
    ("depot", "should_raise"),
    [
        (0, False),  # correct index - should not raise
        (1, True),  # index is the number of depots: too large; should raise
        (2, True),  # index is too large; should raise
    ],
)
def test_raises_invalid_vehicle_depot_indices(
    ok_small, depot: int, should_raise: bool
):
    """
    Tests that setting the depot index on a VehicleType to a value that's not
    correct raises when replacing vehicles (and, by extension, when
    constructing a ProblemData instance).
    """
    assert_equal(ok_small.num_depots, 1)

    if not should_raise:
        ok_small.replace(vehicle_types=[VehicleType(depot=depot)])
        return

    with assert_raises(IndexError):
        ok_small.replace(vehicle_types=[VehicleType(depot=depot)])
>>>>>>> 0aef08db


def test_raises_empty_group():
    """
    Tests that passing an empty client group raises a ValueError.
    """
    with assert_raises(ValueError):
        ProblemData(
            clients=[],
            depots=[Depot(1, 1)],
            vehicle_types=[VehicleType()],
            distance_matrix=[[0]],
            duration_matrix=[[0]],
<<<<<<< HEAD
            groups=[ClientGroup([])],  # empty group - this should raise
=======
            groups=[ClientGroup()],  # empty group - this should raise
>>>>>>> 0aef08db
        )


@pytest.mark.parametrize(
    ("groups", "index"),
    [
        ([], 0),  # index 0, but there are no groups
        ([ClientGroup([1])], 1),  # there is one group, but index is 1
    ],
)
def test_raises_invalid_client_group_indices(
    groups: list[ClientGroup], index: int
):
    """
    Tests that setting the clients in a mutually exclusive group to values that
    are not valid indices raises, and that setting a group index on a client to
    a value that's out of range likewise raises.
    """
    with assert_raises(IndexError):
        ProblemData(
            clients=[Client(1, 1, required=False, group=index)],
            depots=[Depot(1, 1)],
            vehicle_types=[VehicleType()],
            distance_matrix=np.zeros((2, 2)),
            duration_matrix=np.zeros((2, 2)),
            groups=groups,
        )


@pytest.mark.parametrize(
    "groups", [[ClientGroup([0, 1])], [ClientGroup([1, 2])]]
)
def test_raises_invalid_group_client_indices(groups: list[ClientGroup]):
    """
    Tests that groups with client indices that are either depots or outside the
    range of client locations results in an IndexError.
    """
    with assert_raises(IndexError):
        ProblemData(
            clients=[Client(1, 1, required=False, group=0)],
            depots=[Depot(1, 1)],
            vehicle_types=[VehicleType()],
            distance_matrix=np.zeros((2, 2)),
            duration_matrix=np.zeros((2, 2)),
            groups=groups,
        )


def test_raises_wrong_mutual_group_referencing():
    """
    Groups should reference the clients in the group, and vice versa, the
    client should reference the group. If this is not done correctly, a
    ValueError should be thrown.
    """
    with assert_raises(ValueError):
        ProblemData(
            # The client references the first group, which does not contain the
            # client. That should raise.
            clients=[
                Client(1, 1, required=False, group=0),
                Client(2, 2, required=False, group=0),
            ],
            depots=[Depot(1, 1)],
            vehicle_types=[VehicleType()],
            distance_matrix=np.zeros((3, 3)),
            duration_matrix=np.zeros((3, 3)),
            groups=[ClientGroup([2])],
        )

    with assert_raises(ValueError):
        ProblemData(
            clients=[Client(1, 1), Client(2, 2)],
            depots=[Depot(1, 1)],
            vehicle_types=[VehicleType()],
            distance_matrix=np.zeros((3, 3)),
            duration_matrix=np.zeros((3, 3)),
            # Group references a client that is not in the group. That should
            # raise as well.
            groups=[ClientGroup([1])],
        )


def test_raises_for_required_mutually_exclusive_group_membership():
    """
    Tests that required clients cannot be part of mutually exclusive groups.
    """
    with assert_raises(ValueError):
        # A client cannot be part of a mutually exclusive group and also be a
        # required visit, as that defeats the entire point of a mutually
        # exclusive group.
        ProblemData(
            clients=[Client(1, 1, required=True, group=0)],
            depots=[Depot(1, 1)],
            vehicle_types=[VehicleType()],
            distance_matrix=np.zeros((2, 2)),
            duration_matrix=np.zeros((2, 2)),
            groups=[ClientGroup([1])],
        )


<<<<<<< HEAD
=======
def test_client_group_raises_duplicate_clients():
    """
    Tests that adding the same client to a group more than once raises.
    """
    with assert_raises(ValueError):
        ClientGroup([1, 1])

    group = ClientGroup()
    group.add_client(1)  # this should be OK

    with assert_raises(ValueError):
        group.add_client(1)  # but adding the client a second time is not


>>>>>>> 0aef08db
def test_replacing_client_groups(ok_small):
    """
    Tests that replacing mutually exclusive client groups works well.
    """
    assert_equal(ok_small.num_groups, 0)
    assert_equal(ok_small.groups(), [])

    # Let's add the first client to a group, and define a new data instance
    # that has a mutually exclusive group.
    clients = ok_small.clients()
    clients[0] = Client(1, 1, required=False, group=0)
    data = ok_small.replace(clients=clients, groups=[ClientGroup([1])])

    # There should now be a single client group (at index 0) that has the first
    # client as its only member.
    assert_equal(data.num_groups, 1)
    assert_equal(data.group(0).clients, [1])<|MERGE_RESOLUTION|>--- conflicted
+++ resolved
@@ -578,25 +578,6 @@
         ok_small.location(idx)
 
 
-<<<<<<< HEAD
-def test_raises_invalid_vehicle_depot_indices(ok_small):
-    """
-    Tests that setting the depot index on a VehicleType to a value that's out
-    of range raises when replacing or constructing a ProblemData instance.
-    """
-    assert_equal(ok_small.num_depots, 1)
-    with assert_raises(IndexError):
-        ok_small.replace(vehicle_types=[VehicleType(depot=1)])
-
-    with assert_raises(IndexError):
-        ProblemData(
-            clients=[],
-            depots=[Depot(1, 1)],
-            vehicle_types=[VehicleType(depot=1)],
-            distance_matrix=[[0]],
-            duration_matrix=[[0]],
-        )
-=======
 @pytest.mark.parametrize(
     ("depot", "should_raise"),
     [
@@ -621,7 +602,6 @@
 
     with assert_raises(IndexError):
         ok_small.replace(vehicle_types=[VehicleType(depot=depot)])
->>>>>>> 0aef08db
 
 
 def test_raises_empty_group():
@@ -635,11 +615,7 @@
             vehicle_types=[VehicleType()],
             distance_matrix=[[0]],
             duration_matrix=[[0]],
-<<<<<<< HEAD
-            groups=[ClientGroup([])],  # empty group - this should raise
-=======
             groups=[ClientGroup()],  # empty group - this should raise
->>>>>>> 0aef08db
         )
 
 
@@ -740,8 +716,6 @@
         )
 
 
-<<<<<<< HEAD
-=======
 def test_client_group_raises_duplicate_clients():
     """
     Tests that adding the same client to a group more than once raises.
@@ -756,7 +730,6 @@
         group.add_client(1)  # but adding the client a second time is not
 
 
->>>>>>> 0aef08db
 def test_replacing_client_groups(ok_small):
     """
     Tests that replacing mutually exclusive client groups works well.
