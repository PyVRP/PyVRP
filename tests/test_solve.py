--- conflicted
+++ resolved
@@ -1,9 +1,5 @@
-<<<<<<< HEAD
 import numpy as np
-from numpy.testing import assert_, assert_equal
-=======
 from numpy.testing import assert_, assert_allclose, assert_equal
->>>>>>> 2191bb3d
 
 from pyvrp.IteratedLocalSearch import IteratedLocalSearchParams
 from pyvrp.PenaltyManager import PenaltyParams
@@ -33,11 +29,8 @@
     assert_equal(params.neighbourhood, NeighbourhoodParams())
     assert_equal(params.node_ops, NODE_OPERATORS)
     assert_equal(params.route_ops, ROUTE_OPERATORS)
-<<<<<<< HEAD
     assert_equal(params.perturbation_ops, PERTURBATION_OPERATORS)
-=======
     assert_allclose(params.display_interval, 5.0)
->>>>>>> 2191bb3d
 
 
 def test_solve_params_from_file():
@@ -58,11 +51,8 @@
     assert_equal(params.neighbourhood, neighbourhood)
     assert_equal(params.node_ops, node_ops)
     assert_equal(params.route_ops, route_ops)
-<<<<<<< HEAD
     assert_equal(params.perturbation_ops, perturbation_ops)
-=======
     assert_allclose(params.display_interval, 10.0)
->>>>>>> 2191bb3d
 
 
 def test_solve_params_from_file_defaults():
