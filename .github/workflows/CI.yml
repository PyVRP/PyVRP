# name: CI

# on:
#   push:
#     branches: [ main ]
#   pull_request:
#     branches: [ main ]

# concurrency:
#   group: ${{ github.workflow }}-${{ github.ref }}
#   cancel-in-progress: true

<<<<<<< HEAD
# jobs:
#   build:
#     name: >
#       Build and test pyvrp using ${{ matrix.compiler }}
#       ${{ matrix.compiler-version }} and Python ${{ matrix.python-version }}
#     runs-on: ubuntu-24.04
#     strategy:
#       fail-fast: true
#       matrix:
#         include:
#           - compiler: gcc  # minimum gcc version
#             compiler-version: '10'
#             python-version: '3.9'
#           - compiler: gcc  # recent gcc version
#             compiler-version: '14'
#             python-version: '3.12'
#           - compiler: clang  # minimum clang version
#             compiler-version: '14'
#             python-version: '3.9'
#           - compiler: clang  # recent clang version
#             compiler-version: '18'
#             python-version: '3.12'
#     steps:
#       - uses: actions/checkout@v4
#       - name: Set up Python
#         uses: actions/setup-python@v5
#         with:
#           python-version: ${{ matrix.python-version }}
#       - name: Update pip and poetry
#         run: |
#           python -m pip install --upgrade pip
#           pip install poetry
#       - name: Cache Python dependencies
#         uses: actions/cache@v4
#         id: cache-python
#         with:
#           path: ~/.cache/pypoetry
#           key: ${{ runner.os }}-python-${{ env.pythonLocation }}-${{ hashFiles('pyproject.toml') }}
#       - name: Install Python dependencies
#         if: steps.cache-python.outputs.cache-hit != 'true'
#         run: poetry install --no-root --with examples
#       - name: Cache pre-commit
#         uses: actions/cache@v4
#         id: cache-pre-commit
#         with:
#           path: ~/.cache/pre-commit/
#           key: pre-commit-${{ env.pythonLocation }}-${{ hashFiles('.pre-commit-config.yaml') }}
#       - name: Install pre-commit
#         if: steps.cache-pre-commit.outputs.cache-hit != 'true'
#         run: poetry run pre-commit install --install-hooks
#       - name: Run pre-commit
#         run: poetry run pre-commit run --all-files
#       - if: matrix.compiler == 'clang'
#         name: Set up clang
#         run: |
#           sudo apt-get install -y clang-${{ matrix.compiler-version }}
=======
jobs:
  build:
    name: >
      Build and test pyvrp using ${{ matrix.compiler }} 
      ${{ matrix.compiler-version }} and Python ${{ matrix.python-version }}
    runs-on: ubuntu-24.04
    strategy:
      fail-fast: true
      matrix:
        include:
          - compiler: gcc  # minimum gcc version
            compiler-version: '10'
            python-version: '3.10'
          - compiler: gcc  # recent gcc version
            compiler-version: '14'
            python-version: '3.13'
          - compiler: clang  # minimum clang version
            compiler-version: '14'
            python-version: '3.10'
          - compiler: clang  # recent clang version
            compiler-version: '18'
            python-version: '3.13'
    steps:
      - uses: actions/checkout@v4
        with:
          persist-credentials: false
      - name: Set up Python
        uses: actions/setup-python@v5
        with:
          python-version: ${{ matrix.python-version }}
      - name: Update pip and poetry
        run: |
          python -m pip install --upgrade pip
          pip install poetry
      - name: Cache Python dependencies
        uses: actions/cache@v4
        id: cache-python
        with:
          path: ~/.cache/pypoetry
          key: ${{ runner.os }}-python-${{ env.pythonLocation }}-${{ hashFiles('pyproject.toml') }}
      - name: Install Python dependencies
        if: steps.cache-python.outputs.cache-hit != 'true'
        run: poetry install --no-root --with examples
      - name: Cache pre-commit
        uses: actions/cache@v4
        id: cache-pre-commit
        with:
          path: ~/.cache/pre-commit/
          key: pre-commit-${{ env.pythonLocation }}-${{ hashFiles('.pre-commit-config.yaml') }}
      - name: Install pre-commit
        if: steps.cache-pre-commit.outputs.cache-hit != 'true'
        run: poetry run pre-commit install --install-hooks
      - name: Run pre-commit
        run: poetry run pre-commit run --all-files
      - if: matrix.compiler == 'clang'
        name: Set up clang
        run: |
          sudo apt-get install -y clang-${{ matrix.compiler-version }}
>>>>>>> e7c047f4

#           echo "CC=clang-${{ matrix.compiler-version }}" >> $GITHUB_ENV
#           echo "CXX=clang++-${{ matrix.compiler-version }}" >> $GITHUB_ENV
#       - if: matrix.compiler == 'gcc'
#         name: Set up GCC
#         run: |
#           sudo apt-get install -y gcc-${{ matrix.compiler-version }} g++-${{ matrix.compiler-version }}

#           sudo update-alternatives --install /usr/bin/gcc gcc /usr/bin/gcc-${{ matrix.compiler-version }} 10
#           sudo update-alternatives --install /usr/bin/g++ g++ /usr/bin/g++-${{ matrix.compiler-version }} 10
#           sudo update-alternatives --install /usr/bin/gcov gcov /usr/bin/gcov-${{ matrix.compiler-version }} 10

<<<<<<< HEAD
#           echo "CC=gcc" >> $GITHUB_ENV
#           echo "CXX=g++" >> $GITHUB_ENV
#       - name: Build pyvrp
#         # This step consists of two commands. First, we install the project into
#         # the poetry environment. This ensures imports like "from pyvrp import X"
#         # work. But poetry builds in release mode by default, which is undesirable
#         # for testing. So we also compile a debug build directly afterwards.
#         run: |
#           poetry install --only-root
#           poetry run python build_extensions.py --build_type debug --clean
#       - name: Run tests and generate coverage reports
#         run: |
#           poetry run pytest
#           poetry run ninja coverage-xml -C build
#       - uses: codecov/codecov-action@v4
#         with:
#           fail_ci_if_error: true
#           token: ${{ secrets.CODECOV_TOKEN }}
#           plugins: pycoverage
#           files: build/meson-logs/coverage.xml
#       - if: matrix.compiler == 'gcc'
#         name: Install Valgrind
#         run: sudo apt install valgrind
#       - if: matrix.compiler == 'gcc'
#         # Run this only when using GCC, because for some reason Valgrind has issues with
#         # some of the outputs Clang produces.
#         name: Briefly run an instance under Valgrind
#         # Force Python to use the regular malloc() for the duration of this valgrind run.
#         # That ensures we do not catch all sorts of false positives from Python's custom
#         # malloc.
#         # TODO also run with --leak-check=full?
#         run: |
#           VALGRIND_CMD="pyvrp tests/data/RC208.vrp --round_func dimacs --max_runtime 0.5 --seed 1"
#           poetry run env PYTHONMALLOC=malloc valgrind --tool=memcheck --quiet $VALGRIND_CMD
=======
          echo "CC=gcc" >> $GITHUB_ENV
          echo "CXX=g++" >> $GITHUB_ENV
      - name: Build pyvrp
        # First, we install the project into the poetry environment. Ensures
        # imports like "from pyvrp import X" work. This builds in release mode
        # by default, but we need a debug build for test coverage.
        run: |
          poetry install --only-root
          poetry run python build_extensions.py --build_type debug --clean
      - name: Run tests and generate coverage reports
        run: |
          poetry run pytest
          poetry run ninja coverage-xml -C build
      - uses: codecov/codecov-action@v4
        with:
          fail_ci_if_error: true
          token: ${{ secrets.CODECOV_TOKEN }}
          plugins: pycoverage
          files: build/meson-logs/coverage.xml
      - if: matrix.compiler == 'gcc'
        name: Install Valgrind
        run: sudo apt install valgrind
      - if: matrix.compiler == 'gcc'
        # Run this only when using GCC, because for some reason Valgrind has issues with
        # some of the outputs Clang produces.
        name: Briefly run an instance under Valgrind
        # Force Python to use the regular malloc() for the duration of this valgrind run.
        # That ensures we do not catch all sorts of false positives from Python's custom
        # malloc.
        # TODO also run with --leak-check=full?
        run: |
          VALGRIND_CMD="pyvrp tests/data/RC208.vrp --round_func dimacs --max_runtime 0.5 --seed 1"
          poetry run env PYTHONMALLOC=malloc valgrind --tool=memcheck --quiet $VALGRIND_CMD
>>>>>>> e7c047f4
<|MERGE_RESOLUTION|>--- conflicted
+++ resolved
@@ -10,7 +10,6 @@
 #   group: ${{ github.workflow }}-${{ github.ref }}
 #   cancel-in-progress: true
 
-<<<<<<< HEAD
 # jobs:
 #   build:
 #     name: >
@@ -23,18 +22,20 @@
 #         include:
 #           - compiler: gcc  # minimum gcc version
 #             compiler-version: '10'
-#             python-version: '3.9'
+#             python-version: '3.10'
 #           - compiler: gcc  # recent gcc version
 #             compiler-version: '14'
-#             python-version: '3.12'
+#             python-version: '3.13'
 #           - compiler: clang  # minimum clang version
 #             compiler-version: '14'
-#             python-version: '3.9'
+#             python-version: '3.10'
 #           - compiler: clang  # recent clang version
 #             compiler-version: '18'
-#             python-version: '3.12'
+#             python-version: '3.13'
 #     steps:
 #       - uses: actions/checkout@v4
+#         with:
+#           persist-credentials: false
 #       - name: Set up Python
 #         uses: actions/setup-python@v5
 #         with:
@@ -67,66 +68,6 @@
 #         name: Set up clang
 #         run: |
 #           sudo apt-get install -y clang-${{ matrix.compiler-version }}
-=======
-jobs:
-  build:
-    name: >
-      Build and test pyvrp using ${{ matrix.compiler }} 
-      ${{ matrix.compiler-version }} and Python ${{ matrix.python-version }}
-    runs-on: ubuntu-24.04
-    strategy:
-      fail-fast: true
-      matrix:
-        include:
-          - compiler: gcc  # minimum gcc version
-            compiler-version: '10'
-            python-version: '3.10'
-          - compiler: gcc  # recent gcc version
-            compiler-version: '14'
-            python-version: '3.13'
-          - compiler: clang  # minimum clang version
-            compiler-version: '14'
-            python-version: '3.10'
-          - compiler: clang  # recent clang version
-            compiler-version: '18'
-            python-version: '3.13'
-    steps:
-      - uses: actions/checkout@v4
-        with:
-          persist-credentials: false
-      - name: Set up Python
-        uses: actions/setup-python@v5
-        with:
-          python-version: ${{ matrix.python-version }}
-      - name: Update pip and poetry
-        run: |
-          python -m pip install --upgrade pip
-          pip install poetry
-      - name: Cache Python dependencies
-        uses: actions/cache@v4
-        id: cache-python
-        with:
-          path: ~/.cache/pypoetry
-          key: ${{ runner.os }}-python-${{ env.pythonLocation }}-${{ hashFiles('pyproject.toml') }}
-      - name: Install Python dependencies
-        if: steps.cache-python.outputs.cache-hit != 'true'
-        run: poetry install --no-root --with examples
-      - name: Cache pre-commit
-        uses: actions/cache@v4
-        id: cache-pre-commit
-        with:
-          path: ~/.cache/pre-commit/
-          key: pre-commit-${{ env.pythonLocation }}-${{ hashFiles('.pre-commit-config.yaml') }}
-      - name: Install pre-commit
-        if: steps.cache-pre-commit.outputs.cache-hit != 'true'
-        run: poetry run pre-commit install --install-hooks
-      - name: Run pre-commit
-        run: poetry run pre-commit run --all-files
-      - if: matrix.compiler == 'clang'
-        name: Set up clang
-        run: |
-          sudo apt-get install -y clang-${{ matrix.compiler-version }}
->>>>>>> e7c047f4
 
 #           echo "CC=clang-${{ matrix.compiler-version }}" >> $GITHUB_ENV
 #           echo "CXX=clang++-${{ matrix.compiler-version }}" >> $GITHUB_ENV
@@ -139,14 +80,12 @@
 #           sudo update-alternatives --install /usr/bin/g++ g++ /usr/bin/g++-${{ matrix.compiler-version }} 10
 #           sudo update-alternatives --install /usr/bin/gcov gcov /usr/bin/gcov-${{ matrix.compiler-version }} 10
 
-<<<<<<< HEAD
 #           echo "CC=gcc" >> $GITHUB_ENV
 #           echo "CXX=g++" >> $GITHUB_ENV
 #       - name: Build pyvrp
-#         # This step consists of two commands. First, we install the project into
-#         # the poetry environment. This ensures imports like "from pyvrp import X"
-#         # work. But poetry builds in release mode by default, which is undesirable
-#         # for testing. So we also compile a debug build directly afterwards.
+#         # First, we install the project into the poetry environment. Ensures
+#         # imports like "from pyvrp import X" work. This builds in release mode
+#         # by default, but we need a debug build for test coverage.
 #         run: |
 #           poetry install --only-root
 #           poetry run python build_extensions.py --build_type debug --clean
@@ -173,39 +112,4 @@
 #         # TODO also run with --leak-check=full?
 #         run: |
 #           VALGRIND_CMD="pyvrp tests/data/RC208.vrp --round_func dimacs --max_runtime 0.5 --seed 1"
-#           poetry run env PYTHONMALLOC=malloc valgrind --tool=memcheck --quiet $VALGRIND_CMD
-=======
-          echo "CC=gcc" >> $GITHUB_ENV
-          echo "CXX=g++" >> $GITHUB_ENV
-      - name: Build pyvrp
-        # First, we install the project into the poetry environment. Ensures
-        # imports like "from pyvrp import X" work. This builds in release mode
-        # by default, but we need a debug build for test coverage.
-        run: |
-          poetry install --only-root
-          poetry run python build_extensions.py --build_type debug --clean
-      - name: Run tests and generate coverage reports
-        run: |
-          poetry run pytest
-          poetry run ninja coverage-xml -C build
-      - uses: codecov/codecov-action@v4
-        with:
-          fail_ci_if_error: true
-          token: ${{ secrets.CODECOV_TOKEN }}
-          plugins: pycoverage
-          files: build/meson-logs/coverage.xml
-      - if: matrix.compiler == 'gcc'
-        name: Install Valgrind
-        run: sudo apt install valgrind
-      - if: matrix.compiler == 'gcc'
-        # Run this only when using GCC, because for some reason Valgrind has issues with
-        # some of the outputs Clang produces.
-        name: Briefly run an instance under Valgrind
-        # Force Python to use the regular malloc() for the duration of this valgrind run.
-        # That ensures we do not catch all sorts of false positives from Python's custom
-        # malloc.
-        # TODO also run with --leak-check=full?
-        run: |
-          VALGRIND_CMD="pyvrp tests/data/RC208.vrp --round_func dimacs --max_runtime 0.5 --seed 1"
-          poetry run env PYTHONMALLOC=malloc valgrind --tool=memcheck --quiet $VALGRIND_CMD
->>>>>>> e7c047f4
+#           poetry run env PYTHONMALLOC=malloc valgrind --tool=memcheck --quiet $VALGRIND_CMD