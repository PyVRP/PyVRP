--- conflicted
+++ resolved
@@ -64,11 +64,7 @@
         run: |
           python -m pip install --upgrade pip
           pip install poetry
-<<<<<<< HEAD
-      - uses: actions/download-artifact@v3  # download built artifacts
-=======
-      - uses: actions/download-artifact@v4  # download previously built wheels
->>>>>>> 4e3faf8e
+      - uses: actions/download-artifact@v4  # download built artifacts
         with:
           name: dist
           path: dist/
