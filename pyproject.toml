--- conflicted
+++ resolved
@@ -1,367 +1,181 @@
-<<<<<<< HEAD
-[tool.poetry]
-name = "pyvrp"
-version = "0.12.0a0"
-description = "A state-of-the-art vehicle routing problem solver."
-authors = [
-    "Niels Wouda <nielswouda@gmail.com>",
-    "Leon Lan <leon.lanyidong@gmail.com>",
-    "Wouter Kool <wouter.kool@ortec.com>",
-]
-license = "MIT"
-readme = "README.md"
-homepage = "https://pyvrp.org/"
-repository = "https://github.com/PyVRP/PyVRP"
-keywords = [
-    "vehicle routing problem",
-    "hybrid genetic search",
-    "metaheuristic",
-]
-include = [
-    { path = "benchmarks/", format = "sdist" },
-    { path = "docs/", format = "sdist" },
-    { path = "tests/", format = "sdist" },
-
-    { path = "meson.build", format = "sdist" },
-    { path = "meson_options.txt", format = "sdist" },
-    { path = "build_extensions.py", format = "sdist" },
-    { path = "extract_docstrings.py", format = "sdist" },
-    { path = "subprojects/*.wrap", format = "sdist" },
-
-    { path = "pyvrp/**/*.so", format = "wheel" },
-    { path = "pyvrp/**/*.pyd", format = "wheel" },
-]
-exclude = [
-    "docs/build",
-]
-packages = [
-    { include = "pyvrp" },
-]
-classifiers = [
-    "Intended Audience :: Developers",
-    "Intended Audience :: Science/Research",
-    "Development Status :: 5 - Production/Stable",
-    "Topic :: Software Development",
-    "Topic :: Scientific/Engineering",
-]
-
-
-[tool.poetry.urls]
-"Tracker" = "https://github.com/PyVRP/PyVRP/issues"
-
-
-[tool.poetry.dependencies]
-python = ">=3.10,<4.0"
-numpy = [
-    # Numpy 1.26 is the first version of numpy that supports Python 3.12+.
-    { version = ">=1.15.2", python = "<3.12" },
-    { version = ">=1.26.0", python = ">=3.12" }
-]
-matplotlib = ">=2.2.0"
-vrplib = "^1.4.0"
-tqdm = "^4.64.1"
-tomli = "^2.0.1"
-bench = {git = "https://github.com/PyVRP/Bench.git", branch = "main"}
-
-
-[tool.poetry.group.docs]
-optional = true
-
-
-[tool.poetry.group.docs.dependencies]
-sphinx = ">=7.3.0,<8.2.0"
-nbsphinx = ">=0.8.9"
-ipython = ">=8.6.0"
-numpydoc = ">=1.5.0"
-sphinx-immaterial = ">=0.11.12"
-
-
-[tool.poetry.group.examples]
-optional = true
-
-
-[tool.poetry.group.examples.dependencies]
-jupyter = ">=1.0.0"
-tabulate = "^0.9.0"
-
-
-[tool.poetry.group.dev.dependencies]
-pre-commit = "^2.20.0"
-pytest = ">=6.0.0"
-pytest-cov = "^6.1.1"
-pytest-codspeed = ">=2.2.1"
-pytest-xdist = "^3.6.1"
-pytest-sugar = "^1.0.0"
-codecov = "*"
-
-# These are used in the build script: for compiling the library (meson, ninja)
-# and generating docs (docblock) and coverage reports (gcovr).
-meson = "^1.0.0"
-ninja = "^1.11.1"
-gcovr = "^7.2"
-docblock = ">=0.1.6"
-
-
-[tool.poetry.scripts]
-pyvrp = "pyvrp.cli:main"
-
-
-[tool.black]
-line-length = 79
-
-
-[tool.ruff]
-ignore-init-module-imports = true
-line-length = 79
-select = [
-    "E", "F", "I", "NPY", "PYI", "Q", "RET", "RSE", "RUF", "SLF", "SIM", "TCH"
-]
-
-
-[tool.ruff.isort]
-case-sensitive = true
-known-first-party = ["pyvrp", "tests"]
-
-
-[tool.mypy]
-ignore_missing_imports = true
-
-
-[tool.pytest.ini_options]
-addopts = [
-    "--cov",
-    "--cov-report=xml",
-    "--cov-report=term",
-    "--numprocesses=auto",
-]
-testpaths = "tests"
-
-
-[tool.coverage.run]
-omit = [
-    "build_extensions.py",  # build entrypoint
-    "extract_docstrings.py",  # build script
-    "pyvrp/show_versions.py",  # only prints debug information
-    "pyvrp/cli.py",  # tested in other ways than unit tests
-    ".venv/*",
-    "benchmarks/*",
-    "docs/*",
-    "tests/*",
-]
-
-
-[tool.coverage.report]
-exclude_lines = [
-    "pragma: no cover",
-    "@abstract",
-    "if TYPE_CHECKING:",
-]
-
-
-[tool.cibuildwheel]
-# We do not support old Python versions and somewhat uncommon platforms. For
-# musllinux-based builds we assume users can compile the thing themselves.
-build = "cp310-* cp311-* cp312-* cp313-*"
-skip = "pp* *_ppc64le *_i686 *_s390x *-win32 *-musllinux*"
-build-frontend = "build"
-test-requires = [
-    "pytest>=6.0.0",
-    "pytest-cov>=6.1.1",
-    "pytest-xdist>=3.6.1",
-    "pytest-sugar>=1.0.0",
-]
-test-command = "pytest {package}/tests"
-
-
-[tool.poetry.build]
-generate-setup-file = false
-script = "build_extensions.py"
-
-
-[build-system]
-# We need meson and ninja to build the C++ extensions, and docblock to extract
-# documentation for the extensions.
-requires = ["poetry", "meson", "ninja", "docblock"]
-build-backend = "poetry.core.masonry.api"
-=======
-[project]
-name = "pyvrp"
-version = "0.12.0a0"
-description = "A state-of-the-art vehicle routing problem solver."
-authors = [
-    { name = "Niels Wouda", email = "nielswouda@gmail.com" },
-    { name = "Leon Lan", email = "leon.lanyidong@gmail.com" },
-    { name = "Wouter Kool", email = "wouter.kool@ortec.com" },
-]
-license = "MIT"
-license-files = ["LICENSE.md"]
-readme = "README.md"
-keywords = [
-    "vehicle routing problem",
-    "hybrid genetic search",
-    "metaheuristic",    
-]
-classifiers = [
-    "Intended Audience :: Developers",
-    "Intended Audience :: Science/Research",
-    "Development Status :: 5 - Production/Stable",
-    "Topic :: Software Development",
-    "Topic :: Scientific/Engineering",
-    "Programming Language :: Python :: 3",
-    "Programming Language :: Python :: 3.10",
-    "Programming Language :: Python :: 3.11",
-    "Programming Language :: Python :: 3.12",
-    "Programming Language :: Python :: 3.13",
-]
-requires-python = ">=3.10"
-dependencies = [
-    "numpy>=1.15.2; python_version < '3.12'",
-    "numpy>=1.26.0; python_version >= '3.12'",
-    "matplotlib>=2.2.0",
-    "vrplib>=1.4.0",
-    "tqdm>=4.64.1",
-    "tomli>=2.0.1",
-]
-
-[project.urls]
-homepage = "https://pyvrp.org/"
-documentation = "https://pyvrp.org/"
-source = "https://github.com/PyVRP/PyVRP"
-issues = "https://github.com/PyVRP/PyVRP/issues"
-
-
-[project.scripts]
-pyvrp = "pyvrp.cli:main"
-
-
-[dependency-groups]
-build = [
-    "meson>=1.0.0",
-    "ninja>=1.11.1",
-    "gcovr>=7.2",
-    "docblock>=0.1.6",
-]
-
-dev = [
-    "pre-commit>=2.20.0",
-    "pytest>=6.0.0",
-    "pytest-cov>=6.1.1",
-    "pytest-codspeed>=2.2.1",
-    "pytest-xdist>=3.6.1",
-    "pytest-sugar>=1.0.0",
-    "codecov",
-]
-
-docs = [
-    "sphinx>=7.3.0,<8.2.0",
-    "nbsphinx>=0.8.9",
-    "ipython>=8.6.0",
-    "numpydoc>=1.5.0",
-    "sphinx-immaterial>=0.11.12",
-]
-
-examples = [
-    "jupyter>=1.0.0",
-    "tabulate>=0.9.0",
-]
-
-
-[tool.uv]
-default-groups = ["build", "dev"]
-package = true
-
-
-[tool.ruff]
-line-length = 79
-
-
-[tool.ruff.lint]
-select = [
-    "E", "F", "I", "NPY", "PYI", "Q", "RET", "RSE", "RUF", "SLF", "SIM", "TC"
-]
-
-
-[tool.ruff.lint.isort]
-case-sensitive = true
-known-first-party = ["pyvrp", "tests"]
-
-
-[tool.mypy]
-ignore_missing_imports = true
-
-
-[tool.pytest.ini_options]
-addopts = [
-    "--cov",
-    "--cov-report=xml",
-    "--cov-report=term",
-    "--numprocesses=auto",
-]
-testpaths = "tests"
-
-
-[tool.coverage.run]
-omit = [
-    "buildtools/*.py",  # build scripts
-    "pyvrp/show_versions.py",  # only prints debug information
-    "pyvrp/cli.py",  # tested in other ways than unit tests
-    ".venv/*",
-    "benchmarks/*",
-    "docs/*",
-    "tests/*",
-]
-
-
-[tool.coverage.report]
-exclude_lines = [
-    "pragma: no cover",
-    "@abstract",
-    "if TYPE_CHECKING:",
-]
-
-
-[tool.cibuildwheel]
-# We do not support old Python versions and somewhat uncommon platforms. For
-# musllinux-based builds we assume users can compile the thing themselves.
-build = "cp310-* cp311-* cp312-* cp313-*"
-skip = "pp* *_ppc64le *_i686 *_s390x *-win32 *-musllinux*"
-build-frontend = "build"
-test-requires = [
-    "pytest>=6.0.0",
-    "pytest-cov>=6.1.1",
-    "pytest-xdist>=3.6.1",
-    "pytest-sugar>=1.0.0",
-]
-test-command = "pytest {package}/tests"
-
-
-[tool.poetry]
-include = [
-    { path = "benchmarks/", format = "sdist" },
-    { path = "docs/", format = "sdist" },
-    { path = "tests/", format = "sdist" },
-
-    { path = "meson.build", format = "sdist" },
-    { path = "buildtools/*.py", format = "sdist" },
-    { path = "subprojects/*.wrap", format = "sdist" },
-
-    { path = "pyvrp/**/*.so", format = "wheel" },
-    { path = "pyvrp/**/*.pyd", format = "wheel" },
-]
-exclude = [
-    "docs/build",
-]
-packages = [
-    { include = "pyvrp" },
-]
-
-
-[tool.poetry.build]
-generate-setup-file = false
-script = "buildtools/build_wrapper.py"
-
-
-[build-system]
-requires = ["poetry-core>=1.0.0", "meson", "ninja", "docblock"]
-build-backend = "poetry.core.masonry.api"
->>>>>>> 23ac5c8c
+[project]
+name = "pyvrp"
+version = "0.12.0a0"
+description = "A state-of-the-art vehicle routing problem solver."
+authors = [
+    { name = "Niels Wouda", email = "nielswouda@gmail.com" },
+    { name = "Leon Lan", email = "leon.lanyidong@gmail.com" },
+    { name = "Wouter Kool", email = "wouter.kool@ortec.com" },
+]
+license = "MIT"
+license-files = ["LICENSE.md"]
+readme = "README.md"
+keywords = [
+    "vehicle routing problem",
+    "hybrid genetic search",
+    "metaheuristic",    
+]
+classifiers = [
+    "Intended Audience :: Developers",
+    "Intended Audience :: Science/Research",
+    "Development Status :: 5 - Production/Stable",
+    "Topic :: Software Development",
+    "Topic :: Scientific/Engineering",
+    "Programming Language :: Python :: 3",
+    "Programming Language :: Python :: 3.10",
+    "Programming Language :: Python :: 3.11",
+    "Programming Language :: Python :: 3.12",
+    "Programming Language :: Python :: 3.13",
+]
+requires-python = ">=3.10"
+dependencies = [
+    "numpy>=1.15.2; python_version < '3.12'",
+    "numpy>=1.26.0; python_version >= '3.12'",
+    "matplotlib>=2.2.0",
+    "vrplib>=1.4.0",
+    "tqdm>=4.64.1",
+    "tomli>=2.0.1",
+    "bench @ git+https://github.com/PyVRP/Bench.git@main"
+]
+
+[project.urls]
+homepage = "https://pyvrp.org/"
+documentation = "https://pyvrp.org/"
+source = "https://github.com/PyVRP/PyVRP"
+issues = "https://github.com/PyVRP/PyVRP/issues"
+
+
+[project.scripts]
+pyvrp = "pyvrp.cli:main"
+
+
+[dependency-groups]
+build = [
+    "meson>=1.0.0",
+    "ninja>=1.11.1",
+    "gcovr>=7.2",
+    "docblock>=0.1.6",
+]
+
+dev = [
+    "pre-commit>=2.20.0",
+    "pytest>=6.0.0",
+    "pytest-cov>=6.1.1",
+    "pytest-codspeed>=2.2.1",
+    "pytest-xdist>=3.6.1",
+    "pytest-sugar>=1.0.0",
+    "codecov",
+]
+
+docs = [
+    "sphinx>=7.3.0,<8.2.0",
+    "nbsphinx>=0.8.9",
+    "ipython>=8.6.0",
+    "numpydoc>=1.5.0",
+    "sphinx-immaterial>=0.11.12",
+]
+
+examples = [
+    "jupyter>=1.0.0",
+    "tabulate>=0.9.0",
+]
+
+
+[tool.uv]
+default-groups = ["build", "dev"]
+package = true
+
+
+[tool.ruff]
+line-length = 79
+
+
+[tool.ruff.lint]
+select = [
+    "E", "F", "I", "NPY", "PYI", "Q", "RET", "RSE", "RUF", "SLF", "SIM", "TC"
+]
+
+
+[tool.ruff.lint.isort]
+case-sensitive = true
+known-first-party = ["pyvrp", "tests"]
+
+
+[tool.mypy]
+ignore_missing_imports = true
+
+
+[tool.pytest.ini_options]
+addopts = [
+    "--cov",
+    "--cov-report=xml",
+    "--cov-report=term",
+    "--numprocesses=auto",
+]
+testpaths = "tests"
+
+
+[tool.coverage.run]
+omit = [
+    "buildtools/*.py",  # build scripts
+    "pyvrp/show_versions.py",  # only prints debug information
+    "pyvrp/cli.py",  # tested in other ways than unit tests
+    ".venv/*",
+    "benchmarks/*",
+    "docs/*",
+    "tests/*",
+]
+
+
+[tool.coverage.report]
+exclude_lines = [
+    "pragma: no cover",
+    "@abstract",
+    "if TYPE_CHECKING:",
+]
+
+
+[tool.cibuildwheel]
+# We do not support old Python versions and somewhat uncommon platforms. For
+# musllinux-based builds we assume users can compile the thing themselves.
+build = "cp310-* cp311-* cp312-* cp313-*"
+skip = "pp* *_ppc64le *_i686 *_s390x *-win32 *-musllinux*"
+build-frontend = "build"
+test-requires = [
+    "pytest>=6.0.0",
+    "pytest-cov>=6.1.1",
+    "pytest-xdist>=3.6.1",
+    "pytest-sugar>=1.0.0",
+]
+test-command = "pytest {package}/tests"
+
+
+[tool.poetry]
+include = [
+    { path = "benchmarks/", format = "sdist" },
+    { path = "docs/", format = "sdist" },
+    { path = "tests/", format = "sdist" },
+
+    { path = "meson.build", format = "sdist" },
+    { path = "buildtools/*.py", format = "sdist" },
+    { path = "subprojects/*.wrap", format = "sdist" },
+
+    { path = "pyvrp/**/*.so", format = "wheel" },
+    { path = "pyvrp/**/*.pyd", format = "wheel" },
+]
+exclude = [
+    "docs/build",
+]
+packages = [
+    { include = "pyvrp" },
+]
+
+
+[tool.poetry.build]
+generate-setup-file = false
+script = "buildtools/build_wrapper.py"
+
+
+[build-system]
+requires = ["poetry-core>=1.0.0", "meson", "ninja", "docblock"]
+build-backend = "poetry.core.masonry.api"