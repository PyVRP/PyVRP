--- conflicted
+++ resolved
@@ -1,114 +1,108 @@
-[tool.poetry]
-name = "pyvrp"
-version = "0.0.1"
-description = "A state-of-the-art vehicle routing problem solver."
-authors = [
-    "Niels Wouda <nielswouda@gmail.com>",
-    "Leon Lan <leon.lanyidong@gmail.com>",
-    "Wouter Kool <wouter.kool@ortec.com>",
-]
-license = "MIT"
-readme = "README.md"
-repository = "https://github.com/N-Wouda/pyvrp"
-include = [
-    { path = "LICENSE.md" },
-    { path = "meson.build", format = "sdist" },
-    { path = "pyvrp/**/*.so", format = "wheel" },
-    { path = "pyvrp/**/*.pyd", format = "wheel" },
-]
-packages = [
-    { include = "pyvrp" },
-]
-classifiers = [
-    "License :: OSI Approved :: MIT License",
-    "Programming Language :: Python :: 3",
-    "Programming Language :: Python :: 3.8",
-    "Programming Language :: Python :: 3.9",
-    "Programming Language :: Python :: 3.10",
-    "Programming Language :: Python :: 3.11",
-    "Intended Audience :: Developers",
-    "Intended Audience :: Science/Research",
-    "Development Status :: 5 - Production/Stable",
-    "Topic :: Software Development",
-    "Topic :: Scientific/Engineering",
-]
-
-[tool.poetry.urls]
-"Tracker" = "https://github.com/N-Wouda/pyvrp/issues"
-
-[tool.poetry.dependencies]
-python = "^3.8"
-numpy = ">=1.15.2"
-matplotlib = ">=2.2.0"
-
-[tool.poetry.group.benchmark]
-optional = true
-
-[tool.poetry.group.benchmark.dependencies]
-tqdm = "^4.64.1"
-
-[tool.poetry.group.dev.dependencies]
-pre-commit = "^2.20.0"
-pytest = ">=6.0.0"
-pytest-cov = ">=2.6.1"
-codecov = "*"
-
-<<<<<<< HEAD
-[tool.poetry.group.examples.dependencies]
-jupyter = ">=1.0.0"
-pandas = ">=1.5.0"
-
-# These are used in the build script: for compiling the library (cmake/pybind11)
-# and for generating type stubs (mypy).
-cmake = "^3.25.0"
-=======
-# These are used in the build script: for compiling the library (meson, ninja,
-# and pybind11) and for generating type stubs (mypy).
-meson = "^1.0.0"
-ninja = "^1.11.1"
->>>>>>> 361ec8aa
-pybind11 = {extras = ["global"], version = "^2.10.3"}
-mypy = "^0.991"
-
-[tool.poetry.scripts]
-benchmark = "pyvrp.benchmark:main"
-solve = "pyvrp.solve:main"
-
-[tool.black]
-line-length = 79
-
-[tool.isort]
-case_sensitive = true
-line_length = 79
-profile = "black"
-
-[tool.mypy]
-ignore_missing_imports = true
-
-[tool.pytest.ini_options]
-addopts = "--cov=. --cov-report=xml --cov-report=term"
-testpaths = "pyvrp"
-
-[tool.coverage.run]
-omit = [
-    "*/tests/*",
-    "venv/*",
-    "docs/*",
-]
-
-[tool.coverage.report]
-exclude_lines = [
-    # This excludes all abstract methods from code coverage checks as they are
-    # never instantiated directly anyway
-    "pragma: no cover",
-    "@abstract",
-]
-
-[tool.poetry.build]
-generate-setup-file = false
-script = "build_extension.py"
-
-[build-system]
-# pybind11, meson, and ninja are needed to build the C++ extensions.
-requires = ["poetry-core", "pybind11", "meson", "ninja"]
-build-backend = "poetry.core.masonry.api"
+[tool.poetry]
+name = "pyvrp"
+version = "0.0.1"
+description = "A state-of-the-art vehicle routing problem solver."
+authors = [
+    "Niels Wouda <nielswouda@gmail.com>",
+    "Leon Lan <leon.lanyidong@gmail.com>",
+    "Wouter Kool <wouter.kool@ortec.com>",
+]
+license = "MIT"
+readme = "README.md"
+repository = "https://github.com/N-Wouda/pyvrp"
+include = [
+    { path = "LICENSE.md" },
+    { path = "meson.build", format = "sdist" },
+    { path = "pyvrp/**/*.so", format = "wheel" },
+    { path = "pyvrp/**/*.pyd", format = "wheel" },
+]
+packages = [
+    { include = "pyvrp" },
+]
+classifiers = [
+    "License :: OSI Approved :: MIT License",
+    "Programming Language :: Python :: 3",
+    "Programming Language :: Python :: 3.8",
+    "Programming Language :: Python :: 3.9",
+    "Programming Language :: Python :: 3.10",
+    "Programming Language :: Python :: 3.11",
+    "Intended Audience :: Developers",
+    "Intended Audience :: Science/Research",
+    "Development Status :: 5 - Production/Stable",
+    "Topic :: Software Development",
+    "Topic :: Scientific/Engineering",
+]
+
+[tool.poetry.urls]
+"Tracker" = "https://github.com/N-Wouda/pyvrp/issues"
+
+[tool.poetry.dependencies]
+python = "^3.8"
+numpy = ">=1.15.2"
+matplotlib = ">=2.2.0"
+
+[tool.poetry.group.benchmark]
+optional = true
+
+[tool.poetry.group.benchmark.dependencies]
+tqdm = "^4.64.1"
+
+[tool.poetry.group.dev.dependencies]
+pre-commit = "^2.20.0"
+pytest = ">=6.0.0"
+pytest-cov = ">=2.6.1"
+codecov = "*"
+
+[tool.poetry.group.examples.dependencies]
+jupyter = ">=1.0.0"
+pandas = ">=1.5.0"
+
+# These are used in the build script: for compiling the library (meson, ninja,
+# and pybind11) and for generating type stubs (mypy).
+meson = "^1.0.0"
+ninja = "^1.11.1"
+pybind11 = {extras = ["global"], version = "^2.10.3"}
+mypy = "^0.991"
+
+[tool.poetry.scripts]
+benchmark = "pyvrp.benchmark:main"
+solve = "pyvrp.solve:main"
+
+[tool.black]
+line-length = 79
+
+[tool.isort]
+case_sensitive = true
+line_length = 79
+profile = "black"
+
+[tool.mypy]
+ignore_missing_imports = true
+
+[tool.pytest.ini_options]
+addopts = "--cov=. --cov-report=xml --cov-report=term"
+testpaths = "pyvrp"
+
+[tool.coverage.run]
+omit = [
+    "*/tests/*",
+    "venv/*",
+    "docs/*",
+]
+
+[tool.coverage.report]
+exclude_lines = [
+    # This excludes all abstract methods from code coverage checks as they are
+    # never instantiated directly anyway
+    "pragma: no cover",
+    "@abstract",
+]
+
+[tool.poetry.build]
+generate-setup-file = false
+script = "build_extension.py"
+
+[build-system]
+# pybind11, meson, and ninja are needed to build the C++ extensions.
+requires = ["poetry-core", "pybind11", "meson", "ninja"]
+build-backend = "poetry.core.masonry.api"