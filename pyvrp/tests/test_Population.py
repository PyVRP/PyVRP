import numpy as np
from numpy.testing import assert_, assert_allclose, assert_equal, assert_raises
from pytest import mark

from pyvrp import (
    CostEvaluator,
    Individual,
    Population,
    PopulationParams,
    XorShift128,
)
from pyvrp.diversity import broken_pairs_distance as bpd
from pyvrp.tests.helpers import make_random_solutions, read


@mark.parametrize(
    "min_pop_size,"
    "generation_size,"
    "nb_elite,"
    "nb_close,"
    "lb_diversity,"
    "ub_diversity",
    [
        (1, 1, 1, 1, -1, 1.0),  # -1 lb_diversity
        (1, 1, 1, 1, 2, 1.0),  # 2 lb_diversity
        (1, 1, 1, 1, 0, -1.0),  # -1 ub_diversity
        (1, 1, 1, 1, 0, 2.0),  # 2 ub_diversity
        (1, 1, 1, 1, 1, 0.5),  # ub_diversity < lb_diversity
        (1, 1, 1, 1, 0.5, 0.5),  # ub_diversity == lb_diversity
    ],
)
def test_params_constructor_throws_when_arguments_invalid(
    min_pop_size: int,
    generation_size: int,
    nb_elite: int,
    nb_close: int,
    lb_diversity: float,
    ub_diversity: float,
):
    """
    Tests that invalid configurations are not accepted.
    """
    with assert_raises(ValueError):
        PopulationParams(
            min_pop_size,
            generation_size,
            nb_elite,
            nb_close,
            lb_diversity,
            ub_diversity,
        )


@mark.parametrize(
    "min_pop_size,"
    "generation_size,"
    "nb_elite,"
    "nb_close,"
    "lb_diversity,"
    "ub_diversity",
    [
        (1, 1, 1, 1, 0.0, 0.5),  # >0 min_pop_size
        (1, 0, 1, 1, 0.0, 0.5),  # 0 generation_size
        (1, 1, 0, 1, 0.0, 0.5),  # 0 nb_elite
        (1, 1, 1, 0, 0.0, 0.5),  # 0 nb_close
        (1, 1, 1, 1, 0.0, 0.5),  # 0 lb_diversity
        (1, 1, 1, 1, 0.0, 1.0),  # 1 ub_diversity
    ],
)
def test_params_constructor_does_not_raise_when_arguments_valid(
    min_pop_size: int,
    generation_size: int,
    nb_elite: int,
    nb_close: int,
    lb_diversity: float,
    ub_diversity: float,
):
    """
    Tests valid boundary cases.
    """
    params = PopulationParams(
        min_pop_size,
        generation_size,
        nb_elite,
        nb_close,
        lb_diversity,
        ub_diversity,
    )

    assert_equal(params.min_pop_size, min_pop_size)
    assert_equal(params.generation_size, generation_size)
    assert_equal(params.nb_elite, nb_elite)
    assert_equal(params.nb_close, nb_close)
    assert_allclose(params.lb_diversity, lb_diversity)
    assert_allclose(params.ub_diversity, ub_diversity)
    assert_equal(params.max_pop_size, min_pop_size + generation_size)


def test_add_triggers_purge():
    data = read("data/OkSmall.txt")
    cost_evaluator = CostEvaluator(20, 6)
    rng = XorShift128(seed=42)

    params = PopulationParams()
    pop = Population(bpd, params=params)

    for indiv in make_random_solutions(params.min_pop_size, data, rng):
        pop.add(indiv, cost_evaluator)

    # Population should initialise at least min_pop_size individuals
    assert_(len(pop) >= params.min_pop_size)
    assert_equal(len(pop), pop.num_feasible() + pop.num_infeasible())

    num_feas = pop.num_feasible()
    num_infeas = pop.num_infeasible()

    while True:  # keep adding feasible individuals until we are about to purge
        individual = Individual.make_random(data, rng)

        if individual.is_feasible():
            pop.add(individual, cost_evaluator)
            num_feas += 1

            assert_equal(len(pop), num_feas + num_infeas)
            assert_equal(pop.num_feasible(), num_feas)

        if num_feas == params.max_pop_size:  # next add() triggers purge
            break

    # RNG is fixed, and this next individual is feasible. Since we now have a
    # feasible population that is of maximal size, adding this individual
    # should trigger survivor selection (purge). Survivor selection reduces the
    # feasible subpopulation to min_pop_size, so the overal population is then
    # just num_infeas + min_pop_size.
    individual = Individual.make_random(data, rng)
    assert_(individual.is_feasible())

    pop.add(individual, cost_evaluator)
    assert_equal(pop.num_feasible(), params.min_pop_size)
    assert_equal(len(pop), num_infeas + params.min_pop_size)


def test_select_returns_same_parents_if_no_other_option():
    data = read("data/OkSmall.txt")
    cost_evaluator = CostEvaluator(20, 6)
    rng = XorShift128(seed=2_147_483_647)

    params = PopulationParams(min_pop_size=0)
    pop = Population(bpd, params=params)

    assert_equal(len(pop), 0)

    pop.add(Individual(data, [[3, 2], [1, 4]]), cost_evaluator)
    assert_equal(len(pop), 1)

    # We added a single individual, so we should now get the same parent twice.
    parents = pop.select(rng, cost_evaluator)
    assert_(parents[0] == parents[1])

    # Now we add another, different individual.
    pop.add(Individual(data, [[3, 2], [1], [4]]), cost_evaluator)
    assert_equal(len(pop), 2)

    # We should now get two different individuals as parents, at least most of
    # the time. The actual probability of getting the same parents is very
    # small, but not zero. So let's do an experiment where we do 1000 selects,
    # and collect the number of times the parents are different.
    different_parents = 0
    for _ in range(1_000):
        parents = pop.select(rng, cost_evaluator)
        different_parents += parents[0] != parents[1]

    # The probability of selecting different parents is very close to 100%, so
    # we would expect to observe different parents much more than 90% of the
    # time. At the same time, it is very unlikely each one of the 1000 selects
    # returns a different parent pair.
    assert_(900 < different_parents < 1_000)


# // TODO test more select() - diversity, feas/infeas pairs


def test_population_is_empty_with_zero_min_pop_size_and_generation_size():
    data = read("data/OkSmall.txt")
    cost_evaluator = CostEvaluator(20, 6)
    rng = XorShift128(seed=12)

    params = PopulationParams(min_pop_size=0, generation_size=0)
    pop = Population(bpd, params=params)

    assert_equal(len(pop), 0)

    for _ in range(10):
        # With zero min_pop_size and zero generation_size, every additional
        # individual triggers a purge. So the population size can never grow
        # beyond zero.
        pop.add(Individual.make_random(data, rng), cost_evaluator)
        assert_equal(len(pop), 0)


@mark.parametrize("nb_elite", [5, 25])
def test_elite_individuals_are_not_purged(nb_elite: int):
    data = read("data/RC208.txt", "solomon", "dimacs")
    cost_evaluator = CostEvaluator(20, 6)
    params = PopulationParams(nb_elite=nb_elite)
    rng = XorShift128(seed=42)

    pop = Population(bpd, params=params)

    # Keep adding individuals until the infeasible subpopulation is of maximum
    # size.
    while pop.num_infeasible() != params.max_pop_size:
        pop.add(Individual.make_random(data, rng), cost_evaluator)

    assert_equal(pop.num_infeasible(), params.max_pop_size)

    # These are the nb_elite best solutions in the current solution pool. These
    # should never be purged.
    curr_individuals = [
        individual for individual in pop if not individual.is_feasible()
    ]

    best_individuals = sorted(
        curr_individuals, key=cost_evaluator.penalised_cost
    )
    elite_individuals = best_individuals[:nb_elite]

    # Add a solution that is certainly not feasible, thus causing a purge.
    single_route = [client for client in range(1, data.num_clients + 1)]
    pop.add(Individual(data, [single_route]), cost_evaluator)

    # After the purge, there should remain min_pop_size infeasible solutions.
    assert_equal(pop.num_infeasible(), params.min_pop_size)

    # In the infeasible subpopulation, nb_elite solutions from before the purge
    # should also still be present. We test that by selecting the nb_elite best
    # individuals from before the purge. We test by id/memory location because
    # these individuals should still be present, unmodified.
    new_individuals = [id(individual) for individual in pop]
    for elite_individual in elite_individuals:
        assert_(id(elite_individual) in new_individuals)


@mark.parametrize("k", [2, 3])
def test_tournament_ranks_by_fitness(k: int):
    data = read("data/RC208.txt", "solomon", "dimacs")
    cost_evaluator = CostEvaluator(20, 6)
    rng = XorShift128(seed=42)
    pop = Population(bpd)

    for individual in make_random_solutions(50, data, rng):
        if not individual.is_feasible():
            pop.add(individual, cost_evaluator)

    assert_equal(pop.num_feasible(), 0)

    # Since this test requires the fitness values of the individuals, we have
    # to access the underlying infeasible subpopulation directly.
<<<<<<< HEAD
    infeas_items = [item for item in pop._infeas]
    by_fitness = sorted(infeas_items, key=lambda item: item.fitness)
    indiv2idx = {item.individual: idx for idx, item in enumerate(by_fitness)}
    infeas_count = np.zeros(len(infeas_items))

    for _ in range(10_000):
        indiv = pop.get_tournament(rng, k=k)
        infeas_count[indiv2idx[indiv]] += 1
=======
    # We must also explicitly trigger to update the fitness first.
    pop._infeas.update_fitness(cost_evaluator)
    infeas = [item for item in pop._infeas]
    infeas = sorted(infeas, key=lambda item: item.fitness)
    infeas = {item.individual: idx for idx, item in enumerate(infeas)}
    infeas_count = np.zeros(len(infeas))

    for _ in range(10_000):
        indiv = pop.get_binary_tournament(rng, cost_evaluator)
        infeas_count[infeas[indiv]] += 1
>>>>>>> fbe115aa

    # Now we compare the observed ranking from the tournament selection with
    # what we expect from the actual fitness ranking. We compute the percentage
    # of times we're incorrect, and test that that number is not too high.
    actual_rank = np.argsort(-infeas_count)  # higher is better
    expected_rank = np.arange(len(infeas_items))
    pct_off = np.abs((actual_rank - expected_rank) / len(infeas_items)).mean()

    assert_(pct_off < 0.05)


@mark.parametrize("k", [-100, -1, 0])  # k must be strictly positive
def test_tournament_raises_for_invalid_k(k: int):
    data = read("data/RC208.txt", "solomon", "dimacs")
    pm = PenaltyManager(data.num_vehicles)
    rng = XorShift128(seed=42)
    pop = Population(bpd)

    for individual in make_random_solutions(5, data, pm, rng):
        pop.add(individual)

    with assert_raises(ValueError):
        pop.get_tournament(rng, k=k)


def test_purge_removes_duplicates():
    data = read("data/RC208.txt", "solomon", "dimacs")
    cost_evaluator = CostEvaluator(20, 6)
    params = PopulationParams(min_pop_size=20, generation_size=5)
    rng = XorShift128(seed=42)

    pop = Population(bpd, params=params)

    for indiv in make_random_solutions(params.min_pop_size, data, rng):
        pop.add(indiv, cost_evaluator)

    assert_equal(len(pop), params.min_pop_size)

    # This is the individual we are going to add a few times. That should make
    # sure the relevant subpopulation definitely contains duplicates.
    individual = Individual.make_random(data, rng)
    assert_(not individual.is_feasible())

    for _ in range(params.generation_size):
        pop.add(individual, cost_evaluator)

    # Make sure we have not yet purged, and increase the minimum population
    # size by one to make sure we're definitely not removing *all* of the
    # duplicate individuals.
    assert_(pop.num_infeasible() != params.min_pop_size)
    params.min_pop_size += 1

    # Keep adding individuals until we have had a purge, and returned to the
    # minimum population size.
    while pop.num_infeasible() != params.min_pop_size:
        pop.add(Individual.make_random(data, rng), cost_evaluator)

    # Since duplicates are purged first, there should now be only one of them
    # in the subpopulation. There cannot be zero, because we made sure of that.
    duplicates = 0
    for other in pop:
        if other == individual:
            duplicates += 1

    assert_equal(duplicates, 1)


def test_clear():
    data = read("data/RC208.txt", "solomon", "dimacs")
    cost_evaluator = CostEvaluator(20, 6)
    rng = XorShift128(seed=42)
    pop = Population(bpd)

    for individual in make_random_solutions(10, data, rng):
        pop.add(individual, cost_evaluator)

    assert_equal(len(pop), 10)

    pop.clear()
    assert_equal(len(pop), 0)<|MERGE_RESOLUTION|>--- conflicted
+++ resolved
@@ -256,27 +256,14 @@
 
     # Since this test requires the fitness values of the individuals, we have
     # to access the underlying infeasible subpopulation directly.
-<<<<<<< HEAD
     infeas_items = [item for item in pop._infeas]
     by_fitness = sorted(infeas_items, key=lambda item: item.fitness)
     indiv2idx = {item.individual: idx for idx, item in enumerate(by_fitness)}
     infeas_count = np.zeros(len(infeas_items))
 
     for _ in range(10_000):
-        indiv = pop.get_tournament(rng, k=k)
+        indiv = pop.get_tournament(rng, cost_evaluator, k=k)
         infeas_count[indiv2idx[indiv]] += 1
-=======
-    # We must also explicitly trigger to update the fitness first.
-    pop._infeas.update_fitness(cost_evaluator)
-    infeas = [item for item in pop._infeas]
-    infeas = sorted(infeas, key=lambda item: item.fitness)
-    infeas = {item.individual: idx for idx, item in enumerate(infeas)}
-    infeas_count = np.zeros(len(infeas))
-
-    for _ in range(10_000):
-        indiv = pop.get_binary_tournament(rng, cost_evaluator)
-        infeas_count[infeas[indiv]] += 1
->>>>>>> fbe115aa
 
     # Now we compare the observed ranking from the tournament selection with
     # what we expect from the actual fitness ranking. We compute the percentage
@@ -291,15 +278,15 @@
 @mark.parametrize("k", [-100, -1, 0])  # k must be strictly positive
 def test_tournament_raises_for_invalid_k(k: int):
     data = read("data/RC208.txt", "solomon", "dimacs")
-    pm = PenaltyManager(data.num_vehicles)
+    cost_evaluator = CostEvaluator(20, 6)
     rng = XorShift128(seed=42)
     pop = Population(bpd)
 
-    for individual in make_random_solutions(5, data, pm, rng):
-        pop.add(individual)
+    for individual in make_random_solutions(5, data, rng):
+        pop.add(individual, cost_evaluator)
 
     with assert_raises(ValueError):
-        pop.get_tournament(rng, k=k)
+        pop.get_tournament(rng, cost_evaluator, k=k)
 
 
 def test_purge_removes_duplicates():
