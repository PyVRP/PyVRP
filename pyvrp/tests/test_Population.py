--- conflicted
+++ resolved
@@ -1,14 +1,5 @@
-<<<<<<< HEAD
+import numpy as np
 from numpy.testing import assert_, assert_allclose, assert_equal, assert_raises
-=======
-import numpy as np
-from numpy.testing import (
-    assert_,
-    assert_almost_equal,
-    assert_equal,
-    assert_raises,
-)
->>>>>>> 7dd1dfe4
 from pytest import mark
 
 from pyvrp import (
