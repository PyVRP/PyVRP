--- conflicted
+++ resolved
@@ -242,13 +242,8 @@
     elite_sols = best_sols[:nb_elite]
 
     # Add a solution that is certainly not feasible, thus causing a purge.
-<<<<<<< HEAD
-    single_route = list(range(data.num_depots, data.dimension))
-    pop.add(Solution(data, [single_route]), cost_evaluator)
-=======
-    single_route = [client for client in range(1, rc208.num_clients + 1)]
+    single_route = list(range(rc208.num_depots, rc208.dimension))
     pop.add(Solution(rc208, [single_route]), cost_evaluator)
->>>>>>> 872c0a82
 
     # After the purge, there should remain min_pop_size infeasible solutions.
     assert_equal(pop.num_infeasible(), params.min_pop_size)
