from numpy.testing import assert_, assert_allclose, assert_equal, assert_raises
from pytest import mark

from pyvrp import (
    GeneticAlgorithm,
    GeneticAlgorithmParams,
    Individual,
    PenaltyManager,
    Population,
    PopulationParams,
    XorShift128,
)
from pyvrp.crossover import selective_route_exchange as srex
from pyvrp.diversity import broken_pairs_distance as bpd
from pyvrp.educate import Exchange10, LocalSearch, compute_neighbours
from pyvrp.stop import MaxIterations
from pyvrp.tests.helpers import make_random_solutions, read


@mark.parametrize(
    "repair_probability,"
    "collect_statistics,"
    "intensify_probability,"
    "intensify_on_best,"
    "nb_iter_no_improvement",
    [
        (-0.25, True, 0.5, True, 0),  # repair_probability < 0
        (1.25, True, 0.5, True, 0),  # repair_probability > 1
        (0.0, True, 0.5, True, -1),  # nb_iter_no_improvement < 0
    ],
)
def test_params_constructor_throws_when_arguments_invalid(
    repair_probability: float,
    collect_statistics: bool,
    intensify_probability: int,
    intensify_on_best: bool,
    nb_iter_no_improvement: int,
):
    """
    Tests that invalid configurations are not accepted.
    """
    with assert_raises(ValueError):
        GeneticAlgorithmParams(
            repair_probability,
            collect_statistics,
            intensify_probability,
            intensify_on_best,
            nb_iter_no_improvement,
        )


@mark.parametrize(
    "repair_probability,"
    "collect_statistics,"
    "intensify_probability,"
    "intensify_on_best,"
    "nb_iter_no_improvement",
    [
        (0.0, True, 0.5, True, 0),  # nb_iter_no_improvement == 0
        (0.0, True, 0.5, True, 1),  # repair_probability == 0
        (1.0, True, 0.5, True, 1),  # repair_probability == 1
        (0.5, False, 0.5, True, 1),  # collect_statistics is False
        (0.5, True, 0, True, 1),  # intensify_probability == 0
        (0.5, True, 1, True, 1),  # intensify_probability == 1
        (0.5, True, 0.5, False, 1),  # intensify_on_best is False
        (0.5, False, 0.5, False, 1),  # both False
    ],
)
def test_params_constructor_does_not_raise_when_arguments_valid(
    repair_probability: float,
    collect_statistics: bool,
    intensify_probability: float,
    intensify_on_best: bool,
    nb_iter_no_improvement: int,
):
    """
    Tests valid boundary cases.
    """
    params = GeneticAlgorithmParams(
        repair_probability,
        collect_statistics,
        intensify_probability,
        intensify_on_best,
        nb_iter_no_improvement,
    )

    assert_allclose(params.repair_probability, repair_probability)
    assert_equal(params.collect_statistics, collect_statistics)
    assert_equal(params.intensify_probability, intensify_probability)
    assert_equal(params.intensify_on_best, intensify_on_best)
    assert_equal(params.nb_iter_no_improvement, nb_iter_no_improvement)


def test_raises_when_too_small_population():
    """
    Tests that GeneticAlgorithm rejects empty populations, since that is
    insufficient to do crossover.
    """
    data = read("data/RC208.txt", "solomon", "dimacs")
    pen_manager = PenaltyManager(data.vehicle_capacity)
    rng = XorShift128(seed=42)
    ls = LocalSearch(data, pen_manager, rng, compute_neighbours(data))

    params = PopulationParams(min_pop_size=0)
    pop = Population(data, pen_manager, rng, bpd, params)
    assert_equal(len(pop), 0)

    with assert_raises(ValueError):
        # No individuals should raise.
        GeneticAlgorithm(data, pen_manager, rng, pop, ls, srex)

    pop.add(Individual.make_random(data, pen_manager, rng))
    assert_equal(len(pop), 1)

    # But one should be OK: this shouldn't raise.
    GeneticAlgorithm(data, pen_manager, rng, pop, ls, srex)


def test_best_solution_improves_with_more_iterations():
    data = read("data/RC208.txt", "solomon", "dimacs")
    rng = XorShift128(seed=42)
<<<<<<< HEAD
    pm = PenaltyManager(data.vehicle_capacity)

    pop_params = PopulationParams()
    pop = Population(bpd, params=pop_params)
=======
    pen_manager = PenaltyManager(data.vehicle_capacity)
    pop = Population(data, pen_manager, rng, bpd)

    ls = LocalSearch(data, pen_manager, rng, compute_neighbours(data))
    ls.add_node_operator(Exchange10(data, pen_manager))
>>>>>>> 812b336a

    for indiv in make_random_solutions(pop_params.min_pop_size, data, pm, rng):
        pop.add(indiv)

    ls = LocalSearch(data, pm, rng, compute_neighbours(data))
    ls.add_node_operator(Exchange10(data, pm))

    ga_params = GeneticAlgorithmParams(
        intensify_probability=0, intensify_on_best=False
    )
    algo = GeneticAlgorithm(data, pm, rng, pop, ls, srex, ga_params)

    initial_best = algo.run(MaxIterations(0)).best
    new_best = algo.run(MaxIterations(25)).best

    assert_(new_best.cost() < initial_best.cost())
    assert_(new_best.is_feasible())  # best must be feasible


# TODO more functional tests

# TODO test statistics collection on Result.has_statistics<|MERGE_RESOLUTION|>--- conflicted
+++ resolved
@@ -119,18 +119,10 @@
 def test_best_solution_improves_with_more_iterations():
     data = read("data/RC208.txt", "solomon", "dimacs")
     rng = XorShift128(seed=42)
-<<<<<<< HEAD
     pm = PenaltyManager(data.vehicle_capacity)
 
     pop_params = PopulationParams()
     pop = Population(bpd, params=pop_params)
-=======
-    pen_manager = PenaltyManager(data.vehicle_capacity)
-    pop = Population(data, pen_manager, rng, bpd)
-
-    ls = LocalSearch(data, pen_manager, rng, compute_neighbours(data))
-    ls.add_node_operator(Exchange10(data, pen_manager))
->>>>>>> 812b336a
 
     for indiv in make_random_solutions(pop_params.min_pop_size, data, pm, rng):
         pop.add(indiv)
