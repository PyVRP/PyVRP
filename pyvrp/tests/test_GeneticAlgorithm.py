from types import MethodType

from numpy.testing import assert_, assert_allclose, assert_equal, assert_raises
from pytest import mark

from pyvrp import (
    GeneticAlgorithm,
    GeneticAlgorithmParams,
    PenaltyManager,
    PenaltyParams,
    Population,
    PopulationParams,
    RandomNumberGenerator,
    Solution,
)
from pyvrp.crossover import selective_route_exchange as srex
from pyvrp.diversity import broken_pairs_distance as bpd
from pyvrp.search import Exchange10, LocalSearch, compute_neighbours
from pyvrp.stop import MaxIterations
from pyvrp.tests.helpers import read, read_solution


@mark.parametrize(
    ("repair_probability", "nb_iter_no_improvement"),
    [
        (-0.25, 0),  # repair_probability < 0
        (1.25, 0),  # repair_probability > 1
        (0.0, -1),  # nb_iter_no_improvement < 0
    ],
)
def test_params_constructor_raises_when_arguments_invalid(
    repair_probability: float,
    nb_iter_no_improvement: int,
):
    """
    Tests that invalid configurations are not accepted.
    """
    with assert_raises(ValueError):
        GeneticAlgorithmParams(repair_probability, nb_iter_no_improvement)


@mark.parametrize(
    ("repair_probability", "nb_iter_no_improvement"),
    [
        (0.0, 0),  # nb_iter_no_improvement == 0
        (0.0, 1),  # repair_probability == 0
        (1.0, 1),  # repair_probability == 1
    ],
)
def test_params_constructor_does_not_raise_when_arguments_valid(
    repair_probability: float,
    nb_iter_no_improvement: int,
):
    """
    Tests valid boundary cases.
    """
    params = GeneticAlgorithmParams(repair_probability, nb_iter_no_improvement)
    assert_allclose(params.repair_probability, repair_probability)
    assert_equal(params.nb_iter_no_improvement, nb_iter_no_improvement)


def test_raises_when_no_initial_solutions():
    """
    Tests that GeneticAlgorithm raises when no initial solutions are provided,
    since that is insufficient to do crossover.
    """
    data = read("data/RC208.txt", "solomon", "dimacs")
    pen_manager = PenaltyManager()
    rng = RandomNumberGenerator(seed=42)
    ls = LocalSearch(data, rng, compute_neighbours(data))

    pop = Population(bpd)
    assert_equal(len(pop), 0)

    with assert_raises(ValueError):
        # No initial solutions should raise.
        GeneticAlgorithm(data, pen_manager, rng, pop, ls, srex, [])

    # One initial solution, so this should be OK.
    sol = Solution.make_random(data, rng)
    GeneticAlgorithm(data, pen_manager, rng, pop, ls, srex, [sol])


def test_initial_solutions_added_when_running():
    """
    Tests that GeneticAlgorithm adds initial solutions to the population
    when running the algorithm.
    """
    data = read("data/RC208.txt", "solomon", "dimacs")
    pm = PenaltyManager()
    rng = RandomNumberGenerator(seed=42)
    pop = Population(bpd)
    ls = LocalSearch(data, rng, compute_neighbours(data))
    init = {Solution.make_random(data, rng) for _ in range(25)}
    algo = GeneticAlgorithm(data, pm, rng, pop, ls, srex, init)

    algo.run(MaxIterations(0))

    # Since we ran the algorithm for zero iterations, the population should
    # contain only the initial solutions.
    current = {sol for sol in pop}
    assert_equal(len(current & init), 25)
    assert_equal(len(pop), 25)


def test_initial_solutions_added_when_restarting():
    """
    Tests that GeneticAlgorithm clears the population and adds the initial
    solutions when restarting.
    """
    data = read("data/RC208.txt", "solomon", "dimacs")
    pm = PenaltyManager()
    rng = RandomNumberGenerator(seed=42)
    pop = Population(bpd)

    ls = LocalSearch(data, rng, compute_neighbours(data))
    ls.add_node_operator(Exchange10(data))

    # We use the best known solution as one of the initial solutions so that
    # there are no improving iterations.
    init = {Solution(data, read_solution("data/RC208.sol"))}
    init.update(Solution.make_random(data, rng) for _ in range(24))

    params = GeneticAlgorithmParams(
        repair_probability=0,
        nb_iter_no_improvement=100,
    )
    algo = GeneticAlgorithm(data, pm, rng, pop, ls, srex, init, params=params)

    algo.run(MaxIterations(100))

    # There are precisely enough non-improving iterations to trigger the
    # restarting mechanism. GA should have cleared and re-initialised the
    # population with the initial solutions.
    current = {sol for sol in pop}
    assert_equal(len(current & init), 25)

    # The population contains one more solution because of the search step.
    assert_equal(len(pop), 26)


def test_best_solution_improves_with_more_iterations():
    """
    Tests that additional iterations result in better solutions. This is a
    smoke test that checks at least something's improving during the GA's
    execution.
    """
    data = read("data/RC208.txt", "solomon", "dimacs")
    rng = RandomNumberGenerator(seed=42)
    pm = PenaltyManager()
    pop_params = PopulationParams()
    pop = Population(bpd, params=pop_params)
    init = [
        Solution.make_random(data, rng) for _ in range(pop_params.min_pop_size)
    ]

    ls = LocalSearch(data, rng, compute_neighbours(data))
    ls.add_node_operator(Exchange10(data))

    algo = GeneticAlgorithm(data, pm, rng, pop, ls, srex, init)

    initial_best = algo.run(MaxIterations(0)).best
    new_best = algo.run(MaxIterations(25)).best

    cost_evaluator = pm.get_cost_evaluator()
    new_best_cost = cost_evaluator.penalised_cost(new_best)
    initial_best_cost = cost_evaluator.penalised_cost(initial_best)
    assert_(new_best_cost < initial_best_cost)
    assert_(new_best.is_feasible())  # best must be feasible


def test_best_initial_solution():
    """
    Tests that GeneticAlgorithm uses the best initial solution to initialise
    the best found solution.
    """
    data = read("data/RC208.txt", "solomon", "dimacs")
    rng = RandomNumberGenerator(seed=42)
    pm = PenaltyManager()
    pop = Population(bpd)

    init = [Solution.make_random(data, rng) for _ in range(24)]
    bks = Solution(data, read_solution("data/RC208.sol"))
    init.append(bks)

    ls = LocalSearch(data, rng, compute_neighbours(data))
    algo = GeneticAlgorithm(data, pm, rng, pop, ls, srex, init)

    result = algo.run(MaxIterations(0))

    # The best known solution is the best feasible initial solution. Since
    # we don't run any iterations, this should be returned as best solution.
    assert_equal(result.best, bks)


<<<<<<< HEAD
def test_infeasible_offspring_is_repaired():
    """
    Tests that infeasible offspring will be repaired if the repair probability
    is 1.
    """
    data = read("data/RC208.txt", "solomon", "dimacs")
    bks = Solution(data, read_solution("data/RC208.sol"))

    pm = PenaltyManager()
    rng = RandomNumberGenerator(seed=42)
    pop = Population(bpd)

    init = [Solution.make_random(data, rng) for _ in range(25)]
    params = GeneticAlgorithmParams(repair_probability=1.0)

    def search(sol, cost_eval):
        # When a solution is being repaired, a special booster evaluator is
        # used. In that case we return the BKS, which should become the new
        # best solution. Else we return the given solution.
        return bks if cost_eval == pm.get_booster_cost_evaluator() else sol

    # We should have repaired at least once, since we start with a large
    # solution of random (mostly infeasible) solutions. Since we return the
    # BKS in that case, the resulting best solution should be the BKS as well.
    algo = GeneticAlgorithm(data, pm, rng, pop, search, srex, init, params)
    res = algo.run(stop=MaxIterations(25))
    assert_equal(res.best, bks)


# TODO more functional tests
=======
def test_never_repairs_when_zero_repair_probability():
    """
    Tests that the genetic algorithm does not repair when the repair
    probability parameter is set to zero.
    """
    data = read("data/RC208.txt", "solomon", "dimacs")
    rng = RandomNumberGenerator(seed=42)
    pm = PenaltyManager(PenaltyParams(repair_booster=10))
    pop = Population(bpd)

    ls = LocalSearch(data, rng, compute_neighbours(data))
    ls.add_node_operator(Exchange10(data))

    init = [Solution.make_random(data, rng) for _ in range(25)]

    # Repair probability 100%, but we're still using the unpatched penalty
    # manager. This should be OK.
    ga_params = GeneticAlgorithmParams(repair_probability=1.0)
    algo = GeneticAlgorithm(data, pm, rng, pop, ls, srex, init, ga_params)
    algo.run(MaxIterations(50))

    # Now we patch the penalty manager: when asked for a booster cost evaluator
    # (as used during repair), this will now raise a runtime error. Since the
    # repair probability is still 100%, this should certainly raise.
    def raise_when_called(self):
        raise RuntimeError

    pm.get_booster_cost_evaluator = MethodType(raise_when_called, pm)
    with assert_raises(RuntimeError):
        algo.run(MaxIterations(50))

    # But when we set the repair probability to 0%, the booster is no longer
    # needed, and nothing should raise.
    ga_params = GeneticAlgorithmParams(repair_probability=0.0)
    algo = GeneticAlgorithm(data, pm, rng, pop, ls, srex, init, ga_params)
    algo.run(MaxIterations(50))
>>>>>>> b989713d
<|MERGE_RESOLUTION|>--- conflicted
+++ resolved
@@ -193,7 +193,6 @@
     assert_equal(result.best, bks)
 
 
-<<<<<<< HEAD
 def test_infeasible_offspring_is_repaired():
     """
     Tests that infeasible offspring will be repaired if the repair probability
@@ -223,8 +222,6 @@
     assert_equal(res.best, bks)
 
 
-# TODO more functional tests
-=======
 def test_never_repairs_when_zero_repair_probability():
     """
     Tests that the genetic algorithm does not repair when the repair
@@ -260,5 +257,4 @@
     # needed, and nothing should raise.
     ga_params = GeneticAlgorithmParams(repair_probability=0.0)
     algo = GeneticAlgorithm(data, pm, rng, pop, ls, srex, init, ga_params)
-    algo.run(MaxIterations(50))
->>>>>>> b989713d
+    algo.run(MaxIterations(50))