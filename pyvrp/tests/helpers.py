import pathlib
import time
from functools import lru_cache
from typing import List

from pyvrp import Individual, ProblemData
from pyvrp.read import read as _read
from pyvrp.read import read_solution as _read_solution


def make_heterogeneous(data: ProblemData, capacities: List[int]):
    """
    Creates a new ProblemData instance by replacing the capacities for routes.
    All other data are kept identical.
    """
    clients = [data.client(i) for i in range(data.num_clients + 1)]
    return ProblemData(
<<<<<<< HEAD
        coords=[(c.x, c.y) for c in clients],
        demands=[c.demand for c in clients],
        capacities=capacities,
        time_windows=[(c.tw_early, c.tw_late) for c in clients],
        service_durations=[c.service_duration for c in clients],
        duration_matrix=[
=======
        clients=clients,
        vehicle_capacities=vehicle_capacities,
        distance_matrix=[
>>>>>>> 1c8a0c56
            [data.dist(i, j) for j in range(data.num_clients + 1)]
            for i in range(data.num_clients + 1)
        ],
        duration_matrix=[
            [data.duration(i, j) for j in range(data.num_clients + 1)]
            for i in range(data.num_clients + 1)
        ],
    )


def get_route_visits(indiv: Individual):
    return [r.visits() for r in indiv.get_routes()]


@lru_cache
def read(where: str, *args, **kwargs):
    """
    Lightweight wrapper around ``pyvrp.read.read()``, reading problem files
    relative to the current directory.
    """
    this_dir = pathlib.Path(__file__).parent
    return _read(this_dir / where, *args, **kwargs)


@lru_cache
def read_solution(where: str, *args, **kwargs):
    """
    Lightweight wrapper around ``pyvrp.read.read_solution()``, reading solution
    files relative to the current directory.
    """
    this_dir = pathlib.Path(__file__).parent
    return _read_solution(this_dir / where, *args, **kwargs)


def sleep(duration, get_now=time.perf_counter):
    """
    Custom sleep function. Built-in ``time.sleep()`` is not precise/depends on
    the OS, see https://stackoverflow.com/q/1133857/4316405.
    """
    now = get_now()
    end = now + duration
    while now < end:
        now = get_now()


def make_random_solutions(num_sols, data, rng):
    """
    Returns a list of ``num_sols`` random solutions.
    """
    return [Individual.make_random(data, rng) for _ in range(num_sols)]<|MERGE_RESOLUTION|>--- conflicted
+++ resolved
@@ -15,18 +15,9 @@
     """
     clients = [data.client(i) for i in range(data.num_clients + 1)]
     return ProblemData(
-<<<<<<< HEAD
-        coords=[(c.x, c.y) for c in clients],
-        demands=[c.demand for c in clients],
+        clients=clients,
         capacities=capacities,
-        time_windows=[(c.tw_early, c.tw_late) for c in clients],
-        service_durations=[c.service_duration for c in clients],
-        duration_matrix=[
-=======
-        clients=clients,
-        vehicle_capacities=vehicle_capacities,
         distance_matrix=[
->>>>>>> 1c8a0c56
             [data.dist(i, j) for j in range(data.num_clients + 1)]
             for i in range(data.num_clients + 1)
         ],
