import pathlib
import time
from functools import lru_cache
from typing import List

<<<<<<< HEAD
from pyvrp import Individual, ProblemData, VehicleType
=======
from pyvrp import Solution
>>>>>>> ba5ea6e7
from pyvrp.read import read as _read
from pyvrp.read import read_solution as _read_solution


def make_heterogeneous(data: ProblemData, vehicle_types: List[VehicleType]):
    """
    Creates a new ProblemData instance by replacing the capacities for routes.
    All other data are kept identical.
    """
    clients = [data.client(i) for i in range(data.num_clients + 1)]
    return ProblemData(
        clients=clients,
        vehicle_types=vehicle_types,
        distance_matrix=[
            [data.dist(i, j) for j in range(data.num_clients + 1)]
            for i in range(data.num_clients + 1)
        ],
        duration_matrix=[
            [data.duration(i, j) for j in range(data.num_clients + 1)]
            for i in range(data.num_clients + 1)
        ],
    )


@lru_cache
def read(where: str, *args, **kwargs):
    """
    Lightweight wrapper around ``pyvrp.read.read()``, reading problem files
    relative to the current directory.
    """
    this_dir = pathlib.Path(__file__).parent
    return _read(this_dir / where, *args, **kwargs)


@lru_cache
def read_solution(where: str, *args, **kwargs):
    """
    Lightweight wrapper around ``pyvrp.read.read_solution()``, reading solution
    files relative to the current directory.
    """
    this_dir = pathlib.Path(__file__).parent
    return _read_solution(this_dir / where, *args, **kwargs)


def sleep(duration, get_now=time.perf_counter):
    """
    Custom sleep function. Built-in ``time.sleep()`` is not precise/depends on
    the OS, see https://stackoverflow.com/q/1133857/4316405.
    """
    now = get_now()
    end = now + duration
    while now < end:
        now = get_now()


def make_random_solutions(num_sols, data, rng):
    """
    Returns a list of ``num_sols`` random solutions.
    """
    return [Solution.make_random(data, rng) for _ in range(num_sols)]<|MERGE_RESOLUTION|>--- conflicted
+++ resolved
@@ -3,11 +3,7 @@
 from functools import lru_cache
 from typing import List
 
-<<<<<<< HEAD
-from pyvrp import Individual, ProblemData, VehicleType
-=======
-from pyvrp import Solution
->>>>>>> ba5ea6e7
+from pyvrp import ProblemData, Solution, VehicleType
 from pyvrp.read import read as _read
 from pyvrp.read import read_solution as _read_solution
 
