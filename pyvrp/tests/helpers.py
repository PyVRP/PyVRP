import pathlib
import time
from functools import lru_cache
from typing import List

<<<<<<< HEAD
from pyvrp import Solution
from pyvrp import read as _read
from pyvrp import read_solution as _read_solution
=======
from pyvrp import ProblemData, Solution, VehicleType
from pyvrp.read import read as _read
from pyvrp.read import read_solution as _read_solution
>>>>>>> 75332469


def make_heterogeneous(data: ProblemData, vehicle_types: List[VehicleType]):
    """
    Creates a new ProblemData instance by replacing the capacities for routes.
    All other data are kept identical.
    """
    clients = [data.client(i) for i in range(data.num_clients + 1)]
    return ProblemData(
        clients=clients,
        vehicle_types=vehicle_types,
        distance_matrix=[
            [data.dist(i, j) for j in range(data.num_clients + 1)]
            for i in range(data.num_clients + 1)
        ],
        duration_matrix=[
            [data.duration(i, j) for j in range(data.num_clients + 1)]
            for i in range(data.num_clients + 1)
        ],
    )


@lru_cache
def read(where: str, *args, **kwargs):
    """
    Lightweight wrapper around ``pyvrp.read.read()``, reading problem files
    relative to the current directory.
    """
    this_dir = pathlib.Path(__file__).parent
    return _read(this_dir / where, *args, **kwargs)


@lru_cache
def read_solution(where: str, *args, **kwargs):
    """
    Lightweight wrapper around ``pyvrp.read.read_solution()``, reading solution
    files relative to the current directory.
    """
    this_dir = pathlib.Path(__file__).parent
    return _read_solution(this_dir / where, *args, **kwargs)


def sleep(duration, get_now=time.perf_counter):
    """
    Custom sleep function. Built-in ``time.sleep()`` is not precise/depends on
    the OS, see https://stackoverflow.com/q/1133857/4316405.
    """
    now = get_now()
    end = now + duration
    while now < end:
        now = get_now()


def make_random_solutions(num_sols, data, rng):
    """
    Returns a list of ``num_sols`` random solutions.
    """
    return [Solution.make_random(data, rng) for _ in range(num_sols)]<|MERGE_RESOLUTION|>--- conflicted
+++ resolved
@@ -3,15 +3,9 @@
 from functools import lru_cache
 from typing import List
 
-<<<<<<< HEAD
-from pyvrp import Solution
-from pyvrp import read as _read
-from pyvrp import read_solution as _read_solution
-=======
 from pyvrp import ProblemData, Solution, VehicleType
 from pyvrp.read import read as _read
 from pyvrp.read import read_solution as _read_solution
->>>>>>> 75332469
 
 
 def make_heterogeneous(data: ProblemData, vehicle_types: List[VehicleType]):
