--- conflicted
+++ resolved
@@ -65,19 +65,10 @@
     mat = [[0, 1], [1, 0]]
 
     data = ProblemData(
-<<<<<<< HEAD
-        coords=[(0, 0), (0, 1)],
-        demands=[0, 0],
+        clients=[Client(x=0, y=0), Client(x=0, y=1)],
         capacities=[1, 1],
-        time_windows=[(0, 10), (0, 10)],
-        service_durations=[0, 0],
-        duration_matrix=[[0, 1], [1, 0]],
-=======
-        clients=[Client(x=0, y=0), Client(x=0, y=1)],
-        vehicle_capacities=[1, 1],
         distance_matrix=mat,
         duration_matrix=mat,
->>>>>>> 1c8a0c56
     )
 
     assert_(data.depot() is data.client(0))
@@ -101,7 +92,7 @@
 
     data = ProblemData(
         clients=clients,
-        vehicle_capacities=[1, 1],
+        capacities=[1, 1],
         distance_matrix=dist_mat,  # type: ignore
         duration_matrix=dur_mat,  # type: ignore
     )
