<<<<<<< HEAD
from numpy.testing import assert_, assert_equal, assert_raises
from pytest import mark
=======
import numpy as np
from numpy.random import default_rng
from numpy.testing import assert_, assert_equal
>>>>>>> 8ef1dd44

from pyvrp import Client, ProblemData


@mark.parametrize(
    "x,y,demand,service_duration,tw_early,tw_late",
    [
        (1, 1, 1, 1, 0, 1),  # normal
        (1, 1, 1, 0, 0, 1),  # zero duration
        (1, 1, 0, 1, 0, 1),  # zero demand
        (1, 1, 1, 1, 0, 0),  # zero length time interval
        (-1, -1, 1, 1, 0, 1),  # negative coordinates
    ],
)
def test_valid_client(
    x: int,
    y: int,
    demand: int,
    service_duration: int,
    tw_early: int,
    tw_late: int,
):
    client = Client(x, y, demand, service_duration, tw_early, tw_late)
    assert_equal(client.x, x)
    assert_equal(client.y, y)
    assert_equal(client.demand, demand)
    assert_equal(client.service_duration, service_duration)
    assert_equal(client.tw_early, tw_early)
    assert_equal(client.tw_late, tw_late)


@mark.parametrize(
    "x,y,demand,service_duration,tw_early,tw_late",
    [
        (1, 1, 1, 1, 1, 0),  # late < early
        (1, 1, 1, -1, 0, 1),  # negative duration
        (1, 1, -1, 1, 0, 1),  # negative demand
    ],
)
def test_invalid_client(
    x: int,
    y: int,
    demand: int,
    service_duration: int,
    tw_early: int,
    tw_late: int,
):
    with assert_raises(ValueError):
        Client(x, y, demand, service_duration, tw_early, tw_late)


def test_depot_is_first_client():
    """
    The ``depot()`` helper should return the first client, that is,
    ``client(0)``.
    """
<<<<<<< HEAD
    depot = Client(x=0, y=0)
    clients = [
        depot,
        Client(x=0, y=1),
    ]
=======
    mat = [[0, 1], [1, 0]]
>>>>>>> 8ef1dd44
    data = ProblemData(
        clients=clients,
        nb_vehicles=1,
        vehicle_cap=1,
<<<<<<< HEAD
        duration_matrix=[[0, 1], [1, 0]],
    )

    assert_(data.depot() is data.client(0))
    # Note that the constructor makes a copy of the objects
    assert_(data.depot() is not depot)
=======
        time_windows=[(0, 10), (0, 10)],
        service_durations=[0, 0],
        distance_matrix=mat,
        duration_matrix=mat,
    )

    assert_(data.depot() is data.client(0))


def test_matrix_access():
    """
    Tests that the ``duration()``, ``duration_matrix()``, ``dist()``, and
    ``distance_matrix()`` methods correctly index the underlying duration
    and distance matrices.
    """
    size = 6
    gen = default_rng(seed=42)
    dist_mat = gen.integers(500, size=(size, size))
    dur_mat = gen.integers(500, size=(size, size))

    assert_(not np.allclose(dist_mat, dur_mat))

    data = ProblemData(
        coords=[(0, 0)] * size,
        demands=[0] * size,
        nb_vehicles=1,
        vehicle_cap=1,
        time_windows=[(0, 10)] * size,
        service_durations=[0] * size,
        distance_matrix=dist_mat,  # type: ignore
        duration_matrix=dur_mat,  # type: ignore
    )

    dist_mat_data = data.distance_matrix()
    dur_mat_data = data.duration_matrix()

    for frm in range(size):
        for to in range(size):
            assert_equal(dur_mat[frm, to], data.duration(frm, to))
            assert_equal(dist_mat[frm, to], data.dist(frm, to))

            assert_equal(dur_mat_data[frm, to], dur_mat[frm, to])
            assert_equal(dist_mat_data[frm, to], dist_mat[frm, to])
>>>>>>> 8ef1dd44
<|MERGE_RESOLUTION|>--- conflicted
+++ resolved
@@ -1,11 +1,7 @@
-<<<<<<< HEAD
+import numpy as np
+from numpy.random import default_rng
 from numpy.testing import assert_, assert_equal, assert_raises
 from pytest import mark
-=======
-import numpy as np
-from numpy.random import default_rng
-from numpy.testing import assert_, assert_equal
->>>>>>> 8ef1dd44
 
 from pyvrp import Client, ProblemData
 
@@ -20,7 +16,7 @@
         (-1, -1, 1, 1, 0, 1),  # negative coordinates
     ],
 )
-def test_valid_client(
+def test_client_constructor_initialises_data_fields_correctly(
     x: int,
     y: int,
     demand: int,
@@ -45,7 +41,7 @@
         (1, 1, -1, 1, 0, 1),  # negative demand
     ],
 )
-def test_invalid_client(
+def test_raises_for_invalid_client_data(
     x: int,
     y: int,
     demand: int,
@@ -62,29 +58,17 @@
     The ``depot()`` helper should return the first client, that is,
     ``client(0)``.
     """
-<<<<<<< HEAD
+    mat = [[0, 1], [1, 0]]
     depot = Client(x=0, y=0)
     clients = [
         depot,
         Client(x=0, y=1),
     ]
-=======
-    mat = [[0, 1], [1, 0]]
->>>>>>> 8ef1dd44
+
     data = ProblemData(
         clients=clients,
         nb_vehicles=1,
         vehicle_cap=1,
-<<<<<<< HEAD
-        duration_matrix=[[0, 1], [1, 0]],
-    )
-
-    assert_(data.depot() is data.client(0))
-    # Note that the constructor makes a copy of the objects
-    assert_(data.depot() is not depot)
-=======
-        time_windows=[(0, 10), (0, 10)],
-        service_durations=[0, 0],
         distance_matrix=mat,
         duration_matrix=mat,
     )
@@ -105,13 +89,15 @@
 
     assert_(not np.allclose(dist_mat, dur_mat))
 
+    clients = [
+        Client(x=0, y=0, demand=0, service_duration=0, tw_early=0, tw_late=10)
+        for _ in range(size)
+    ]
+
     data = ProblemData(
-        coords=[(0, 0)] * size,
-        demands=[0] * size,
+        clients=clients,
         nb_vehicles=1,
         vehicle_cap=1,
-        time_windows=[(0, 10)] * size,
-        service_durations=[0] * size,
         distance_matrix=dist_mat,  # type: ignore
         duration_matrix=dur_mat,  # type: ignore
     )
@@ -125,5 +111,4 @@
             assert_equal(dist_mat[frm, to], data.dist(frm, to))
 
             assert_equal(dur_mat_data[frm, to], dur_mat[frm, to])
-            assert_equal(dist_mat_data[frm, to], dist_mat[frm, to])
->>>>>>> 8ef1dd44
+            assert_equal(dist_mat_data[frm, to], dist_mat[frm, to])