from numpy.random import default_rng
from numpy.testing import assert_, assert_allclose, assert_raises
from pytest import mark

from pyvrp import Client, ProblemData


@mark.parametrize(
    "x,y,demand,service_duration,tw_early,tw_late,prize",
    [
        (1, 1, 1, 1, 0, 1, 0),  # normal
        (1, 1, 1, 0, 0, 1, 0),  # zero duration
        (1, 1, 0, 1, 0, 1, 0),  # zero demand
        (1, 1, 1, 1, 0, 0, 0),  # zero length time interval
        (-1, -1, 1, 1, 0, 1, 0),  # negative coordinates
        (0, 0, 1, 1, 0, 1, 1),  # positive prize
    ],
)
def test_client_constructor_initialises_data_fields_correctly(
    x: int,
    y: int,
    demand: int,
    service_duration: int,
    tw_early: int,
    tw_late: int,
    prize: int,
):
    client = Client(x, y, demand, service_duration, tw_early, tw_late, prize)
    assert_allclose(client.x, x)
    assert_allclose(client.y, y)
    assert_allclose(client.demand, demand)
    assert_allclose(client.service_duration, service_duration)
    assert_allclose(client.tw_early, tw_early)
    assert_allclose(client.tw_late, tw_late)
    assert_allclose(client.prize, prize)


@mark.parametrize(
    "x,y,demand,service_duration,tw_early,tw_late,prize",
    [
        (1, 1, 1, 1, 1, 0, 0),  # late < early
        (1, 1, 1, -1, 0, 1, 0),  # negative duration
        (1, 1, -1, 1, 0, 1, 0),  # negative demand
        (1, 1, 1, 1, 0, 1, -1),  # negative prize
    ],
)
def test_raises_for_invalid_client_data(
    x: int,
    y: int,
    demand: int,
    service_duration: int,
    tw_early: int,
    tw_late: int,
    prize: int,
):
    with assert_raises(ValueError):
        Client(x, y, demand, service_duration, tw_early, tw_late, prize)


def test_depot_is_first_client():
    """
    The ``depot()`` helper should return the first client, that is,
    ``client(0)``.
    """
    mat = [[0, 1], [1, 0]]

    data = ProblemData(
        clients=[Client(x=0, y=0), Client(x=0, y=1)],
        nb_vehicles=1,
        vehicle_cap=1,
        distance_matrix=mat,
        duration_matrix=mat,
    )

    assert_(data.depot() is data.client(0))


def test_matrix_access():
    """
    Tests that the ``duration()``, ``duration_matrix()``, ``dist()``, and
    ``distance_matrix()`` methods correctly index the underlying duration
    and distance matrices.
    """
    gen = default_rng(seed=42)
    size = 6

    dist_mat = gen.integers(500, size=(size, size))
    dur_mat = gen.integers(500, size=(size, size))
    clients = [
        Client(x=0, y=0, demand=0, service_duration=0, tw_early=0, tw_late=10)
        for _ in range(size)
    ]

    data = ProblemData(
<<<<<<< HEAD
        coords=[(0, 0), (0, 1)],
        demands=[0, 0],
        vehicle_capacities=[1, 1],
        time_windows=[(0, 10), (0, 10)],
        service_durations=[0, 0],
        duration_matrix=[[0, 1], [1, 0]],
=======
        clients=clients,
        nb_vehicles=1,
        vehicle_cap=1,
        distance_matrix=dist_mat,  # type: ignore
        duration_matrix=dur_mat,  # type: ignore
>>>>>>> be522fc9
    )

    dist_mat_data = data.distance_matrix()
    dur_mat_data = data.duration_matrix()

    for frm in range(size):
        for to in range(size):
            assert_allclose(dur_mat[frm, to], data.duration(frm, to))
            assert_allclose(dist_mat[frm, to], data.dist(frm, to))

            assert_allclose(dur_mat_data[frm, to], dur_mat[frm, to])
            assert_allclose(dist_mat_data[frm, to], dist_mat[frm, to])<|MERGE_RESOLUTION|>--- conflicted
+++ resolved
@@ -66,8 +66,7 @@
 
     data = ProblemData(
         clients=[Client(x=0, y=0), Client(x=0, y=1)],
-        nb_vehicles=1,
-        vehicle_cap=1,
+        vehicle_capacities=[1, 1],
         distance_matrix=mat,
         duration_matrix=mat,
     )
@@ -92,20 +91,11 @@
     ]
 
     data = ProblemData(
-<<<<<<< HEAD
-        coords=[(0, 0), (0, 1)],
-        demands=[0, 0],
-        vehicle_capacities=[1, 1],
-        time_windows=[(0, 10), (0, 10)],
-        service_durations=[0, 0],
-        duration_matrix=[[0, 1], [1, 0]],
-=======
         clients=clients,
         nb_vehicles=1,
         vehicle_cap=1,
         distance_matrix=dist_mat,  # type: ignore
         duration_matrix=dur_mat,  # type: ignore
->>>>>>> be522fc9
     )
 
     dist_mat_data = data.distance_matrix()
