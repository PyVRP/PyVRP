--- conflicted
+++ resolved
@@ -2,10 +2,6 @@
 import pytest
 from numpy.random import default_rng
 from numpy.testing import assert_, assert_allclose, assert_equal, assert_raises
-<<<<<<< HEAD
-from pytest import mark
-=======
->>>>>>> ef4446a4
 
 from pyvrp import Client, ProblemData, VehicleType
 from pyvrp.tests.helpers import read
@@ -296,39 +292,6 @@
     assert_(dur1.base is dur2.base)
 
 
-<<<<<<< HEAD
-def test_depot_client_location_access():
-    """
-    Tests that obtaining the depots and clients in a toy ProblemData instance
-    indeed return the correct data. Depots and clients are both locations, so
-    they may be accessed either through the locations() member, all at once
-    via depots() and clients(), or by index from depot() or client().
-    """
-    mat = np.array([[0, 0], [0, 0]])
-    data = ProblemData(
-        clients=[Client(x=0, y=1)],
-        depots=[Client(x=0, y=0)],
-        vehicle_types=[VehicleType(1, 2)],
-        distance_matrix=mat,
-        duration_matrix=mat,
-    )
-
-    depot = data.depot(0)
-    assert_allclose(depot.x, 0)
-    assert_allclose(depot.y, 0)
-
-    assert_equal(data.location(0), depot)
-    assert_equal(data.depot(0), depot)
-    assert_equal(data.depots(), [depot])
-
-    client = data.client(0)
-    assert_allclose(client.x, 0)
-    assert_allclose(client.y, 1)
-
-    assert_equal(data.location(1), client)
-    assert_equal(data.client(0), client)
-    assert_equal(data.clients(), [client])
-=======
 @pytest.mark.parametrize(
     ("capacity", "num_available", "fixed_cost"),
     [
@@ -370,4 +333,36 @@
     assert_allclose(vehicle_type.capacity, 13)
     assert_equal(vehicle_type.num_available, 7)
     assert_allclose(vehicle_type.fixed_cost, 3)
->>>>>>> ef4446a4
+
+
+def test_depot_client_location_access():
+    """
+    Tests that obtaining the depots and clients in a toy ProblemData instance
+    indeed return the correct data. Depots and clients are both locations, so
+    they may be accessed either through the locations() member, all at once
+    via depots() and clients(), or by index from depot() or client().
+    """
+    mat = np.array([[0, 0], [0, 0]])
+    data = ProblemData(
+        clients=[Client(x=0, y=1)],
+        depots=[Client(x=0, y=0)],
+        vehicle_types=[VehicleType(1, 2)],
+        distance_matrix=mat,
+        duration_matrix=mat,
+    )
+
+    depot = data.depot(0)
+    assert_allclose(depot.x, 0)
+    assert_allclose(depot.y, 0)
+
+    assert_equal(data.location(0), depot)
+    assert_equal(data.depot(0), depot)
+    assert_equal(data.depots(), [depot])
+
+    client = data.client(0)
+    assert_allclose(client.x, 0)
+    assert_allclose(client.y, 1)
+
+    assert_equal(data.location(1), client)
+    assert_equal(data.client(0), client)
+    assert_equal(data.clients(), [client])