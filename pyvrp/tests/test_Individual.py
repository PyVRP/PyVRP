from copy import copy, deepcopy

import numpy as np
from numpy.testing import assert_, assert_allclose, assert_equal, assert_raises
from pytest import mark

from pyvrp import Client, Individual, ProblemData, Route, XorShift128
from pyvrp.tests.helpers import read


def test_route_constructor_filters_empty():
    data = read("data/OkSmall.txt")

    indiv = Individual(data, [[3, 4], [], [1, 2]])
    routes = indiv.get_routes()

    # num_routes() and len(routes) should show two non-empty routes.
    assert_equal(indiv.num_routes(), 2)
    assert_equal(len(routes), 2)

    # The only two non-empty routes should now each have two clients.
    assert_equal(len(routes[0]), 2)
    assert_equal(len(routes[1]), 2)


def test_random_constructor_cycles_over_routes():
    # This instance has four clients and three vehicles. Since 1 client per
    # vehicle would not work (insufficient vehicles), each route is given two
    # clients (and the last route should be empty).
    data = read("data/OkSmall.txt")
    rng = XorShift128(seed=42)

    indiv = Individual.make_random(data, rng)
    routes = indiv.get_routes()

    assert_equal(indiv.num_routes(), 2)
    assert_equal(len(routes), 2)

    for idx, size in enumerate([2, 2]):
        assert_equal(len(routes[idx]), size)


def test_route_constructor_raises_too_many_vehicles():
    data = read("data/OkSmall.txt")

    assert_equal(data.num_vehicles, 3)

    # Only two routes should not raise.
    individual = Individual(data, [[1, 2], [4, 3]])
    assert_equal(len(individual.get_routes()), 2)

    # Empty third route should not raise.
    Individual(data, [[1, 2], [4, 3], []])

    # More than three routes should raise, since we only have three vehicles.
    with assert_raises(RuntimeError):
        Individual(data, [[1], [2], [3], [4]])


def test_route_constructor_raises_for_invalid_routes():
    data = read("data/OkSmall.txt")
    with assert_raises(RuntimeError):
        Individual(data, [[1, 2], [1, 3, 4]])  # client 1 is visited twice

    data = read("data/OkSmallPrizes.txt")
    with assert_raises(RuntimeError):
        Individual(data, [[2], [3, 4]])  # 1 is required but not visited


def test_get_neighbours():
    data = read("data/OkSmall.txt")

    indiv = Individual(data, [[3, 4], [], [1, 2]])
    neighbours = indiv.get_neighbours()

    expected = [
        (0, 0),  # 0: is depot
        (0, 2),  # 1: between depot (0) to 2
        (1, 0),  # 2: between 1 and depot (0)
        (0, 4),  # 3: between depot (0) and 4
        (3, 0),  # 4: between 3 and depot (0)
    ]

    assert_equal(data.num_clients, 4)

    for client in range(data.num_clients + 1):  # incl. depot
        assert_equal(neighbours[client], expected[client])


def test_feasibility():
    data = read("data/OkSmall.txt")

    # This solution is infeasible due to both load and time window violations.
    indiv = Individual(data, [[1, 2, 3, 4]])
    assert_(not indiv.is_feasible())

    # First route has total load 18, but vehicle capacity is only 10.
    assert_(indiv.has_excess_load())

    # Client 4 has TW [8400, 15300], but client 2 cannot be visited before
    # 15600, so there must be time warp on the single-route solution.
    assert_(indiv.has_time_warp())

    # Let's try another solution that's actually feasible.
    indiv = Individual(data, [[1, 2], [3], [4]])
    assert_(indiv.is_feasible())
    assert_(not indiv.has_excess_load())
    assert_(not indiv.has_time_warp())


def test_distance_calculation():
    data = read("data/OkSmall.txt")

    indiv = Individual(data, [[1, 2], [3], [4]])
    routes = indiv.get_routes()

    # Solution is feasible, so all its routes should also be feasible.
    assert_(indiv.is_feasible())
    assert_(all(route.is_feasible() for route in routes))

    # Solution distance should be equal to all routes' distances. These we
    # check separately.
    assert_allclose(
        indiv.distance(), sum(route.distance() for route in routes)
    )

    expected = data.dist(0, 1) + data.dist(1, 2) + data.dist(2, 0)
    assert_allclose(routes[0].distance(), expected)

    expected = data.dist(0, 3) + data.dist(3, 0)
    assert_allclose(routes[1].distance(), expected)

    expected = data.dist(0, 4) + data.dist(4, 0)
    assert_allclose(routes[2].distance(), expected)


def test_excess_load_calculation():
    data = read("data/OkSmall.txt")

    indiv = Individual(data, [[4, 3, 1, 2]])
    assert_(indiv.has_excess_load())
    assert_(not indiv.has_time_warp())

    # All clients are visited on the same route/by the same vehicle. The total
    # demand is 18, but the vehicle capacity is only 10. This has a non-zero
    # load penalty
    assert_equal(indiv.excess_load(), 18 - data.vehicle_capacity)


def test_route_access_methods():
    data = read("data/OkSmall.txt")
    indiv = Individual(data, [[1, 3], [2, 4]])
    routes = indiv.get_routes()

    # Test route access: getting the route plan should return a simple list, as
    # given to the individual above.
    assert_equal(routes[0].visits(), [1, 3])
    assert_equal(routes[1].visits(), [2, 4])

    # There's no excess load, so all excess load should be zero.
    assert_(not indiv.has_excess_load())
    assert_allclose(routes[0].excess_load(), 0)
    assert_allclose(routes[1].excess_load(), 0)

    # Total route demand.
    demands = [data.client(idx).demand for idx in range(data.num_clients + 1)]
    assert_allclose(routes[0].demand(), demands[1] + demands[3])
    assert_allclose(routes[1].demand(), demands[2] + demands[4])

    # The first route is not feasible due to time warp, but the second one is.
    # See also the tests below.
    assert_(not routes[0].is_feasible())
    assert_(routes[1].is_feasible())

    # Total service duration.
    services = [
        data.client(idx).service_duration
        for idx in range(data.num_clients + 1)
    ]
    assert_allclose(routes[0].service_duration(), services[1] + services[3])
    assert_allclose(routes[1].service_duration(), services[2] + services[4])


def test_route_time_warp_and_wait_duration():
    data = read("data/OkSmall.txt")
    indiv = Individual(data, [[1, 3], [2, 4]])
    routes = indiv.get_routes()

    # There's only time warp on the first route: duration(0, 1) = 1'544, so we
    # arrive at 1 before its opening window of 15'600. Service (360) thus
    # starts at 15'600, and completes at 15'600 + 360. Then we drive for
    # duration(1, 3) = 1'427, where we arrive after 15'300 (its closing time
    # window). This is where we incur time warp: we need to 'warp' to 15'300.
    assert_(indiv.has_time_warp())
    assert_(routes[0].has_time_warp())
    assert_(not routes[1].has_time_warp())
    assert_allclose(routes[0].time_warp(), 15_600 + 360 + 1_427 - 15_300)
    assert_allclose(routes[1].time_warp(), 0)
    assert_allclose(indiv.time_warp(), routes[0].time_warp())

    # On the first route, we have to wait at the first client, where we arrive
    # at 1'544, but cannot start service until 15'600. On the second route, we
    # also have to wait at the first client, where we arrive at 1'944, but
    # cannot start service until 12'000.
    assert_equal(routes[0].wait_duration(), 15_600 - 1_544)
    assert_equal(routes[1].wait_duration(), 12_000 - 1_944)


@mark.parametrize(
    "dist_mat",
    [
        np.full((3, 3), fill_value=100, dtype=int),
        np.full((3, 3), fill_value=1, dtype=int),
        np.full((3, 3), fill_value=1000, dtype=int),
    ],
)
def test_time_warp_for_a_very_constrained_problem(dist_mat):
    """
    This tests an artificial instance where the second client cannot be reached
    directly from the depot in a feasible solution, but only after the first
    client.
    """
    dur_mat = [
        [0, 1, 10],  # cannot get to 2 from depot within 2's time window
        [1, 0, 1],
        [1, 1, 0],
    ]

    data = ProblemData(
        clients=[
            Client(x=0, y=0, tw_late=10),
            Client(x=1, y=0, tw_late=5),
            Client(x=2, y=0, tw_late=5),
        ],
        num_vehicles=2,
        vehicle_cap=0,
        distance_matrix=dist_mat,
        duration_matrix=dur_mat,
    )

    # This solution directly visits the second client from the depot, which is
    # not time window feasible.
    infeasible = Individual(data, [[1], [2]])
    assert_(infeasible.has_time_warp())
    assert_(not infeasible.has_excess_load())
    assert_(not infeasible.is_feasible())

    # But visiting the second client after the first is feasible.
    feasible = Individual(data, [[1, 2]])
    assert_(not feasible.has_time_warp())
    assert_(not feasible.has_excess_load())
    assert_(feasible.is_feasible())

    assert_equal(
        feasible.distance(),
        dist_mat[0, 1] + dist_mat[1, 2] + dist_mat[2, 0],
    )


# TODO test all time warp cases


def test_copy():
    data = read("data/OkSmall.txt")

    indiv = Individual(data, [[1, 2, 3, 4]])
    copy_indiv = copy(indiv)
    deepcopy_indiv = deepcopy(indiv)

    # Copied individuals are equal to the original individual
    assert_(indiv == copy_indiv)
    assert_(indiv == deepcopy_indiv)

    # But they are not the same object
    assert_(indiv is not copy_indiv)
    assert_(indiv is not deepcopy_indiv)


def test_eq():
    data = read("data/OkSmall.txt")

    indiv1 = Individual(data, [[1, 2, 3, 4]])
    indiv2 = Individual(data, [[1, 2], [3], [4]])
    indiv3 = Individual(data, [[1, 2, 3, 4]])

    assert_(indiv1 == indiv1)  # individuals should be equal to themselves
    assert_(indiv2 == indiv2)
    assert_(indiv1 != indiv2)  # different routes, so should not be equal
    assert_(indiv1 == indiv3)  # same solution, different individual

    indiv4 = Individual(data, [[1, 2, 3], [], [4]])
    indiv5 = Individual(data, [[4], [1, 2, 3], []])

    assert_(indiv4 == indiv5)  # routes are the same, but in different order

    # And a few tests against things that are not Individuals, just to be sure
    # there's also a type check in there somewhere.
    assert_(indiv4 != 1)
    assert_(indiv4 != "abc")
    assert_(indiv5 != 5)
    assert_(indiv5 != "cd")


def test_str_contains_essential_information():
    data = read("data/OkSmall.txt")
    rng = XorShift128(seed=2)

    for _ in range(5):  # let's do this a few times to really make sure
        individual = Individual.make_random(data, rng)
        str_representation = str(individual).splitlines()

        routes = individual.get_routes()

        # There should be no more than len(routes) lines (each detailing a
        # single route), and two final lines containing distance and prizes.
        assert_equal(len(str_representation), len(routes) + 2)

        # The first len(routes) lines should each contain a route, where each
        # route should contain every client that is in the route as returned
        # by get_routes().
        for route, str_route in zip(routes, str_representation):
            for client in route:
                assert_(str(client) in str_route)

<<<<<<< HEAD
=======
        # Last lines should contain the travel distance and collected prizes.
        assert_(str(int(individual.distance())) in str_representation[-2])
        assert_(str(int(individual.prizes())) in str_representation[-1])

>>>>>>> e6bc0bb6

def test_hash():
    data = read("data/OkSmall.txt")
    rng = XorShift128(seed=2)

    indiv1 = Individual.make_random(data, rng)
    indiv2 = Individual.make_random(data, rng)

    hash1 = hash(indiv1)
    hash2 = hash(indiv2)

    # Two random solutions. They're not the same, so the hashes should not be
    # the same either.
    assert_(indiv1 != indiv2)
    assert_(hash1 != hash2)

    indiv3 = deepcopy(indiv2)  # is a direct copy

    # These two are the same solution, so their hashes should be the same too.
    assert_equal(indiv2, indiv3)
    assert_equal(hash(indiv2), hash(indiv3))


def test_route_centroid():
    data = read("data/OkSmall.txt")
    x = np.array([data.client(client).x for client in range(5)])
    y = np.array([data.client(client).y for client in range(5)])

    routes = [Route(data, [1, 2]), Route(data, [3]), Route(data, [4])]

    for route in routes:
        x_center, y_center = route.centroid()
        assert_equal(x_center, x[route].mean())
        assert_equal(y_center, y[route].mean())<|MERGE_RESOLUTION|>--- conflicted
+++ resolved
@@ -322,13 +322,6 @@
             for client in route:
                 assert_(str(client) in str_route)
 
-<<<<<<< HEAD
-=======
-        # Last lines should contain the travel distance and collected prizes.
-        assert_(str(int(individual.distance())) in str_representation[-2])
-        assert_(str(int(individual.prizes())) in str_representation[-1])
-
->>>>>>> e6bc0bb6
 
 def test_hash():
     data = read("data/OkSmall.txt")
