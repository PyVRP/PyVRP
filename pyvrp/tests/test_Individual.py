--- conflicted
+++ resolved
@@ -21,12 +21,7 @@
     indiv = Individual(data, [[3, 4], [], [1, 2]])
     routes = indiv.get_routes()
 
-<<<<<<< HEAD
-    # num_routes() should show two non-empty routes. However, we
-    # passed in three routes, so len(routes) should not have changed.
-=======
     # num_routes() and len(routes) should show two non-empty routes.
->>>>>>> e25d6c35
     assert_equal(indiv.num_routes(), 2)
     assert_equal(len(routes), 2)
 
