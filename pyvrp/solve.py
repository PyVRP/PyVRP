from __future__ import annotations

from typing import TYPE_CHECKING, Type, Union

import tomli

import pyvrp.search
from pyvrp.ConvergenceManager import ConvergenceManager
from pyvrp.IteratedLocalSearch import (
    IteratedLocalSearch,
    IteratedLocalSearchParams,
)
from pyvrp.PenaltyManager import PenaltyManager, PenaltyParams
from pyvrp._pyvrp import ProblemData, RandomNumberGenerator, Solution
from pyvrp.accept import MovingAverageThreshold
from pyvrp.search import (
    NODE_OPERATORS,
    ROUTE_OPERATORS,
    DestroyRepair,
    LocalSearch,
    NeighbourhoodParams,
    NodeOperator,
    RouteOperator,
    compute_neighbours,
)

if TYPE_CHECKING:
    import pathlib

    from pyvrp.Result import Result
    from pyvrp.stop import StoppingCriterion


class SolveParams:
    """
    Solver parameters for PyVRP's hybrid genetic search algorithm.

    Parameters
    ----------
    ils
        Iterated local search parameters.
    penalty
        Penalty parameters.
    neighbourhood
        Neighbourhood parameters.
    node_ops
        Node operators to use in the search.
    route_ops
        Route operators to use in the search.
    display_interval
        Time (in seconds) between iteration logs. Default 5s.
    """

    def __init__(
        self,
        ils: IteratedLocalSearchParams = IteratedLocalSearchParams(),
        penalty: PenaltyParams = PenaltyParams(),
        neighbourhood: NeighbourhoodParams = NeighbourhoodParams(),
<<<<<<< HEAD
        node_ops: list[Type[NodeOperator]] = NODE_OPERATORS,
        route_ops: list[Type[RouteOperator]] = ROUTE_OPERATORS,
=======
        node_ops: list[type[NodeOperator]] = NODE_OPERATORS,
        route_ops: list[type[RouteOperator]] = ROUTE_OPERATORS,
        display_interval: float = 5.0,
>>>>>>> 23ac5c8c
    ):
        self._ils = ils
        self._penalty = penalty
        self._neighbourhood = neighbourhood
        self._node_ops = node_ops
        self._route_ops = route_ops
        self._display_interval = display_interval

    def __eq__(self, other: object) -> bool:
        return (
            isinstance(other, SolveParams)
            and self.ils == other.ils
            and self.penalty == other.penalty
            and self.neighbourhood == other.neighbourhood
            and self.node_ops == other.node_ops
            and self.route_ops == other.route_ops
            and self.display_interval == other.display_interval
        )

    @property
    def ils(self):
        return self._ils

    @property
    def penalty(self):
        return self._penalty

    @property
    def neighbourhood(self):
        return self._neighbourhood

    @property
    def node_ops(self):
        return self._node_ops

    @property
    def route_ops(self):
        return self._route_ops

    @property
    def display_interval(self) -> float:
        return self._display_interval

    @classmethod
    def from_file(cls, loc: Union[str, pathlib.Path]):
        """
        Loads the solver parameters from a TOML file.
        """
        with open(loc, "rb") as fh:
            data = tomli.load(fh)

<<<<<<< HEAD
        ils_params = IteratedLocalSearchParams(**data.get("ils", {}))
        pen_params = PenaltyParams(**data.get("penalty", {}))
        nb_params = NeighbourhoodParams(**data.get("neighbourhood", {}))

=======
>>>>>>> 23ac5c8c
        node_ops = NODE_OPERATORS
        if "node_ops" in data:
            node_ops = [getattr(pyvrp.search, op) for op in data["node_ops"]]

        route_ops = ROUTE_OPERATORS
        if "route_ops" in data:
            route_ops = [getattr(pyvrp.search, op) for op in data["route_ops"]]

        return cls(
<<<<<<< HEAD
            ils_params,
            pen_params,
            nb_params,
            node_ops,
            route_ops,
=======
            GeneticAlgorithmParams(**data.get("genetic", {})),
            PenaltyParams(**data.get("penalty", {})),
            PopulationParams(**data.get("population", {})),
            NeighbourhoodParams(**data.get("neighbourhood", {})),
            node_ops,
            route_ops,
            data.get("display_interval", 5.0),
>>>>>>> 23ac5c8c
        )


def solve(
    data: ProblemData,
    stop: StoppingCriterion,
    seed: int = 0,
    collect_stats: bool = True,
    display: bool = False,
    params: SolveParams = SolveParams(),
) -> Result:
    """
    Solves the given problem data instance.

    Parameters
    ----------
    data
        Problem data instance to solve.
    stop
        Stopping criterion to use.
    seed
        Seed value to use for the random number stream. Default 0.
    collect_stats
        Whether to collect statistics about the solver's progress. Default
        ``True``.
    display
        Whether to display information about the solver progress. Default
        ``False``. Progress information is only available when
        ``collect_stats`` is also set, which it is by default.
    params
        Solver parameters to use. If not provided, a default will be used.

    Returns
    -------
    Result
        A Result object, containing statistics (if collected) and the best
        found solution.
    """
    rng = RandomNumberGenerator(seed=seed)

    VALUE = 100_000
    pm = PenaltyManager(initial_penalties=([VALUE], VALUE, VALUE))

    nbhd = compute_neighbours(data)
    max_runtime = stop.criteria[0]._max_runtime  # type: ignore # noqa
    perturb = DestroyRepair(data, rng, nbhd)
    ls = LocalSearch(data, rng, nbhd)

    for node_op in params.node_ops:
        if node_op.supports(data):
            ls.add_node_operator(node_op(data))

    for route_op in params.route_ops:
        if route_op.supports(data):
            ls.add_route_operator(route_op(data))

<<<<<<< HEAD
    accept = MovingAverageThreshold(
        eta=0.5,
        history_size=100,
        max_runtime=max_runtime,
    )

    cm = ConvergenceManager(initial_num_destroy=50, max_runtime=max_runtime)
    ils_args = (data, pm, rng, perturb, ls, accept, cm, params.ils)
    algo = IteratedLocalSearch(*ils_args)  # type: ignore
    init = Solution.make_random(data, rng)
    return algo.run(stop, init, collect_stats, display)
=======
    pm = PenaltyManager.init_from(data, params.penalty)
    pop = Population(bpd, params.population)
    init = [
        Solution.make_random(data, rng)
        for _ in range(params.population.min_pop_size)
    ]

    # We use SREX when the instance is a proper VRP; else OX for TSP.
    crossover = srex if data.num_vehicles > 1 else ox

    gen_args = (data, pm, rng, pop, ls, crossover, init, params.genetic)
    algo = GeneticAlgorithm(*gen_args)  # type: ignore
    return algo.run(stop, collect_stats, display, params.display_interval)
>>>>>>> 23ac5c8c
<|MERGE_RESOLUTION|>--- conflicted
+++ resolved
@@ -56,14 +56,9 @@
         ils: IteratedLocalSearchParams = IteratedLocalSearchParams(),
         penalty: PenaltyParams = PenaltyParams(),
         neighbourhood: NeighbourhoodParams = NeighbourhoodParams(),
-<<<<<<< HEAD
         node_ops: list[Type[NodeOperator]] = NODE_OPERATORS,
         route_ops: list[Type[RouteOperator]] = ROUTE_OPERATORS,
-=======
-        node_ops: list[type[NodeOperator]] = NODE_OPERATORS,
-        route_ops: list[type[RouteOperator]] = ROUTE_OPERATORS,
         display_interval: float = 5.0,
->>>>>>> 23ac5c8c
     ):
         self._ils = ils
         self._penalty = penalty
@@ -115,13 +110,6 @@
         with open(loc, "rb") as fh:
             data = tomli.load(fh)
 
-<<<<<<< HEAD
-        ils_params = IteratedLocalSearchParams(**data.get("ils", {}))
-        pen_params = PenaltyParams(**data.get("penalty", {}))
-        nb_params = NeighbourhoodParams(**data.get("neighbourhood", {}))
-
-=======
->>>>>>> 23ac5c8c
         node_ops = NODE_OPERATORS
         if "node_ops" in data:
             node_ops = [getattr(pyvrp.search, op) for op in data["node_ops"]]
@@ -131,21 +119,12 @@
             route_ops = [getattr(pyvrp.search, op) for op in data["route_ops"]]
 
         return cls(
-<<<<<<< HEAD
-            ils_params,
-            pen_params,
-            nb_params,
-            node_ops,
-            route_ops,
-=======
-            GeneticAlgorithmParams(**data.get("genetic", {})),
+            IteratedLocalSearchParams(**data.get("ils", {})),
             PenaltyParams(**data.get("penalty", {})),
-            PopulationParams(**data.get("population", {})),
             NeighbourhoodParams(**data.get("neighbourhood", {})),
             node_ops,
             route_ops,
             data.get("display_interval", 5.0),
->>>>>>> 23ac5c8c
         )
 
 
@@ -202,7 +181,6 @@
         if route_op.supports(data):
             ls.add_route_operator(route_op(data))
 
-<<<<<<< HEAD
     accept = MovingAverageThreshold(
         eta=0.5,
         history_size=100,
@@ -213,19 +191,4 @@
     ils_args = (data, pm, rng, perturb, ls, accept, cm, params.ils)
     algo = IteratedLocalSearch(*ils_args)  # type: ignore
     init = Solution.make_random(data, rng)
-    return algo.run(stop, init, collect_stats, display)
-=======
-    pm = PenaltyManager.init_from(data, params.penalty)
-    pop = Population(bpd, params.population)
-    init = [
-        Solution.make_random(data, rng)
-        for _ in range(params.population.min_pop_size)
-    ]
-
-    # We use SREX when the instance is a proper VRP; else OX for TSP.
-    crossover = srex if data.num_vehicles > 1 else ox
-
-    gen_args = (data, pm, rng, pop, ls, crossover, init, params.genetic)
-    algo = GeneticAlgorithm(*gen_args)  # type: ignore
-    return algo.run(stop, collect_stats, display, params.display_interval)
->>>>>>> 23ac5c8c
+    return algo.run(stop, init, collect_stats, display)