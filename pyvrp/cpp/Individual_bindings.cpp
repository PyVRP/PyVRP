#include "Individual.h"

#include <pybind11/operators.h>
#include <pybind11/pybind11.h>
#include <pybind11/stl.h>

#include <sstream>

namespace py = pybind11;

PYBIND11_MODULE(_Individual, m)
{
    py::class_<Individual::Route>(m, "Route")
        .def(py::init<ProblemData const &, std::vector<int>>(),
             py::arg("data"),
             py::arg("visits"))
        .def("visits",
             &Individual::Route::visits,
             py::return_value_policy::reference_internal)
        .def("distance", &Individual::Route::distance)
        .def("demand", &Individual::Route::demand)
        .def("excess_load", &Individual::Route::excessLoad)
        .def("duration", &Individual::Route::duration)
        .def("service_duration", &Individual::Route::serviceDuration)
        .def("time_warp", &Individual::Route::timeWarp)
        .def("wait_duration", &Individual::Route::waitDuration)
        .def("prizes", &Individual::Route::prizes)
        .def("is_feasible", &Individual::Route::isFeasible)
        .def("has_excess_load", &Individual::Route::hasExcessLoad)
        .def("has_time_warp", &Individual::Route::hasTimeWarp)
        .def("__len__", &Individual::Route::size)
        .def(
            "__iter__",
            [](Individual::Route const &route) {
                return py::make_iterator(route.cbegin(), route.cend());
            },
            py::return_value_policy::reference_internal)
        .def(
            "__getitem__",
            [](Individual::Route const &route, int idx) {
                // int so we also support negative offsets from the end.
                idx = idx < 0 ? route.size() + idx : idx;
                if (idx < 0 || static_cast<size_t>(idx) >= route.size())
                    throw py::index_error();
                return route[idx];
            },
            py::arg("idx"))
        .def("__str__", [](Individual::Route const &route) {
            std::stringstream stream;
            stream << route;
            return stream.str();
        });

    py::class_<Individual>(m, "Individual")
        .def(py::init<ProblemData const &,
                      std::vector<std::vector<int>> const &>(),
             py::arg("data"),
             py::arg("routes"))
        .def_property_readonly_static(
            "make_random",                // this is a bit of a workaround for
            [](py::object)                // classmethods, because pybind does
            {                             // not yet support those natively.
                return py::cpp_function(  // See issue 1693 in the pybind repo.
                    [](ProblemData const &data, XorShift128 &rng) {
                        return Individual(data, rng);
                    },
                    py::arg("data"),
                    py::arg("rng"));
            })
<<<<<<< HEAD
        .def("num_non_empty_routes", &Individual::numNonEmptyRoutes)
=======
        .def("num_routes", &Individual::numRoutes)
        .def("num_clients", &Individual::numClients)
>>>>>>> be522fc9
        .def("get_routes",
             &Individual::getRoutes,
             py::return_value_policy::reference_internal)
        .def("get_neighbours",
             &Individual::getNeighbours,
             py::return_value_policy::reference_internal)
        .def("get_assigned_route_types",
             &Individual::getAssignments,
             py::return_value_policy::reference_internal)
        .def("is_feasible", &Individual::isFeasible)
        .def("has_excess_load", &Individual::hasExcessLoad)
        .def("has_time_warp", &Individual::hasTimeWarp)
        .def("distance", &Individual::distance)
        .def("excess_load", &Individual::excessLoad)
        .def("time_warp", &Individual::timeWarp)
        .def("prizes", &Individual::prizes)
        .def("uncollected_prizes", &Individual::uncollectedPrizes)
        .def(
            "__copy__",
            [](Individual const &individual) { return Individual(individual); })
        .def(
            "__deepcopy__",
            [](Individual const &individual, py::dict) {
                return Individual(individual);
            },
            py::arg("memo"))
        .def("__hash__",
             [](Individual const &individual) {
                 return std::hash<Individual>()(individual);
             })
        .def(pybind11::self == pybind11::self)  // this is __eq__
        .def("__str__", [](Individual const &individual) {
            std::stringstream stream;
            stream << individual;
            return stream.str();
        });
}<|MERGE_RESOLUTION|>--- conflicted
+++ resolved
@@ -67,12 +67,8 @@
                     py::arg("data"),
                     py::arg("rng"));
             })
-<<<<<<< HEAD
         .def("num_non_empty_routes", &Individual::numNonEmptyRoutes)
-=======
-        .def("num_routes", &Individual::numRoutes)
         .def("num_clients", &Individual::numClients)
->>>>>>> be522fc9
         .def("get_routes",
              &Individual::getRoutes,
              py::return_value_policy::reference_internal)
