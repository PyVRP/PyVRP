#include "Individual.h"

#include <pybind11/operators.h>
#include <pybind11/pybind11.h>
#include <pybind11/stl.h>

#include <sstream>

namespace py = pybind11;

PYBIND11_MODULE(_Individual, m)
{
    py::class_<Individual>(m, "Individual")
        .def(py::init<ProblemData &, PenaltyManager &, XorShift128 &>(),
             py::arg("data"),
             py::arg("penalty_manager"),
             py::arg("rng"),
             py::keep_alive<1, 2>(),  // keep data and penalty_manager alive
             py::keep_alive<1, 3>())  // at least until individual is freed
        .def(py::init<ProblemData &,
                      PenaltyManager &,
                      std::vector<std::vector<int>>>(),
             py::arg("data"),
             py::arg("penalty_manager"),
             py::arg("routes"),
             py::keep_alive<1, 2>(),  // keep data and penalty_manager alive
             py::keep_alive<1, 3>())  // at least until individual is freed
        .def("cost", &Individual::cost)
        .def("num_routes", &Individual::numRoutes)
        .def("get_routes",
             &Individual::getRoutes,
             py::return_value_policy::reference_internal)
        .def("get_neighbours",
             &Individual::getNeighbours,
             py::return_value_policy::reference_internal)
        .def("is_feasible", &Individual::isFeasible)
        .def("has_excess_capacity", &Individual::hasExcessCapacity)
        .def("has_time_warp", &Individual::hasTimeWarp)
<<<<<<< HEAD
=======
        .def("__hash__",
             [](Individual const &individual)
             { return std::hash<Individual>()(individual); })
        .def("__eq__", &Individual::operator==)
>>>>>>> d9e571a8
        .def(
            "__copy__",
            [](Individual const &individual) { return Individual(individual); })
        .def(
            "__deepcopy__",
            [](Individual const &individual, py::dict) {
                return Individual(individual);
            },
            py::arg("memo"))
        .def("__hash__",
             [](Individual const &individual)
             { return std::hash<Individual>()(individual); })
        .def(pybind11::self == pybind11::self)  // this is __eq__
        .def("__str__",
             [](Individual const &individual)
             {
                 std::stringstream stream;
                 stream << individual;
                 return stream.str();
             });
}<|MERGE_RESOLUTION|>--- conflicted
+++ resolved
@@ -36,13 +36,7 @@
         .def("is_feasible", &Individual::isFeasible)
         .def("has_excess_capacity", &Individual::hasExcessCapacity)
         .def("has_time_warp", &Individual::hasTimeWarp)
-<<<<<<< HEAD
-=======
-        .def("__hash__",
-             [](Individual const &individual)
-             { return std::hash<Individual>()(individual); })
         .def("__eq__", &Individual::operator==)
->>>>>>> d9e571a8
         .def(
             "__copy__",
             [](Individual const &individual) { return Individual(individual); })
