#include "Individual.h"

#include <pybind11/operators.h>
#include <pybind11/pybind11.h>
#include <pybind11/stl.h>

#include <sstream>

namespace py = pybind11;

PYBIND11_MODULE(_Individual, m)
{
    py::class_<Individual::Route>(m, "Route")
        .def(py::init<ProblemData const &, std::vector<int>, size_t>(),
             py::arg("data"),
             py::arg("visits"),
             py::arg("rIdx"))
        .def("visits",
             &Individual::Route::visits,
             py::return_value_policy::reference_internal)
<<<<<<< HEAD
        .def("distance", &Individual::Route::distance)
        .def("demand", &Individual::Route::demand)
        .def("excess_load", &Individual::Route::excessLoad)
        .def("duration", &Individual::Route::duration)
        .def("service_duration", &Individual::Route::serviceDuration)
        .def("time_warp", &Individual::Route::timeWarp)
        .def("wait_duration", &Individual::Route::waitDuration)
        .def("prizes", &Individual::Route::prizes)
        .def("vehicle_type", &Individual::Route::vehicleType)
=======
        .def("distance",
             [](Individual::Route const &route) {
                 return route.distance().get();
             })
        .def(
            "demand",
            [](Individual::Route const &route) { return route.demand().get(); })
        .def("excess_load",
             [](Individual::Route const &route) {
                 return route.excessLoad().get();
             })
        .def("duration",
             [](Individual::Route const &route) {
                 return route.duration().get();
             })
        .def("service_duration",
             [](Individual::Route const &route) {
                 return route.serviceDuration().get();
             })
        .def("time_warp",
             [](Individual::Route const &route) {
                 return route.timeWarp().get();
             })
        .def("wait_duration",
             [](Individual::Route const &route) {
                 return route.waitDuration().get();
             })
        .def(
            "prizes",
            [](Individual::Route const &route) { return route.prizes().get(); })
        .def("centroid", &Individual::Route::centroid)
>>>>>>> 3e90a100
        .def("is_feasible", &Individual::Route::isFeasible)
        .def("has_excess_load", &Individual::Route::hasExcessLoad)
        .def("has_time_warp", &Individual::Route::hasTimeWarp)
        .def("__len__", &Individual::Route::size)
        .def(
            "__iter__",
            [](Individual::Route const &route) {
                return py::make_iterator(route.cbegin(), route.cend());
            },
            py::return_value_policy::reference_internal)
        .def(
            "__getitem__",
            [](Individual::Route const &route, int idx) {
                // int so we also support negative offsets from the end.
                idx = idx < 0 ? route.size() + idx : idx;
                if (idx < 0 || static_cast<size_t>(idx) >= route.size())
                    throw py::index_error();
                return route[idx];
            },
            py::arg("idx"))
        .def("__str__", [](Individual::Route const &route) {
            std::stringstream stream;
            stream << route;
            return stream.str();
        });

    py::class_<Individual>(m, "Individual")
        .def(py::init<ProblemData const &,
                      std::vector<std::vector<int>> const &>(),
             py::arg("data"),
             py::arg("routes"))
        .def_property_readonly_static(
            "make_random",                // this is a bit of a workaround for
            [](py::object)                // classmethods, because pybind does
            {                             // not yet support those natively.
                return py::cpp_function(  // See issue 1693 in the pybind repo.
                    [](ProblemData const &data, XorShift128 &rng) {
                        return Individual(data, rng);
                    },
                    py::arg("data"),
                    py::arg("rng"));
            })
        .def("num_non_empty_routes", &Individual::numNonEmptyRoutes)
        .def("num_clients", &Individual::numClients)
        .def("get_routes",
             &Individual::getRoutes,
             py::return_value_policy::reference_internal)
        .def("get_neighbours",
             &Individual::getNeighbours,
             py::return_value_policy::reference_internal)
        .def("get_assigned_route_types",
             &Individual::getAssignments,
             py::return_value_policy::reference_internal)
        .def("is_feasible", &Individual::isFeasible)
        .def("has_excess_load", &Individual::hasExcessLoad)
        .def("has_time_warp", &Individual::hasTimeWarp)
        .def("distance",
             [](Individual const &individual) {
                 return individual.distance().get();
             })
        .def("excess_load",
             [](Individual const &individual) {
                 return individual.excessLoad().get();
             })
        .def("time_warp",
             [](Individual const &individual) {
                 return individual.timeWarp().get();
             })
        .def("prizes",
             [](Individual const &individual) {
                 return individual.prizes().get();
             })
        .def("uncollected_prizes",
             [](Individual const &individual) {
                 return individual.uncollectedPrizes().get();
             })
        .def(
            "__copy__",
            [](Individual const &individual) { return Individual(individual); })
        .def(
            "__deepcopy__",
            [](Individual const &individual, py::dict) {
                return Individual(individual);
            },
            py::arg("memo"))
        .def("__hash__",
             [](Individual const &individual) {
                 return std::hash<Individual>()(individual);
             })
        .def(py::self == py::self)  // this is __eq__
        .def("__str__", [](Individual const &individual) {
            std::stringstream stream;
            stream << individual;
            return stream.str();
        });
}<|MERGE_RESOLUTION|>--- conflicted
+++ resolved
@@ -18,17 +18,6 @@
         .def("visits",
              &Individual::Route::visits,
              py::return_value_policy::reference_internal)
-<<<<<<< HEAD
-        .def("distance", &Individual::Route::distance)
-        .def("demand", &Individual::Route::demand)
-        .def("excess_load", &Individual::Route::excessLoad)
-        .def("duration", &Individual::Route::duration)
-        .def("service_duration", &Individual::Route::serviceDuration)
-        .def("time_warp", &Individual::Route::timeWarp)
-        .def("wait_duration", &Individual::Route::waitDuration)
-        .def("prizes", &Individual::Route::prizes)
-        .def("vehicle_type", &Individual::Route::vehicleType)
-=======
         .def("distance",
              [](Individual::Route const &route) {
                  return route.distance().get();
@@ -60,7 +49,7 @@
             "prizes",
             [](Individual::Route const &route) { return route.prizes().get(); })
         .def("centroid", &Individual::Route::centroid)
->>>>>>> 3e90a100
+        .def("vehicle_type", &Individual::Route::vehicleType)
         .def("is_feasible", &Individual::Route::isFeasible)
         .def("has_excess_load", &Individual::Route::hasExcessLoad)
         .def("has_time_warp", &Individual::Route::hasTimeWarp)
