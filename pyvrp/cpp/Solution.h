#ifndef PYVRP_SOLUTION_H
#define PYVRP_SOLUTION_H

#include "Measure.h"
#include "ProblemData.h"
#include "RandomNumberGenerator.h"

#include <functional>
#include <iosfwd>
#include <optional>
#include <vector>

namespace pyvrp
{
/**
 * Solution(data: ProblemData, routes: Union[List[Route], List[List[int]]])
 *
 * Encodes VRP solutions.
 *
 * Parameters
 * ----------
 * data
 *     Data instance.
 * routes
 *     Route list to use. Can be a list of :class:`~Route` objects, or a lists
 *     of client visits. In case of the latter, all routes are assigned
 *     vehicles of the first type. That need not be a feasible assignment!
 *
 * Raises
 * ------
 * RuntimeError
 *     When the given solution is invalid in one of several ways. In
 *     particular when the number of routes in the ``routes`` argument exceeds
 *     :py:attr:`~ProblemData.num_vehicles`, when an empty route has been
 *     passed as part of ``routes``, when too many vehicles of a particular
 *     type have been used, or when a client is visited more than once.
 */
class Solution
{
    using Client = size_t;
    using VehicleType = size_t;

public:
    /**
     * Route(
     *     data: ProblemData,
     *     visits: List[int],
     *     vehicle_type: int,
     * )
     *
     * A simple class that stores the route plan and some statistics.
     */
    class Route
    {
        using Visits = std::vector<Client>;

        Visits visits_ = {};      // Client visits on this route
        Distance distance_ = 0;   // Total travel distance on this route
        Load demand_ = 0;         // Total demand served on this route
        Load excessLoad_ = 0;     // Excess demand (w.r.t. vehicle capacity)
        Duration duration_ = 0;   // Total duration of this route
        Duration timeWarp_ = 0;   // Total time warp on this route
        Duration travel_ = 0;     // Total *travel* duration on this route
        Duration service_ = 0;    // Total *service* duration on this route
        Duration wait_ = 0;       // Total *waiting* duration on this route
        Duration release_ = 0;    // Release time of this route
        Duration startTime_ = 0;  // (earliest) start time of this route
        Duration slack_ = 0;      // Total time slack on this route
        Cost prizes_ = 0;         // Total value of prizes on this route

        std::pair<double, double> centroid_;  // center of the route
        VehicleType vehicleType_ = 0;         // Type of vehicle of this route

    public:
        [[nodiscard]] bool empty() const;
        [[nodiscard]] size_t size() const;
        [[nodiscard]] Client operator[](size_t idx) const;

        Visits::const_iterator begin() const;
        Visits::const_iterator end() const;

        /**
         * Route visits, as a list of clients.
         */
        [[nodiscard]] Visits const &visits() const;

        /**
         * Total distance travelled on this route.
         */
        [[nodiscard]] Distance distance() const;

        /**
         * Total client demand on this route.
         */
        [[nodiscard]] Load demand() const;

        /**
         * Demand in excess of the vehicle's capacity.
         */
        [[nodiscard]] Load excessLoad() const;

        /**
         * Total route duration, including travel, service and waiting time.
         */
        [[nodiscard]] Duration duration() const;

        /**
         * Total duration of service on this route.
         */
        [[nodiscard]] Duration serviceDuration() const;

        /**
         * Amount of time warp incurred on this route.
         */
        [[nodiscard]] Duration timeWarp() const;

        /**
         * Total duration of travel on this route.
         */
        [[nodiscard]] Duration travelDuration() const;

        /**
         * Total waiting duration on this route.
         */
        [[nodiscard]] Duration waitDuration() const;

        /**
         * Start time of this route. This is the earliest possible time at which
         * the route can leave the depot and have a minimal duration and time
         * warp. If there is positive :meth:`~slack`, the start time can be
         * delayed by at most :meth:`~slack` time units without increasing the
         * total (minimal) route duration, or time warp.
         *
         * .. note::
         *
         *    It may be possible to leave before the start time (if the depot
         *    time window allows for it). That will introduce additional waiting
         *    time, such that the route duration will then no longer be minimal.
         *    Delaying departure by more than :meth:`~slack` time units always
         *    increases time warp, which could turn the route infeasible.
         */
        [[nodiscard]] Duration startTime() const;

        /**
         * End time of the route. This is equivalent to
         * ``start_time + duration - time_warp``.
         */
        [[nodiscard]] Duration endTime() const;

        /**
         * Time by which departure from the depot can be delayed without
         * resulting in (additional) time warp or increased route duration.
         */
        [[nodiscard]] Duration slack() const;

        /**
         * Earliest time at which this route can leave the depot. Follows from
         * the release times of clients visited on this route.
         *
         * .. note::
         *
         *    The route's release time should not be later than its start time,
         *    unless the route has time warp.
         */
        [[nodiscard]] Duration releaseTime() const;

        /**
         * Total prize value collected on this route.
         */
        [[nodiscard]] Cost prizes() const;

        /**
         * Center point of the client locations on this route.
         */
        [[nodiscard]] std::pair<double, double> const &centroid() const;

        /**
         * Index of the type of vehicle used on this route.
         */
        [[nodiscard]] VehicleType vehicleType() const;

        [[nodiscard]] bool isFeasible() const;
        [[nodiscard]] bool hasExcessLoad() const;
        [[nodiscard]] bool hasTimeWarp() const;

        bool operator==(Route const &other) const;

        Route() = default;  // default is empty
        Route(ProblemData const &data,
              Visits visits,
              VehicleType const vehicleType);

        // This constructor does *no* validation. Useful when unserialising
        // objects.
        Route(Visits visits,
              Distance distance,
              Load demand,
              Load excessLoad,
              Duration duration,
              Duration timeWarp,
              Duration travel,
              Duration service,
              Duration wait,
              Duration release,
              Duration startTime,
              Duration slack,
              Cost prizes,
              std::pair<double, double> centroid,
              VehicleType vehicleType);
    };

private:
    using Routes = std::vector<Route>;
    using Neighbours = std::vector<std::optional<std::pair<Client, Client>>>;

    size_t numClients_ = 0;         // Number of clients in the solution
    size_t numMissingClients_ = 0;  // Number of required but missing clients
    Distance distance_ = 0;         // Total distance
    Load excessLoad_ = 0;           // Total excess load over all routes
    Cost prizes_ = 0;               // Total collected prize value
    Cost uncollectedPrizes_ = 0;    // Total uncollected prize value
    Duration timeWarp_ = 0;         // Total time warp over all routes

    Routes routes_;
<<<<<<< HEAD
    std::vector<std::pair<Client, Client>> neighbours_;  // [pred, succ] pairs
=======
    Neighbours neighbours;  // [pred, succ] pairs per client, null if unassigned
>>>>>>> ad2cd8ba

    // Determines the [pred, succ] pairs for assigned clients.
    void makeNeighbours();

    // Evaluates this solution's characteristics.
    void evaluate(ProblemData const &data);

    // These are only available within a solution; from the outside a solution
    // is immutable.
    Solution &operator=(Solution const &other) = default;
    Solution &operator=(Solution &&other) = default;

public:
    /**
     * Number of routes in this solution.
     *
     * Returns
     * -------
     * int
     *     Number of routes.
     */
    [[nodiscard]] size_t numRoutes() const;

    /**
     * Number of clients in this solution.
     *
     * Returns
     * -------
     * int
     *     Number of clients in this solution.
     */
    [[nodiscard]] size_t numClients() const;

    /**
     * Number of required clients that are not in this solution.
     *
     * Returns
     * -------
     * int
     *     Number of required but missing clients.
     */
    [[nodiscard]] size_t numMissingClients() const;

    /**
     * The solution's routing decisions.
     *
     * Returns
     * -------
     * list
     *     A list of routes. Each :class:`~Route` starts and ends at the depot
     *     (0), but that is implicit: the depot is not part of the returned
     *     routes.
     */
    [[nodiscard]] Routes const &getRoutes() const;

    /**
     * Returns a list of neighbours for each client, by index. Also includes
     * the depot at index 0, which only neighbours itself.
     *
     * Returns
     * -------
     * list
     *     A list of ``(pred, succ)`` tuples that encode for each client their
     *     predecessor and successors in this solutions's routes.
     */
    [[nodiscard]] Neighbours const &getNeighbours() const;

    /**
     * Whether this solution is feasible. This is a shorthand for checking
     * :meth:`~has_excess_load`, :meth:`~has_time_warp`, and
     * :meth:`~is_complete`.
     *
     * Returns
     * -------
     * bool
     *     Whether the solution of this solution is feasible with respect to
     *     capacity and time window constraints, and has all required clients.
     */
    [[nodiscard]] bool isFeasible() const;

    /**
     * Returns whether this solution is complete, which it is when it has all
     * required clients.
     *
     * Returns
     * -------
     * bool
     *     True if the solution visits all required clients, False otherwise.
     */
    [[nodiscard]] bool isComplete() const;

    /**
     * Returns whether this solution violates capacity constraints.
     *
     * Returns
     * -------
     * bool
     *     True if the solution is not capacity feasible, False otherwise.
     */
    [[nodiscard]] bool hasExcessLoad() const;

    /**
     * Returns whether this solution violates time window constraints.
     *
     * Returns
     * -------
     * bool
     *     True if the solution is not time window feasible, False
     *     otherwise.
     */
    [[nodiscard]] bool hasTimeWarp() const;

    /**
     * Returns the total distance over all routes.
     *
     * Returns
     * -------
     * int
     *     Total distance over all routes.
     */
    [[nodiscard]] Distance distance() const;

    /**
     * Returns the total excess load over all routes.
     *
     * Returns
     * -------
     * int
     *     Total excess load over all routes.
     */
    [[nodiscard]] Load excessLoad() const;

    /**
     * Returns the total collected prize value over all routes.
     *
     * Returns
     * -------
     * int
     *     Value of collected prizes.
     */
    [[nodiscard]] Cost prizes() const;

    /**
     * Total prize value of all clients not visited in this solution.
     *
     * Returns
     * -------
     * int
     *     Value of uncollected prizes.
     */
    [[nodiscard]] Cost uncollectedPrizes() const;

    /**
     * Returns the total time warp load over all routes.
     *
     * Returns
     * -------
     * int
     *     Total time warp over all routes.
     */
    [[nodiscard]] Duration timeWarp() const;

    bool operator==(Solution const &other) const;

    Solution(Solution const &other) = default;
    Solution(Solution &&other) = default;

    /**
     * make_random(data: ProblemData, rng: RandomNumberGenerator) -> Solution
     *
     * Creates a randomly generated solution.
     *
     * Parameters
     * ----------
     * data
     *     Data instance.
     * rng
     *     Random number generator to use.
     *
     * Returns
     * -------
     * Solution
     *     The randomly generated solution.
     */
    Solution(ProblemData const &data, RandomNumberGenerator &rng);

    /**
     * Constructs a solution using routes given as lists of client indices.
     * This constructor assumes all routes use vehicles having vehicle type 0.
     *
     * @param data   Data instance describing the problem that's being solved.
     * @param routes Solution's route list.
     */
    Solution(ProblemData const &data,
             std::vector<std::vector<Client>> const &routes);

    /**
     * Constructs a solution from the given list of Routes.
     *
     * @param data   Data instance describing the problem that's being solved.
     * @param routes Solution's route list.
     */
    Solution(ProblemData const &data, std::vector<Route> const &routes);

    // This constructor does *no* validation. Useful when unserialising objects.
    Solution(size_t numClients,
             size_t numMissingClients,
             Distance distance,
             Load excessLoad,
             Cost prizes,
             Cost uncollectedPrizes,
             Duration timeWarp,
             std::vector<Route> const &routes,
             std::vector<std::pair<Client, Client>> neighbours);
};
}  // namespace pyvrp

std::ostream &operator<<(std::ostream &out, pyvrp::Solution const &sol);
std::ostream &operator<<(std::ostream &out,
                         pyvrp::Solution::Route const &route);

namespace std
{
template <> struct hash<pyvrp::Solution>
{
    size_t operator()(pyvrp::Solution const &sol) const
    {
        size_t res = 17;
        res = res * 31 + std::hash<size_t>()(sol.numRoutes());
        res = res * 31 + std::hash<pyvrp::Distance>()(sol.distance());
        res = res * 31 + std::hash<pyvrp::Load>()(sol.excessLoad());
        res = res * 31 + std::hash<pyvrp::Duration>()(sol.timeWarp());

        return res;
    }
};
}  // namespace std

#endif  // PYVRP_SOLUTION_H<|MERGE_RESOLUTION|>--- conflicted
+++ resolved
@@ -222,11 +222,7 @@
     Duration timeWarp_ = 0;         // Total time warp over all routes
 
     Routes routes_;
-<<<<<<< HEAD
-    std::vector<std::pair<Client, Client>> neighbours_;  // [pred, succ] pairs
-=======
-    Neighbours neighbours;  // [pred, succ] pairs per client, null if unassigned
->>>>>>> ad2cd8ba
+    Neighbours neighbours_;  // client [pred, succ] pairs, null if unassigned
 
     // Determines the [pred, succ] pairs for assigned clients.
     void makeNeighbours();
