--- conflicted
+++ resolved
@@ -314,16 +314,6 @@
             return stream.str();
         });
 
-<<<<<<< HEAD
-    py::class_<Solution>(m, "Solution")
-        // Note, the order of constructors is important! Since
-        // Solution::Route implements __len__ and __getitem__, it can also
-        // be converted to std::vector<int> and thus a list of Routes is a
-        // valid argument for both constructors. We want to avoid using the
-        // second constructor since that would lose the vehicle types
-        // associations. As pybind11 will use the first matching constructor
-        // we put this one first.
-=======
     py::class_<Solution>(m, "Solution", DOC(pyvrp, Solution))
         // Note, the order of constructors is important! Since Solution::Route
         // implements __len__ and __getitem__, it can also be converted to
@@ -331,7 +321,6 @@
         // both constructors. We want to avoid using the second constructor
         // since that would lose the vehicle types associations. As pybind11
         // will use the first matching constructor we put this one first.
->>>>>>> 7853f98c
         .def(py::init<ProblemData const &,
                       std::vector<Solution::Route> const &>(),
              py::arg("data"),
@@ -341,13 +330,6 @@
              py::arg("data"),
              py::arg("routes"))
         .def_property_readonly_static(
-<<<<<<< HEAD
-            "make_random",                // this is a bit of a workaround for
-            [](py::object)                // classmethods, because pybind does
-            {                             // not yet support those natively.
-                return py::cpp_function(  // See issue 1693 in the pybind
-                                          // repo.
-=======
             "make_random",            // this is a bit of a workaround for
             [](py::object)            // classmethods, because pybind does
             {                         // not yet support those natively.
@@ -355,7 +337,6 @@
                 options.disable_function_signatures();
 
                 return py::cpp_function(
->>>>>>> 7853f98c
                     [](ProblemData const &data, XorShift128 &rng) {
                         return Solution(data, rng);
                     },
