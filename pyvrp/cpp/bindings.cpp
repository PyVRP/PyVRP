--- conflicted
+++ resolved
@@ -452,21 +452,18 @@
         .def("set_avg_segment_distance",
              &ProblemData::setAvgSegmentDistance,
              py::arg("avg_segment_distance"))
-<<<<<<< HEAD
+        .def("dist_dev_penalty",
+             &ProblemData::distDevPenalty,
+             DOC(pyvrp, ProblemData, distDevPenalty))
+        .def("set_dist_dev_penalty",
+             &ProblemData::setDistDevPenalty,
+             py::arg("dist_dev_penalty"))
         .def("const_distance_penalty",
              &ProblemData::constDistancePenalty,
              DOC(pyvrp, ProblemData, constDistancePenalty))
         .def("set_const_distance_penalty",
              &ProblemData::setConstDistancePenalty,
              py::arg("const_distance_penalty"))
-=======
-        .def("dist_dev_penalty",
-             &ProblemData::distDevPenalty,
-             DOC(pyvrp, ProblemData, distDevPenalty))
-        .def("set_dist_dev_penalty",
-             &ProblemData::setDistDevPenalty,
-             py::arg("dist_dev_penalty"))
->>>>>>> 59b00402
         .def("centroid",
              &ProblemData::centroid,
              py::return_value_policy::reference_internal,
