--- conflicted
+++ resolved
@@ -80,11 +80,7 @@
     Cost uncollectedPrizes_ = 0;  // Total uncollected prize value
     Duration timeWarp_ = 0;       // Total time warp over all routes
 
-<<<<<<< HEAD
-    Routes routes_;  // Routes - some routes may be non-empty
-=======
     Routes routes_;  // Routes - only includes non-empty routes
->>>>>>> e25d6c35
     std::vector<std::pair<Client, Client>> neighbours;  // pairs of [pred, succ]
     std::vector<RouteType> assignedVehicleTypes;  // Client assigned veh. types
 
@@ -92,7 +88,7 @@
     void makeNeighbours();
 
     // Determines assigned route types for each client.
-    void makeAssignedRouteTypes(ProblemData const &data);
+    void makeAssignedRouteTypes();
 
     // Evaluates this solution's characteristics.
     void evaluate(ProblemData const &data);
