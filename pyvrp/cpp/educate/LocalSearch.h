#ifndef LOCALSEARCH_H
#define LOCALSEARCH_H

#include "Individual.h"
#include "LocalSearchOperator.h"
#include "Node.h"
#include "PenaltyManager.h"
#include "ProblemData.h"
#include "Route.h"
#include "XorShift128.h"

#include <functional>
#include <stdexcept>
#include <vector>

<<<<<<< HEAD
#ifdef INT_PRECISION
using TCost = int;
using TDist = int;
using TTime = int;
#else
using TCost = double;
using TDist = double;
using TTime = double;
#endif

struct LocalSearchParams
{
    size_t const weightWaitTime;
    size_t const weightTimeWarp;
    size_t const nbGranular;
    size_t const postProcessPathLength;

    LocalSearchParams(size_t weightWaitTime = 18,
                      size_t weightTimeWarp = 20,
                      size_t nbGranular = 34,
                      size_t postProcessPathLength = 7)
        : weightWaitTime(weightWaitTime),
          weightTimeWarp(weightTimeWarp),
          nbGranular(nbGranular),
          postProcessPathLength(postProcessPathLength)
    {
        // TODO parameter validation
    }
};

=======
>>>>>>> 51f4c2b5
class LocalSearch
{
    using NodeOp = LocalSearchOperator<Node>;
    using RouteOp = LocalSearchOperator<Route>;
    using Neighbours = std::vector<std::vector<int>>;

    ProblemData &data;
    PenaltyManager &penaltyManager;
    XorShift128 &rng;

    // Neighborhood restrictions: For each client, list of nearby clients (size
    // nbClients + 1, but nothing stored for the depot!)
    Neighbours neighbours;

    std::vector<int> orderNodes;   // random node order used in RI operators
    std::vector<int> orderRoutes;  // random route order used in SWAP* operators

    std::vector<int> lastModified;  // tracks when routes were last modified

    std::vector<Node> clients;  // Note that clients[0] is a sentinel value
    std::vector<Route> routes;
    std::vector<Node> startDepots;  // These mark the start of routes
    std::vector<Node> endDepots;    // These mark the end of routes

    std::vector<NodeOp *> nodeOps;
    std::vector<RouteOp *> routeOps;

    int nbMoves = 0;               // Operator counter
    bool searchCompleted = false;  // No further improving move found?

    // Load an initial solution that we will attempt to improve
    void loadIndividual(Individual const &individual);

    // Export the LS solution back into an individual
    Individual exportIndividual();

    [[nodiscard]] bool applyNodeOps(Node *U, Node *V);

    [[nodiscard]] bool applyRouteOps(Route *U, Route *V);

    // Updates solution state after an improving local search move
    void update(Route *U, Route *V);

<<<<<<< HEAD
    // Enumerates and optimally recombines subpaths of the given route
    void enumerateSubpaths(Route &U);

    // Evaluates the path before -> <nodes in sub path> -> after
    inline TCost evaluateSubpath(std::vector<size_t> const &subpath,
                               Node const *before,
                               Node const *after,
                               Route const &route) const;

    /**
     * Calculate, for all vertices, the correlation ('nearness') of the
     * nbGranular closest vertices.
     */
    void calculateNeighbours();

=======
>>>>>>> 51f4c2b5
public:
    /**
     * Adds a local search operator that works on node/client pairs U and V.
     */
    void addNodeOperator(NodeOp &op);

    /**
     * Adds a local search operator that works on route pairs U and V. These
     * operators are executed for route pairs whose circle sectors overlap.
     */
    void addRouteOperator(RouteOp &op);

    /**
     * Set neighbourhood structure to use by the local search. For each client,
     * the neighbourhood structure is a vector of nearby clients. The depot has
     * no nearby client.
     */
    void setNeighbours(Neighbours neighbours);

    /**
     * @return The neighbourhood structure currently in use.
     */
    Neighbours getNeighbours();

    /**
     * Performs regular (node-based) local search around the given individual,
     * and returns a new, hopefully improved individual.
     */
    Individual search(Individual &individual);

    /**
     * Performs a more intensive local search around the given individual,
     * using route-based operators and subpath enumeration. Returns a new,
     * hopefully improved individual.
     */
    Individual intensify(Individual &individual,
                         int overlapToleranceDegrees = 0);

    LocalSearch(ProblemData &data,
                PenaltyManager &penaltyManager,
                XorShift128 &rng,
                Neighbours neighbours);
};

#endif<|MERGE_RESOLUTION|>--- conflicted
+++ resolved
@@ -13,7 +13,6 @@
 #include <stdexcept>
 #include <vector>
 
-<<<<<<< HEAD
 #ifdef INT_PRECISION
 using TCost = int;
 using TDist = int;
@@ -24,28 +23,6 @@
 using TTime = double;
 #endif
 
-struct LocalSearchParams
-{
-    size_t const weightWaitTime;
-    size_t const weightTimeWarp;
-    size_t const nbGranular;
-    size_t const postProcessPathLength;
-
-    LocalSearchParams(size_t weightWaitTime = 18,
-                      size_t weightTimeWarp = 20,
-                      size_t nbGranular = 34,
-                      size_t postProcessPathLength = 7)
-        : weightWaitTime(weightWaitTime),
-          weightTimeWarp(weightTimeWarp),
-          nbGranular(nbGranular),
-          postProcessPathLength(postProcessPathLength)
-    {
-        // TODO parameter validation
-    }
-};
-
-=======
->>>>>>> 51f4c2b5
 class LocalSearch
 {
     using NodeOp = LocalSearchOperator<Node>;
@@ -89,24 +66,6 @@
     // Updates solution state after an improving local search move
     void update(Route *U, Route *V);
 
-<<<<<<< HEAD
-    // Enumerates and optimally recombines subpaths of the given route
-    void enumerateSubpaths(Route &U);
-
-    // Evaluates the path before -> <nodes in sub path> -> after
-    inline TCost evaluateSubpath(std::vector<size_t> const &subpath,
-                               Node const *before,
-                               Node const *after,
-                               Route const &route) const;
-
-    /**
-     * Calculate, for all vertices, the correlation ('nearness') of the
-     * nbGranular closest vertices.
-     */
-    void calculateNeighbours();
-
-=======
->>>>>>> 51f4c2b5
 public:
     /**
      * Adds a local search operator that works on node/client pairs U and V.
