#include "RelocateStar.h"

<<<<<<< HEAD
void RelocateStar::init(Individual const &indiv)
{
    LocalSearchOperator<Route>::init(indiv);
    relocate.init(indiv);
}

TCost RelocateStar::evaluate(Route *U, Route *V)
=======
int RelocateStar::evaluate(Route *U, Route *V)
>>>>>>> 51f4c2b5
{
    move = {};

    for (auto *nodeU = n(U->depot); !nodeU->isDepot(); nodeU = n(nodeU))
    {
        TCost deltaCost = relocate.evaluate(nodeU, V->depot);  // test after depot

        if (deltaCost < move.deltaCost)
            move = {deltaCost, nodeU, V->depot};

        for (auto *nodeV = n(V->depot); !nodeV->isDepot(); nodeV = n(nodeV))
        {
            deltaCost = relocate.evaluate(nodeU, nodeV);  // test U after V

            if (deltaCost < move.deltaCost)
                move = {deltaCost, nodeU, nodeV};

            deltaCost = relocate.evaluate(nodeV, nodeU);  // test V after U

            if (deltaCost < move.deltaCost)
                move = {deltaCost, nodeV, nodeU};
        }
    }

    return move.deltaCost;
}

void RelocateStar::apply(Route *U, Route *V)
{
    move.from->insertAfter(move.to);
}<|MERGE_RESOLUTION|>--- conflicted
+++ resolved
@@ -1,16 +1,6 @@
 #include "RelocateStar.h"
 
-<<<<<<< HEAD
-void RelocateStar::init(Individual const &indiv)
-{
-    LocalSearchOperator<Route>::init(indiv);
-    relocate.init(indiv);
-}
-
-TCost RelocateStar::evaluate(Route *U, Route *V)
-=======
 int RelocateStar::evaluate(Route *U, Route *V)
->>>>>>> 51f4c2b5
 {
     move = {};
 
