#include "RelocateStar.h"

<<<<<<< HEAD
cost_type RelocateStar::evaluate(Route *U, Route *V)
=======
int RelocateStar::evaluate(Route *U,
                           Route *V,
                           CostEvaluator const &costEvaluator)
>>>>>>> a17a5504
{
    move = {};

    for (auto *nodeU = n(U->depot); !nodeU->isDepot(); nodeU = n(nodeU))
    {
<<<<<<< HEAD
        auto deltaCost = relocate.evaluate(nodeU, V->depot);  // eval depot
=======
        // Test inserting U after V's depot
        int deltaCost = relocate.evaluate(nodeU, V->depot, costEvaluator);
>>>>>>> a17a5504

        if (deltaCost < move.deltaCost)
            move = {deltaCost, nodeU, V->depot};

        for (auto *nodeV = n(V->depot); !nodeV->isDepot(); nodeV = n(nodeV))
        {
<<<<<<< HEAD
            deltaCost = relocate.evaluate(nodeU, nodeV);  // eval U after V
=======
            // Test inserting U after V
            deltaCost = relocate.evaluate(nodeU, nodeV, costEvaluator);
>>>>>>> a17a5504

            if (deltaCost < move.deltaCost)
                move = {deltaCost, nodeU, nodeV};

<<<<<<< HEAD
            deltaCost = relocate.evaluate(nodeV, nodeU);  // eval V after U
=======
            // Test inserting V after U
            deltaCost = relocate.evaluate(nodeV, nodeU, costEvaluator);
>>>>>>> a17a5504

            if (deltaCost < move.deltaCost)
                move = {deltaCost, nodeV, nodeU};
        }
    }

    return move.deltaCost;
}

void RelocateStar::apply(Route *U, Route *V) const
{
    move.from->insertAfter(move.to);
}<|MERGE_RESOLUTION|>--- conflicted
+++ resolved
@@ -1,45 +1,28 @@
 #include "RelocateStar.h"
 
-<<<<<<< HEAD
-cost_type RelocateStar::evaluate(Route *U, Route *V)
-=======
-int RelocateStar::evaluate(Route *U,
-                           Route *V,
-                           CostEvaluator const &costEvaluator)
->>>>>>> a17a5504
+cost_type
+RelocateStar::evaluate(Route *U, Route *V, CostEvaluator const &costEvaluator)
 {
     move = {};
 
     for (auto *nodeU = n(U->depot); !nodeU->isDepot(); nodeU = n(nodeU))
     {
-<<<<<<< HEAD
-        auto deltaCost = relocate.evaluate(nodeU, V->depot);  // eval depot
-=======
-        // Test inserting U after V's depot
-        int deltaCost = relocate.evaluate(nodeU, V->depot, costEvaluator);
->>>>>>> a17a5504
+        // Eval inserting U after V's depot
+        auto deltaCost = relocate.evaluate(nodeU, V->depot, costEvaluator);
 
         if (deltaCost < move.deltaCost)
             move = {deltaCost, nodeU, V->depot};
 
         for (auto *nodeV = n(V->depot); !nodeV->isDepot(); nodeV = n(nodeV))
         {
-<<<<<<< HEAD
-            deltaCost = relocate.evaluate(nodeU, nodeV);  // eval U after V
-=======
-            // Test inserting U after V
+            // Eval inserting U after V
             deltaCost = relocate.evaluate(nodeU, nodeV, costEvaluator);
->>>>>>> a17a5504
 
             if (deltaCost < move.deltaCost)
                 move = {deltaCost, nodeU, nodeV};
 
-<<<<<<< HEAD
-            deltaCost = relocate.evaluate(nodeV, nodeU);  // eval V after U
-=======
-            // Test inserting V after U
+            // Eval inserting V after U
             deltaCost = relocate.evaluate(nodeV, nodeU, costEvaluator);
->>>>>>> a17a5504
 
             if (deltaCost < move.deltaCost)
                 move = {deltaCost, nodeV, nodeU};
