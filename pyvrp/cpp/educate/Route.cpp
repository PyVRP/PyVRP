--- conflicted
+++ resolved
@@ -30,10 +30,6 @@
         return;
     }
 
-<<<<<<< HEAD
-    TDist cumulatedX = 0;
-    TDist cumulatedY = 0;
-=======
     auto const depotData = data.client(0);
     auto const clientData = data.client(n(depot)->client);
     auto const angle = CircleSector::positive_mod(static_cast<int>(
@@ -42,9 +38,8 @@
 
     sector.initialize(angle);
 
-    int cumulatedX = 0;
-    int cumulatedY = 0;
->>>>>>> 51f4c2b5
+    TDist cumulatedX = 0;
+    TDist cumulatedY = 0;
 
     for (auto it = nodes.begin(); it != nodes.end() - 1; ++it)
     {
