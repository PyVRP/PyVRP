#ifndef LOCALSEARCHOPERATOR_H
#define LOCALSEARCHOPERATOR_H

#include "Individual.h"
#include "PenaltyManager.h"
#include "Route.h"

<<<<<<< HEAD
#ifdef INT_PRECISION
using TCost = int;
using TDist = int;
using TTime = int;
#else
using TCost = double;
using TDist = double;
using TTime = double;
#endif

template <typename Arg> class LocalSearchOperator
=======
template <typename Arg> class LocalSearchOperatorBase
>>>>>>> 51f4c2b5
{
    // Can only be specialised into either a Node or Route operator; there
    // are no other types that are expected to work.
    static_assert(std::is_same<Arg, Node>::value
                  || std::is_same<Arg, Route>::value);

protected:
    ProblemData const &data;
    PenaltyManager const &penaltyManager;

public:
    /**
     * Determines the cost delta of applying this operator to the arguments.
     * If the cost delta is negative, this is an improving move.
     * <br />
     * The contract is as follows: if the cost delta is negative, that is the
     * true cost delta of this move. As such, improving moves are fully
     * evaluated. The operator, however, is free to return early if it knows
     * the move will never be good: that is, when it determines the cost delta
     * cannot become negative at all. In that case, the returned (non-negative)
     * cost delta does not constitute a full evaluation.
     */
    virtual TCost evaluate(Arg *U, Arg *V) { return false; }

    /**
     * Applies this operator to the given arguments. For improvements, should
     * only be called if <code>evaluate()</code> returns a negative delta cost.
     */
    virtual void apply(Arg *U, Arg *V){};

    explicit LocalSearchOperatorBase(ProblemData const &data,
                                     PenaltyManager const &penaltyManager)
        : data(data), penaltyManager(penaltyManager)
    {
    }

    virtual ~LocalSearchOperatorBase() = default;
};

template <typename Arg>
class LocalSearchOperator : public LocalSearchOperatorBase<Arg>
{
};

template <>  // specialisation for node operators
class LocalSearchOperator<Node> : public LocalSearchOperatorBase<Node>
{
    using LocalSearchOperatorBase::LocalSearchOperatorBase;
};

template <>  // specialisation for route operators
class LocalSearchOperator<Route> : public LocalSearchOperatorBase<Route>
{
    using LocalSearchOperatorBase::LocalSearchOperatorBase;

public:
    /**
     * Called once after loading in the individual to improve. This can be used
     * to e.g. update local operator state.
     */
    virtual void init(Individual const &indiv){};

    /**
     * Called when a route has been changed. Can be used to update caches, but
     * the implementation should be fast: this is called every time something
     * changes!
     */
    virtual void update(Route *U){};
};

#endif  // LOCALSEARCHOPERATOR_H<|MERGE_RESOLUTION|>--- conflicted
+++ resolved
@@ -5,7 +5,6 @@
 #include "PenaltyManager.h"
 #include "Route.h"
 
-<<<<<<< HEAD
 #ifdef INT_PRECISION
 using TCost = int;
 using TDist = int;
@@ -16,10 +15,7 @@
 using TTime = double;
 #endif
 
-template <typename Arg> class LocalSearchOperator
-=======
 template <typename Arg> class LocalSearchOperatorBase
->>>>>>> 51f4c2b5
 {
     // Can only be specialised into either a Node or Route operator; there
     // are no other types that are expected to work.
