#ifndef EXCHANGE_H
#define EXCHANGE_H

#include "LocalSearchOperator.h"
#include "Node.h"
#include "Route.h"
#include "TimeWindowSegment.h"

<<<<<<< HEAD
#ifdef INT_PRECISION
using TCost = int;
using TDist = int;
using TTime = int;
#else
using TCost = double;
using TDist = double;
using TTime = double;
#endif
=======
#include <cassert>
>>>>>>> 51f4c2b5

using TWS = TimeWindowSegment;

/**
 * Template class that exchanges N consecutive nodes from U's route (starting at
 * U) with M consecutive nodes from V's route (starting at V). As special cases,
 * (1, 0) is pure relocate, and (1, 1) pure swap.
 */
template <size_t N, size_t M> class Exchange : public LocalSearchOperator<Node>
{
    using LocalSearchOperator::LocalSearchOperator;

    static_assert(N >= M && N > 0, "N < M or N == 0 does not make sense");

    // Tests if the segment starting at node of given length contains the depot
    inline bool containsDepot(Node *node, size_t segLength) const;

    // Tests if the segments of U and V overlap in the same route
    inline bool overlap(Node *U, Node *V) const;

    // Tests if the segments of U and V are adjacent in the same route
    inline bool adjacent(Node *U, Node *V) const;

    // Special case that's applied when M == 0
    TCost evalRelocateMove(Node *U, Node *V) const;

    // Applied when M != 0
    TCost evalSwapMove(Node *U, Node *V) const;

public:
    TCost evaluate(Node *U, Node *V) override;

    void apply(Node *U, Node *V) override;
};

template <size_t N, size_t M>
bool Exchange<N, M>::containsDepot(Node *node, size_t segLength) const
{
    if (node->isDepot())
        return true;

    // size() is the position of the last node in the route. So the segment
    // must include the depot if position + move length - 1 (-1 since we're
    // also moving the node *at* position) is larger than size().
    return node->position + segLength - 1 > node->route->size();
}

template <size_t N, size_t M>
bool Exchange<N, M>::overlap(Node *U, Node *V) const
{
    // clang-format off
    return U->route == V->route
        // We need max(M, 1) here because when V is the depot and M == 0, this
        // would turn negative and wrap around to a large number.
        && U->position <= V->position + std::max(M, size_t(1)) - 1
        && V->position <= U->position + N - 1;
    // clang-format on
}

template <size_t N, size_t M>
bool Exchange<N, M>::adjacent(Node *U, Node *V) const
{
    if (U->route != V->route)
        return false;

    return U->position + N == V->position || V->position + M == U->position;
}

template <size_t N, size_t M>
TCost Exchange<N, M>::evalRelocateMove(Node *U, Node *V) const
{
    auto const posU = U->position;
    auto const posV = V->position;

<<<<<<< HEAD
    TDist const current = U->route->distBetween(posU - 1, posU + N)
                        + data.dist(V->client, n(V)->client);

    TDist const proposed = data.dist(V->client, U->client)
=======
    assert(posU > 0);

    auto *endU = N == 1 ? U : (*U->route)[posU + N - 1];

    auto const &dist = data.distanceMatrix();

    int const current = U->route->distBetween(posU - 1, posU + N)
                        + dist(V->client, n(V)->client);

    int const proposed = dist(V->client, U->client)
>>>>>>> 51f4c2b5
                         + U->route->distBetween(posU, posU + N - 1)
                         + dist(endU->client, n(V)->client)
                         + dist(p(U)->client, n(endU)->client);

    TCost deltaCost = proposed - current;

    if (U->route != V->route)
    {
        if (U->route->isFeasible() && deltaCost >= 0)
            return deltaCost;

        auto uTWS = TWS::merge(dist, p(U)->twBefore, n(endU)->twAfter);

        deltaCost += penaltyManager.twPenalty(uTWS.totalTimeWarp());
        deltaCost -= penaltyManager.twPenalty(U->route->timeWarp());

        auto const loadDiff = U->route->loadBetween(posU, posU + N - 1);

        deltaCost += penaltyManager.loadPenalty(U->route->load() - loadDiff);
        deltaCost -= penaltyManager.loadPenalty(U->route->load());

        if (deltaCost >= 0)    // if delta cost of just U's route is not enough
            return deltaCost;  // even without V, the move will never be good

        deltaCost += penaltyManager.loadPenalty(V->route->load() + loadDiff);
        deltaCost -= penaltyManager.loadPenalty(V->route->load());

        auto vTWS = TWS::merge(dist,
                               V->twBefore,
                               U->route->twBetween(posU, posU + N - 1),
                               n(V)->twAfter);

        deltaCost += penaltyManager.twPenalty(vTWS.totalTimeWarp());
        deltaCost -= penaltyManager.twPenalty(V->route->timeWarp());
    }
    else  // within same route
    {
        auto const *route = U->route;

        if (!route->hasTimeWarp() && deltaCost >= 0)
            return deltaCost;

        if (posU < posV)
        {
            auto const tws = TWS::merge(dist,
                                        p(U)->twBefore,
                                        route->twBetween(posU + N, posV),
                                        route->twBetween(posU, posU + N - 1),
                                        n(V)->twAfter);

            deltaCost += penaltyManager.twPenalty(tws.totalTimeWarp());
        }
        else
        {
            auto const tws = TWS::merge(dist,
                                        V->twBefore,
                                        route->twBetween(posU, posU + N - 1),
                                        route->twBetween(posV + 1, posU - 1),
                                        n(endU)->twAfter);

            deltaCost += penaltyManager.twPenalty(tws.totalTimeWarp());
        }

        deltaCost -= penaltyManager.twPenalty(route->timeWarp());
    }

    return deltaCost;
}

template <size_t N, size_t M>
TCost Exchange<N, M>::evalSwapMove(Node *U, Node *V) const
{
    auto const posU = U->position;
    auto const posV = V->position;

<<<<<<< HEAD
    TDist const current = U->route->distBetween(posU - 1, posU + N)
=======
    assert(posU > 0 && posV > 0);

    auto *endU = N == 1 ? U : (*U->route)[posU + N - 1];
    auto *endV = M == 1 ? V : (*V->route)[posV + M - 1];

    auto const &dist = data.distanceMatrix();

    int const current = U->route->distBetween(posU - 1, posU + N)
>>>>>>> 51f4c2b5
                        + V->route->distBetween(posV - 1, posV + M);

    TDist const proposed
        //   p(U) -> V -> ... -> endV -> n(endU)
        // + p(V) -> U -> ... -> endU -> n(endV)
        = dist(p(U)->client, V->client)
          + V->route->distBetween(posV, posV + M - 1)
          + dist(endV->client, n(endU)->client) + dist(p(V)->client, U->client)
          + U->route->distBetween(posU, posU + N - 1)
          + dist(endU->client, n(endV)->client);

    TCost deltaCost = proposed - current;

    if (U->route != V->route)
    {
        if (U->route->isFeasible() && V->route->isFeasible() && deltaCost >= 0)
            return deltaCost;

        auto uTWS = TWS::merge(dist,
                               p(U)->twBefore,
                               V->route->twBetween(posV, posV + M - 1),
                               n(endU)->twAfter);

        deltaCost += penaltyManager.twPenalty(uTWS.totalTimeWarp());
        deltaCost -= penaltyManager.twPenalty(U->route->timeWarp());

        auto vTWS = TWS::merge(dist,
                               p(V)->twBefore,
                               U->route->twBetween(posU, posU + N - 1),
                               n(endV)->twAfter);

        deltaCost += penaltyManager.twPenalty(vTWS.totalTimeWarp());
        deltaCost -= penaltyManager.twPenalty(V->route->timeWarp());

        auto const loadU = U->route->loadBetween(posU, posU + N - 1);
        auto const loadV = V->route->loadBetween(posV, posV + M - 1);
        auto const loadDiff = loadU - loadV;

        deltaCost += penaltyManager.loadPenalty(U->route->load() - loadDiff);
        deltaCost -= penaltyManager.loadPenalty(U->route->load());

        deltaCost += penaltyManager.loadPenalty(V->route->load() + loadDiff);
        deltaCost -= penaltyManager.loadPenalty(V->route->load());
    }
    else  // within same route
    {
        auto const *route = U->route;

        if (!route->hasTimeWarp() && deltaCost >= 0)
            return deltaCost;

        if (posU < posV)
        {
            auto const tws = TWS::merge(dist,
                                        p(U)->twBefore,
                                        route->twBetween(posV, posV + M - 1),
                                        route->twBetween(posU + N, posV - 1),
                                        route->twBetween(posU, posU + N - 1),
                                        n(endV)->twAfter);

            deltaCost += penaltyManager.twPenalty(tws.totalTimeWarp());
        }
        else
        {
            auto const tws = TWS::merge(dist,
                                        p(V)->twBefore,
                                        route->twBetween(posU, posU + N - 1),
                                        route->twBetween(posV + M, posU - 1),
                                        route->twBetween(posV, posV + M - 1),
                                        n(endU)->twAfter);

            deltaCost += penaltyManager.twPenalty(tws.totalTimeWarp());
        }

        deltaCost -= penaltyManager.twPenalty(U->route->timeWarp());
    }

    return deltaCost;
}

template <size_t N, size_t M> TCost Exchange<N, M>::evaluate(Node *U, Node *V)
{
    if (containsDepot(U, N) || overlap(U, V))
        return 0;

    if constexpr (M > 0)
        if (containsDepot(V, M))
            return 0;

    if constexpr (M == 0)  // special case where nothing in V is moved
    {
        if (U == n(V))
            return 0;

        return evalRelocateMove(U, V);
    }
    else
    {
        if constexpr (N == M)  // symmetric, so only have to evaluate this once
            if (U->client >= V->client)
                return 0;

        if (adjacent(U, V))
            return 0;

        return evalSwapMove(U, V);
    }
}

template <size_t N, size_t M> void Exchange<N, M>::apply(Node *U, Node *V)
{
    auto *uToInsert = N == 1 ? U : (*U->route)[U->position + N - 1];
    auto *insertUAfter = M == 0 ? V : (*V->route)[V->position + M - 1];

    // Insert these 'extra' nodes of U after the end of V...
    for (size_t count = 0; count != N - M; ++count)
    {
        auto *prev = p(uToInsert);
        uToInsert->insertAfter(insertUAfter);
        uToInsert = prev;
    }

    // ...and swap the overlapping nodes!
    for (size_t count = 0; count != std::min(N, M); ++count)
    {
        U->swapWith(V);
        U = n(U);
        V = n(V);
    }
}

#endif  // EXCHANGE_H<|MERGE_RESOLUTION|>--- conflicted
+++ resolved
@@ -6,19 +6,7 @@
 #include "Route.h"
 #include "TimeWindowSegment.h"
 
-<<<<<<< HEAD
-#ifdef INT_PRECISION
-using TCost = int;
-using TDist = int;
-using TTime = int;
-#else
-using TCost = double;
-using TDist = double;
-using TTime = double;
-#endif
-=======
 #include <cassert>
->>>>>>> 51f4c2b5
 
 using TWS = TimeWindowSegment;
 
@@ -93,23 +81,16 @@
     auto const posU = U->position;
     auto const posV = V->position;
 
-<<<<<<< HEAD
+    assert(posU > 0);
+
+    auto *endU = N == 1 ? U : (*U->route)[posU + N - 1];
+
+    auto const &dist = data.distanceMatrix();
+
     TDist const current = U->route->distBetween(posU - 1, posU + N)
-                        + data.dist(V->client, n(V)->client);
-
-    TDist const proposed = data.dist(V->client, U->client)
-=======
-    assert(posU > 0);
-
-    auto *endU = N == 1 ? U : (*U->route)[posU + N - 1];
-
-    auto const &dist = data.distanceMatrix();
-
-    int const current = U->route->distBetween(posU - 1, posU + N)
                         + dist(V->client, n(V)->client);
 
-    int const proposed = dist(V->client, U->client)
->>>>>>> 51f4c2b5
+    TDist const proposed = dist(V->client, U->client)
                          + U->route->distBetween(posU, posU + N - 1)
                          + dist(endU->client, n(V)->client)
                          + dist(p(U)->client, n(endU)->client);
@@ -185,9 +166,6 @@
     auto const posU = U->position;
     auto const posV = V->position;
 
-<<<<<<< HEAD
-    TDist const current = U->route->distBetween(posU - 1, posU + N)
-=======
     assert(posU > 0 && posV > 0);
 
     auto *endU = N == 1 ? U : (*U->route)[posU + N - 1];
@@ -195,8 +173,7 @@
 
     auto const &dist = data.distanceMatrix();
 
-    int const current = U->route->distBetween(posU - 1, posU + N)
->>>>>>> 51f4c2b5
+    TDist const current = U->route->distBetween(posU - 1, posU + N)
                         + V->route->distBetween(posV - 1, posV + M);
 
     TDist const proposed
