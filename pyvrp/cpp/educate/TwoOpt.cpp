#include "TwoOpt.h"

#include "Route.h"
#include "TimeWindowSegment.h"

using TWS = TimeWindowSegment;

Cost TwoOpt::evalWithinRoute(Node *U,
                             Node *V,
                             CostEvaluator const &costEvaluator) const
{
    if (U->position + 1 >= V->position)
        return 0;

    Distance const deltaDist = data.dist(U->client, V->client)
                               + data.dist(n(U)->client, n(V)->client)
                               + V->cumulatedReversalDistance
                               - data.dist(U->client, n(U)->client)
                               - data.dist(V->client, n(V)->client)
                               - n(U)->cumulatedReversalDistance;

    Cost deltaCost = static_cast<Cost>(deltaDist);

    if (!U->route->hasTimeWarp() && deltaCost >= 0)
        return deltaCost;

    auto tws = U->twBefore;
    auto *itRoute = V;
    while (itRoute != U)
    {
        tws = TWS::merge(data.durationMatrix(), tws, itRoute->tw);
        itRoute = p(itRoute);
    }

    tws = TWS::merge(data.durationMatrix(), tws, n(V)->twAfter);

    deltaCost += costEvaluator.twPenalty(tws.totalTimeWarp());
    deltaCost -= costEvaluator.twPenalty(U->route->timeWarp());

    return deltaCost;
}

Cost TwoOpt::evalBetweenRoutes(Node *U,
                               Node *V,
                               CostEvaluator const &costEvaluator) const
{
    Distance const current = data.dist(U->client, n(U)->client)
                             + data.dist(V->client, n(V)->client);
    Distance const proposed = data.dist(U->client, n(V)->client)
                              + data.dist(V->client, n(U)->client);

    Cost deltaCost = static_cast<Cost>(proposed - current);

    if (U->route->isFeasible() && V->route->isFeasible() && deltaCost >= 0)
        return deltaCost;

    auto const uTWS
        = TWS::merge(data.durationMatrix(), U->twBefore, n(V)->twAfter);

    deltaCost += costEvaluator.twPenalty(uTWS.totalTimeWarp());
    deltaCost -= costEvaluator.twPenalty(U->route->timeWarp());

    auto const vTWS
        = TWS::merge(data.durationMatrix(), V->twBefore, n(U)->twAfter);

    deltaCost += costEvaluator.twPenalty(vTWS.totalTimeWarp());
    deltaCost -= costEvaluator.twPenalty(V->route->timeWarp());

<<<<<<< HEAD
    deltaCost += costEvaluator.loadPenalty(U->cumulatedLoad + V->route->load()
                                               - V->cumulatedLoad,
                                           U->route->capacity());
=======
    auto const deltaLoad = U->cumulatedLoad - V->cumulatedLoad;

    deltaCost += costEvaluator.loadPenalty(U->route->load() - deltaLoad,
                                           data.vehicleCapacity());
>>>>>>> 3e90a100
    deltaCost
        -= costEvaluator.loadPenalty(U->route->load(), U->route->capacity());

    deltaCost += costEvaluator.loadPenalty(V->cumulatedLoad + U->route->load()
                                               - U->cumulatedLoad,
                                           V->route->capacity());
    deltaCost
        -= costEvaluator.loadPenalty(V->route->load(), V->route->capacity());

    return deltaCost;
}

void TwoOpt::applyWithinRoute(Node *U, Node *V) const
{
    auto *itRoute = V;
    auto *insertionPoint = U;
    auto *currNext = n(U);

    while (itRoute != currNext)  // No need to move x, we pivot around it
    {
        auto *current = itRoute;
        itRoute = p(itRoute);
        current->insertAfter(insertionPoint);
        insertionPoint = current;
    }
}

void TwoOpt::applyBetweenRoutes(Node *U, Node *V) const
{
    auto *itRouteU = n(U);
    auto *itRouteV = n(V);

    auto *insertLocation = U;
    while (!itRouteV->isDepot())
    {
        auto *node = itRouteV;
        itRouteV = n(itRouteV);
        node->insertAfter(insertLocation);
        insertLocation = node;
    }

    insertLocation = V;
    while (!itRouteU->isDepot())
    {
        auto *node = itRouteU;
        itRouteU = n(itRouteU);
        node->insertAfter(insertLocation);
        insertLocation = node;
    }
}

Cost TwoOpt::evaluate(Node *U, Node *V, CostEvaluator const &costEvaluator)
{
    if (U->route->idx > V->route->idx)  // will be tackled in a later iteration
        return 0;                       // - no need to process here already

    return U->route == V->route ? evalWithinRoute(U, V, costEvaluator)
                                : evalBetweenRoutes(U, V, costEvaluator);
}

void TwoOpt::apply(Node *U, Node *V) const
{
    if (U->route == V->route)
        applyWithinRoute(U, V);
    else
        applyBetweenRoutes(U, V);
}<|MERGE_RESOLUTION|>--- conflicted
+++ resolved
@@ -66,16 +66,9 @@
     deltaCost += costEvaluator.twPenalty(vTWS.totalTimeWarp());
     deltaCost -= costEvaluator.twPenalty(V->route->timeWarp());
 
-<<<<<<< HEAD
     deltaCost += costEvaluator.loadPenalty(U->cumulatedLoad + V->route->load()
                                                - V->cumulatedLoad,
                                            U->route->capacity());
-=======
-    auto const deltaLoad = U->cumulatedLoad - V->cumulatedLoad;
-
-    deltaCost += costEvaluator.loadPenalty(U->route->load() - deltaLoad,
-                                           data.vehicleCapacity());
->>>>>>> 3e90a100
     deltaCost
         -= costEvaluator.loadPenalty(U->route->load(), U->route->capacity());
 
