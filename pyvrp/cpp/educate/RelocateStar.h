--- conflicted
+++ resolved
@@ -21,12 +21,8 @@
     Move move;
 
 public:
-<<<<<<< HEAD
-    cost_type evaluate(Route *U, Route *V) override;
-=======
-    int
+    cost_type
     evaluate(Route *U, Route *V, CostEvaluator const &costEvaluator) override;
->>>>>>> a17a5504
 
     void apply(Route *U, Route *V) const override;
 
