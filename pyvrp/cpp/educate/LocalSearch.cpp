--- conflicted
+++ resolved
@@ -69,26 +69,10 @@
                 }
             }
 
-<<<<<<< HEAD
             // Empty route moves are not tested in the first iteration to avoid
             // increasing the fleet size too much.
             if (step > 0 && applyNodeOpsWithEmptyRoutes(U, costEvaluator))
                 continue;
-=======
-            if (step > 0)  // empty moves are not tested initially to avoid
-            {              // using too many routes.
-                auto pred = [](auto const &route) { return route.empty(); };
-                auto empty = std::find_if(routes.begin(), routes.end(), pred);
-
-                if (empty == routes.end())
-                    continue;
-
-                if (U->route)  // try inserting U into the empty route.
-                    applyNodeOps(U, empty->depot, costEvaluator);
-                else  // U is not in the solution, so again try inserting.
-                    maybeInsert(U, empty->depot, costEvaluator);
-            }
->>>>>>> be522fc9
         }
     }
 
@@ -168,8 +152,16 @@
             // Note: if the operation is succesful, we still continue
             // checking operations with other empty routes, similar to
             // how a move involving U, V will still check U, V' afterwards
-            if (applyNodeOps(U, routes[r].depot, costEvaluator))
-                success = true;
+            if (U->route)
+            {  // try inserting U into the empty route.
+                if (applyNodeOps(U, routes[r].depot, costEvaluator))
+                    success = true;
+            }
+            else
+            {  // U is not in the solution, so again try inserting.
+                if (maybeInsert(U, routes[r].depot, costEvaluator))
+                    success = true;
+            }
             // TODO break for loop if data.isHomogeneousFleet()?
         }
     }
@@ -315,11 +307,7 @@
 
     auto const &routesIndiv = individual.getRoutes();
 
-<<<<<<< HEAD
-    for (size_t r = 0; r < data.maxNumRoutes(); r++)
-=======
-    for (size_t r = 0; r != data.numVehicles(); r++)
->>>>>>> be522fc9
+    for (size_t r = 0; r != data.maxNumRoutes(); r++)
     {
         Node *startDepot = &startDepots[r];
         Node *endDepot = &endDepots[r];
