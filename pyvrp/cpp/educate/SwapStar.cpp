#include "SwapStar.h"

using TWS = TimeWindowSegment;

void SwapStar::updateRemovalCosts(Route *R1)
{
<<<<<<< HEAD
    auto const currTimeWarpPenalty = penaltyManager.twPenalty(R1->timeWarp());
=======
    auto const &dist = data.distanceMatrix();
    auto const currTimeWarp = penaltyManager.twPenalty(R1->timeWarp());
>>>>>>> 51f4c2b5

    for (Node *U = n(R1->depot); !U->isDepot(); U = n(U))
    {
        auto twData = TWS::merge(dist, p(U)->twBefore, n(U)->twAfter);
        removalCosts(R1->idx, U->client)
<<<<<<< HEAD
            = data.dist(p(U)->client, n(U)->client)
              - data.dist(p(U)->client, U->client)
              - data.dist(U->client, n(U)->client)
              + penaltyManager.twPenalty(twData.totalTimeWarp()) - currTimeWarpPenalty;
=======
            = dist(p(U)->client, n(U)->client) - dist(p(U)->client, U->client)
              - dist(U->client, n(U)->client)
              + penaltyManager.twPenalty(twData.totalTimeWarp()) - currTimeWarp;
>>>>>>> 51f4c2b5
    }
}

void SwapStar::updateInsertionCost(Route *R, Node *U)
{
    auto const &dist = data.distanceMatrix();
    auto &insertPositions = cache(R->idx, U->client);

    insertPositions = {};
    insertPositions.shouldUpdate = false;

    // Insert cost of U just after the depot (0 -> U -> ...)
<<<<<<< HEAD
    auto twData = TWS::merge(R->depot->twBefore, U->tw, n(R->depot)->twAfter);
    TCost cost = data.dist(0, U->client)
               + data.dist(U->client, n(R->depot)->client)
               - data.dist(0, n(R->depot)->client)
=======
    auto twData
        = TWS::merge(dist, R->depot->twBefore, U->tw, n(R->depot)->twAfter);
    int cost = dist(0, U->client) + dist(U->client, n(R->depot)->client)
               - dist(0, n(R->depot)->client)
>>>>>>> 51f4c2b5
               + penaltyManager.twPenalty(twData.totalTimeWarp())
               - penaltyManager.twPenalty(R->timeWarp());

    insertPositions.maybeAdd(cost, R->depot);

    for (Node *V = n(R->depot); !V->isDepot(); V = n(V))
    {
        // Insert cost of U just after V (V -> U -> ...)
<<<<<<< HEAD
        twData = TWS::merge(V->twBefore, U->tw, n(V)->twAfter);
        TCost deltaCost = data.dist(V->client, U->client)
                        + data.dist(U->client, n(V)->client)
                        - data.dist(V->client, n(V)->client)
=======
        twData = TWS::merge(dist, V->twBefore, U->tw, n(V)->twAfter);
        int deltaCost = dist(V->client, U->client)
                        + dist(U->client, n(V)->client)
                        - dist(V->client, n(V)->client)
>>>>>>> 51f4c2b5
                        + penaltyManager.twPenalty(twData.totalTimeWarp())
                        - penaltyManager.twPenalty(R->timeWarp());

        insertPositions.maybeAdd(deltaCost, V);
    }
}

std::pair<TCost, Node *> SwapStar::getBestInsertPoint(Node *U, Node *V)
{
    auto const &dist = data.distanceMatrix();
    auto &best_ = cache(V->route->idx, U->client);

    if (best_.shouldUpdate)  // then we first update the insert positions
        updateInsertionCost(V->route, U);

    for (size_t idx = 0; idx != 3; ++idx)  // only OK if V is not adjacent
        if (best_.locs[idx] && best_.locs[idx] != V && n(best_.locs[idx]) != V)
            return std::make_pair(best_.costs[idx], best_.locs[idx]);

    // As a fallback option, we consider inserting in the place of V
<<<<<<< HEAD
    auto const twData = TWS::merge(p(V)->twBefore, U->tw, n(V)->twAfter);
    TCost deltaCost = data.dist(p(V)->client, U->client)
                    + data.dist(U->client, n(V)->client)
                    - data.dist(p(V)->client, n(V)->client)
=======
    auto const twData = TWS::merge(dist, p(V)->twBefore, U->tw, n(V)->twAfter);
    int deltaCost = dist(p(V)->client, U->client)
                    + dist(U->client, n(V)->client)
                    - dist(p(V)->client, n(V)->client)
>>>>>>> 51f4c2b5
                    + penaltyManager.twPenalty(twData.totalTimeWarp())
                    - penaltyManager.twPenalty(V->route->timeWarp());

    return std::make_pair(deltaCost, p(V));
}

void SwapStar::init(Individual const &indiv)
{
    LocalSearchOperator<Route>::init(indiv);
    std::fill(updated.begin(), updated.end(), true);
}

TCost SwapStar::evaluate(Route *routeU, Route *routeV)
{
    best = {};

    if (updated[routeV->idx])
    {
        updateRemovalCosts(routeV);
        updated[routeV->idx] = false;

        for (size_t idx = 1; idx != data.numClients() + 1; ++idx)
            cache(routeV->idx, idx).shouldUpdate = true;
    }

    if (updated[routeU->idx])
    {
        updateRemovalCosts(routeU);
        updated[routeV->idx] = false;

        for (size_t idx = 1; idx != data.numClients() + 1; ++idx)
            cache(routeU->idx, idx).shouldUpdate = true;
    }

    for (Node *U = n(routeU->depot); !U->isDepot(); U = n(U))
        for (Node *V = n(routeV->depot); !V->isDepot(); V = n(V))
        {
            TCost deltaCost = 0;

            int const uDemand = data.client(U->client).demand;
            int const vDemand = data.client(V->client).demand;
            int const loadDiff = uDemand - vDemand;

            deltaCost += penaltyManager.loadPenalty(routeU->load() - loadDiff);
            deltaCost -= penaltyManager.loadPenalty(routeU->load());

            deltaCost += penaltyManager.loadPenalty(routeV->load() + loadDiff);
            deltaCost -= penaltyManager.loadPenalty(routeV->load());

            deltaCost += removalCosts(routeU->idx, U->client);
            deltaCost += removalCosts(routeV->idx, V->client);

            if (deltaCost >= 0)  // an early filter on many moves, before doing
                continue;        // costly work determining insertion points

            auto [extraV, UAfter] = getBestInsertPoint(U, V);
            deltaCost += extraV;

            if (deltaCost >= 0)  // continuing here avoids evaluating another
                continue;        // costly insertion point below

            auto [extraU, VAfter] = getBestInsertPoint(V, U);
            deltaCost += extraU;

            if (deltaCost < best.cost)
            {
                best.cost = deltaCost;

                best.U = U;
                best.UAfter = UAfter;

                best.V = V;
                best.VAfter = VAfter;
            }
        }

    // It is possible for positive delta costs to turn negative when we do a
    // complete evaluation. But in practice that almost never happens, and is
    // not worth spending time on.
    if (best.cost >= 0)
        return best.cost;

    auto const &dist = data.distanceMatrix();

    // Now do a full evaluation of the proposed swap move. This includes
    // possible time warp penalties.
<<<<<<< HEAD
    TDist const current = data.dist(p(best.U)->client, best.U->client)
                        + data.dist(best.U->client, n(best.U)->client)
                        + data.dist(p(best.V)->client, best.V->client)
                        + data.dist(best.V->client, n(best.V)->client);

    TDist const proposed = data.dist(best.VAfter->client, best.V->client)
                         + data.dist(best.UAfter->client, best.U->client);
=======
    int const current = dist(p(best.U)->client, best.U->client)
                        + dist(best.U->client, n(best.U)->client)
                        + dist(p(best.V)->client, best.V->client)
                        + dist(best.V->client, n(best.V)->client);

    int const proposed = dist(best.VAfter->client, best.V->client)
                         + dist(best.UAfter->client, best.U->client);
>>>>>>> 51f4c2b5

    TCost deltaCost = proposed - current;

    if (best.VAfter == p(best.U))
    {
        // Insert in place of U
        deltaCost += dist(best.V->client, n(best.U)->client);
    }
    else
    {
        deltaCost += dist(best.V->client, n(best.VAfter)->client)
                     + dist(p(best.U)->client, n(best.U)->client)
                     - dist(best.VAfter->client, n(best.VAfter)->client);
    }

    if (best.UAfter == p(best.V))
        // Insert in place of V
        deltaCost += dist(best.U->client, n(best.V)->client);
    else
        deltaCost += dist(best.U->client, n(best.UAfter)->client)
                     + dist(p(best.V)->client, n(best.V)->client)
                     - dist(best.UAfter->client, n(best.UAfter)->client);

    // It is not possible to have UAfter == V or VAfter == U, so the positions
    // are always strictly different
    if (best.VAfter->position + 1 == best.U->position)
    {
        // Special case
        auto uTWS = TWS::merge(
            dist, best.VAfter->twBefore, best.V->tw, n(best.U)->twAfter);

        deltaCost += penaltyManager.twPenalty(uTWS.totalTimeWarp());
    }
    else if (best.VAfter->position < best.U->position)
    {
        auto uTWS = TWS::merge(
            dist,
            best.VAfter->twBefore,
            best.V->tw,
            routeU->twBetween(best.VAfter->position + 1, best.U->position - 1),
            n(best.U)->twAfter);

        deltaCost += penaltyManager.twPenalty(uTWS.totalTimeWarp());
    }
    else
    {
        auto uTWS = TWS::merge(
            dist,
            p(best.U)->twBefore,
            routeU->twBetween(best.U->position + 1, best.VAfter->position),
            best.V->tw,
            n(best.VAfter)->twAfter);

        deltaCost += penaltyManager.twPenalty(uTWS.totalTimeWarp());
    }

    if (best.UAfter->position + 1 == best.V->position)
    {
        // Special case
        auto vTWS = TWS::merge(
            dist, best.UAfter->twBefore, best.U->tw, n(best.V)->twAfter);

        deltaCost += penaltyManager.twPenalty(vTWS.totalTimeWarp());
    }
    else if (best.UAfter->position < best.V->position)
    {
        auto vTWS = TWS::merge(
            dist,
            best.UAfter->twBefore,
            best.U->tw,
            routeV->twBetween(best.UAfter->position + 1, best.V->position - 1),
            n(best.V)->twAfter);

        deltaCost += penaltyManager.twPenalty(vTWS.totalTimeWarp());
    }
    else
    {
        auto vTWS = TWS::merge(
            dist,
            p(best.V)->twBefore,
            routeV->twBetween(best.V->position + 1, best.UAfter->position),
            best.U->tw,
            n(best.UAfter)->twAfter);

        deltaCost += penaltyManager.twPenalty(vTWS.totalTimeWarp());
    }

    deltaCost -= penaltyManager.twPenalty(routeU->timeWarp());
    deltaCost -= penaltyManager.twPenalty(routeV->timeWarp());

    auto const uDemand = data.client(best.U->client).demand;
    auto const vDemand = data.client(best.V->client).demand;

    deltaCost += penaltyManager.loadPenalty(routeU->load() - uDemand + vDemand);
    deltaCost -= penaltyManager.loadPenalty(routeU->load());

    deltaCost += penaltyManager.loadPenalty(routeV->load() + uDemand - vDemand);
    deltaCost -= penaltyManager.loadPenalty(routeV->load());

    return deltaCost;
}

void SwapStar::apply(Route *U, Route *V)
{
    if (best.U && best.UAfter && best.V && best.VAfter)
    {
        best.U->insertAfter(best.UAfter);
        best.V->insertAfter(best.VAfter);
    }
}

void SwapStar::update(Route *U) { updated[U->idx] = true; }<|MERGE_RESOLUTION|>--- conflicted
+++ resolved
@@ -4,27 +4,16 @@
 
 void SwapStar::updateRemovalCosts(Route *R1)
 {
-<<<<<<< HEAD
-    auto const currTimeWarpPenalty = penaltyManager.twPenalty(R1->timeWarp());
-=======
-    auto const &dist = data.distanceMatrix();
-    auto const currTimeWarp = penaltyManager.twPenalty(R1->timeWarp());
->>>>>>> 51f4c2b5
+    auto const &dist = data.distanceMatrix();
+    auto const currTWPenalty = penaltyManager.twPenalty(R1->timeWarp());
 
     for (Node *U = n(R1->depot); !U->isDepot(); U = n(U))
     {
         auto twData = TWS::merge(dist, p(U)->twBefore, n(U)->twAfter);
         removalCosts(R1->idx, U->client)
-<<<<<<< HEAD
-            = data.dist(p(U)->client, n(U)->client)
-              - data.dist(p(U)->client, U->client)
-              - data.dist(U->client, n(U)->client)
-              + penaltyManager.twPenalty(twData.totalTimeWarp()) - currTimeWarpPenalty;
-=======
             = dist(p(U)->client, n(U)->client) - dist(p(U)->client, U->client)
               - dist(U->client, n(U)->client)
-              + penaltyManager.twPenalty(twData.totalTimeWarp()) - currTimeWarp;
->>>>>>> 51f4c2b5
+              + penaltyManager.twPenalty(twData.totalTimeWarp()) - currTWPenalty;
     }
 }
 
@@ -37,17 +26,10 @@
     insertPositions.shouldUpdate = false;
 
     // Insert cost of U just after the depot (0 -> U -> ...)
-<<<<<<< HEAD
-    auto twData = TWS::merge(R->depot->twBefore, U->tw, n(R->depot)->twAfter);
-    TCost cost = data.dist(0, U->client)
-               + data.dist(U->client, n(R->depot)->client)
-               - data.dist(0, n(R->depot)->client)
-=======
     auto twData
         = TWS::merge(dist, R->depot->twBefore, U->tw, n(R->depot)->twAfter);
-    int cost = dist(0, U->client) + dist(U->client, n(R->depot)->client)
+    TCost cost = dist(0, U->client) + dist(U->client, n(R->depot)->client)
                - dist(0, n(R->depot)->client)
->>>>>>> 51f4c2b5
                + penaltyManager.twPenalty(twData.totalTimeWarp())
                - penaltyManager.twPenalty(R->timeWarp());
 
@@ -56,17 +38,10 @@
     for (Node *V = n(R->depot); !V->isDepot(); V = n(V))
     {
         // Insert cost of U just after V (V -> U -> ...)
-<<<<<<< HEAD
-        twData = TWS::merge(V->twBefore, U->tw, n(V)->twAfter);
-        TCost deltaCost = data.dist(V->client, U->client)
-                        + data.dist(U->client, n(V)->client)
-                        - data.dist(V->client, n(V)->client)
-=======
         twData = TWS::merge(dist, V->twBefore, U->tw, n(V)->twAfter);
-        int deltaCost = dist(V->client, U->client)
+        TCost deltaCost = dist(V->client, U->client)
                         + dist(U->client, n(V)->client)
                         - dist(V->client, n(V)->client)
->>>>>>> 51f4c2b5
                         + penaltyManager.twPenalty(twData.totalTimeWarp())
                         - penaltyManager.twPenalty(R->timeWarp());
 
@@ -87,17 +62,10 @@
             return std::make_pair(best_.costs[idx], best_.locs[idx]);
 
     // As a fallback option, we consider inserting in the place of V
-<<<<<<< HEAD
-    auto const twData = TWS::merge(p(V)->twBefore, U->tw, n(V)->twAfter);
-    TCost deltaCost = data.dist(p(V)->client, U->client)
-                    + data.dist(U->client, n(V)->client)
-                    - data.dist(p(V)->client, n(V)->client)
-=======
     auto const twData = TWS::merge(dist, p(V)->twBefore, U->tw, n(V)->twAfter);
-    int deltaCost = dist(p(V)->client, U->client)
+    TCost deltaCost = dist(p(V)->client, U->client)
                     + dist(U->client, n(V)->client)
                     - dist(p(V)->client, n(V)->client)
->>>>>>> 51f4c2b5
                     + penaltyManager.twPenalty(twData.totalTimeWarp())
                     - penaltyManager.twPenalty(V->route->timeWarp());
 
@@ -184,23 +152,13 @@
 
     // Now do a full evaluation of the proposed swap move. This includes
     // possible time warp penalties.
-<<<<<<< HEAD
-    TDist const current = data.dist(p(best.U)->client, best.U->client)
-                        + data.dist(best.U->client, n(best.U)->client)
-                        + data.dist(p(best.V)->client, best.V->client)
-                        + data.dist(best.V->client, n(best.V)->client);
-
-    TDist const proposed = data.dist(best.VAfter->client, best.V->client)
-                         + data.dist(best.UAfter->client, best.U->client);
-=======
-    int const current = dist(p(best.U)->client, best.U->client)
+    TDist const current = dist(p(best.U)->client, best.U->client)
                         + dist(best.U->client, n(best.U)->client)
                         + dist(p(best.V)->client, best.V->client)
                         + dist(best.V->client, n(best.V)->client);
 
-    int const proposed = dist(best.VAfter->client, best.V->client)
+    TDist const proposed = dist(best.VAfter->client, best.V->client)
                          + dist(best.UAfter->client, best.U->client);
->>>>>>> 51f4c2b5
 
     TCost deltaCost = proposed - current;
 
