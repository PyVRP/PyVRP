--- conflicted
+++ resolved
@@ -5,12 +5,8 @@
 void SwapStar::updateRemovalCosts(Route *R1, CostEvaluator const &costEvaluator)
 {
     auto const &dist = data.distanceMatrix();
-<<<<<<< HEAD
-    auto const &duration = data.durationMatrix();
-    auto const currTWPenalty = penaltyManager.twPenalty(R1->timeWarp());
-=======
-    auto const currTimeWarp = costEvaluator.twPenalty(R1->timeWarp());
->>>>>>> a17a5504
+    auto const &duration = data.durationMatrix();
+    auto const currTWPenalty = costEvaluator.twPenalty(R1->timeWarp());
 
     for (Node *U = n(R1->depot); !U->isDepot(); U = n(U))
     {
@@ -18,12 +14,7 @@
         removalCosts(R1->idx, U->client)
             = dist(p(U)->client, n(U)->client) - dist(p(U)->client, U->client)
               - dist(U->client, n(U)->client)
-<<<<<<< HEAD
-              + penaltyManager.twPenalty(twData.totalTimeWarp())
-              - currTWPenalty;
-=======
-              + costEvaluator.twPenalty(twData.totalTimeWarp()) - currTimeWarp;
->>>>>>> a17a5504
+              + costEvaluator.twPenalty(twData.totalTimeWarp()) - currTWPenalty;
     }
 }
 
@@ -40,51 +31,30 @@
 
     // Insert cost of U just after the depot (0 -> U -> ...)
     auto twData
-<<<<<<< HEAD
         = TWS::merge(duration, R->depot->twBefore, U->tw, n(R->depot)->twAfter);
     cost_type cost = dist(0, U->client) + dist(U->client, n(R->depot)->client)
                      - dist(0, n(R->depot)->client)
-                     + penaltyManager.twPenalty(twData.totalTimeWarp())
-                     - penaltyManager.twPenalty(R->timeWarp());
-=======
-        = TWS::merge(dist, R->depot->twBefore, U->tw, n(R->depot)->twAfter);
-    int cost = dist(0, U->client) + dist(U->client, n(R->depot)->client)
-               - dist(0, n(R->depot)->client)
-               + costEvaluator.twPenalty(twData.totalTimeWarp())
-               - costEvaluator.twPenalty(R->timeWarp());
->>>>>>> a17a5504
+                     + costEvaluator.twPenalty(twData.totalTimeWarp())
+                     - costEvaluator.twPenalty(R->timeWarp());
 
     insertPositions.maybeAdd(cost, R->depot);
 
     for (Node *V = n(R->depot); !V->isDepot(); V = n(V))
     {
         // Insert cost of U just after V (V -> U -> ...)
-<<<<<<< HEAD
         twData = TWS::merge(duration, V->twBefore, U->tw, n(V)->twAfter);
         cost_type deltaCost = dist(V->client, U->client)
                               + dist(U->client, n(V)->client)
                               - dist(V->client, n(V)->client)
-                              + penaltyManager.twPenalty(twData.totalTimeWarp())
-                              - penaltyManager.twPenalty(R->timeWarp());
-=======
-        twData = TWS::merge(dist, V->twBefore, U->tw, n(V)->twAfter);
-        int deltaCost = dist(V->client, U->client)
-                        + dist(U->client, n(V)->client)
-                        - dist(V->client, n(V)->client)
-                        + costEvaluator.twPenalty(twData.totalTimeWarp())
-                        - costEvaluator.twPenalty(R->timeWarp());
->>>>>>> a17a5504
+                              + costEvaluator.twPenalty(twData.totalTimeWarp())
+                              - costEvaluator.twPenalty(R->timeWarp());
 
         insertPositions.maybeAdd(deltaCost, V);
     }
 }
 
-<<<<<<< HEAD
-std::pair<cost_type, Node *> SwapStar::getBestInsertPoint(Node *U, Node *V)
-=======
-std::pair<int, Node *> SwapStar::getBestInsertPoint(
+std::pair<cost_type, Node *> SwapStar::getBestInsertPoint(
     Node *U, Node *V, CostEvaluator const &costEvaluator)
->>>>>>> a17a5504
 {
     auto const &dist = data.distanceMatrix();
     auto const &duration = data.durationMatrix();
@@ -98,22 +68,13 @@
             return std::make_pair(best_.costs[idx], best_.locs[idx]);
 
     // As a fallback option, we consider inserting in the place of V
-<<<<<<< HEAD
     auto const twData
         = TWS::merge(duration, p(V)->twBefore, U->tw, n(V)->twAfter);
     cost_type deltaCost = dist(p(V)->client, U->client)
                           + dist(U->client, n(V)->client)
                           - dist(p(V)->client, n(V)->client)
-                          + penaltyManager.twPenalty(twData.totalTimeWarp())
-                          - penaltyManager.twPenalty(V->route->timeWarp());
-=======
-    auto const twData = TWS::merge(dist, p(V)->twBefore, U->tw, n(V)->twAfter);
-    int deltaCost = dist(p(V)->client, U->client)
-                    + dist(U->client, n(V)->client)
-                    - dist(p(V)->client, n(V)->client)
-                    + costEvaluator.twPenalty(twData.totalTimeWarp())
-                    - costEvaluator.twPenalty(V->route->timeWarp());
->>>>>>> a17a5504
+                          + costEvaluator.twPenalty(twData.totalTimeWarp())
+                          - costEvaluator.twPenalty(V->route->timeWarp());
 
     return std::make_pair(deltaCost, p(V));
 }
@@ -124,13 +85,9 @@
     std::fill(updated.begin(), updated.end(), true);
 }
 
-<<<<<<< HEAD
-cost_type SwapStar::evaluate(Route *routeU, Route *routeV)
-=======
-int SwapStar::evaluate(Route *routeU,
-                       Route *routeV,
-                       CostEvaluator const &costEvaluator)
->>>>>>> a17a5504
+cost_type SwapStar::evaluate(Route *routeU,
+                             Route *routeV,
+                             CostEvaluator const &costEvaluator)
 {
     best = {};
 
