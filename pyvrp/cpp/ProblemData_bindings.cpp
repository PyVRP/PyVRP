--- conflicted
+++ resolved
@@ -32,29 +32,13 @@
                       &ProblemData::RouteData::vehicleCapacity);
 
     py::class_<ProblemData>(m, "ProblemData")
-<<<<<<< HEAD
-        .def(py::init<std::vector<std::pair<int, int>> const &,
-                      std::vector<int> const &,
+        .def(py::init<std::vector<ProblemData::Client> const &,
                       std::vector<size_t> const &,
-                      std::vector<std::pair<int, int>> const &,
-                      std::vector<int> const &,
-                      std::vector<std::vector<int>> const &>(),
-             py::arg("coords"),
-             py::arg("demands"),
-             py::arg("vehicle_capacities"),
-             py::arg("time_windows"),
-             py::arg("service_durations"),
-=======
-        .def(py::init<std::vector<ProblemData::Client> const &,
-                      int,
-                      int,
                       std::vector<std::vector<int>> const &,
                       std::vector<std::vector<int>> const &>(),
              py::arg("clients"),
-             py::arg("nb_vehicles"),
-             py::arg("vehicle_cap"),
+             py::arg("vehicle_capacities"),
              py::arg("distance_matrix"),
->>>>>>> be522fc9
              py::arg("duration_matrix"))
         .def_property_readonly("num_clients", &ProblemData::numClients)
         .def_property_readonly("max_num_routes", &ProblemData::maxNumRoutes)
