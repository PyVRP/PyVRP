#include "ProblemData.h"

#include <pybind11/pybind11.h>
#include <pybind11/stl.h>

namespace py = pybind11;

PYBIND11_MODULE(_ProblemData, m)
{
    py::class_<ProblemData::Client>(m, "Client")
        .def(py::init<int, int, int, int, int, int>(),
             py::arg("x"),
             py::arg("y"),
             py::arg("demand") = 0,
             py::arg("service_duration") = 0,
             py::arg("tw_early") = 0,
             py::arg("tw_late") = static_cast<int>(1e9))
        .def_readonly("x", &ProblemData::Client::x)
        .def_readonly("y", &ProblemData::Client::y)
        .def_readonly("service_duration", &ProblemData::Client::serviceDuration)
        .def_readonly("demand", &ProblemData::Client::demand)
        .def_readonly("tw_early", &ProblemData::Client::twEarly)
        .def_readonly("tw_late", &ProblemData::Client::twLate);

    py::class_<ProblemData>(m, "ProblemData")
        .def(py::init<std::vector<ProblemData::Client> const &,
                      int,
                      int,
<<<<<<< HEAD
=======
                      std::vector<std::pair<int, int>> const &,
                      std::vector<int> const &,
                      std::vector<std::vector<int>> const &,
>>>>>>> 8ef1dd44
                      std::vector<std::vector<int>> const &>(),
             py::arg("clients"),
             py::arg("nb_vehicles"),
             py::arg("vehicle_cap"),
<<<<<<< HEAD
=======
             py::arg("time_windows"),
             py::arg("service_durations"),
             py::arg("distance_matrix"),
>>>>>>> 8ef1dd44
             py::arg("duration_matrix"))
        .def_property_readonly("num_clients", &ProblemData::numClients)
        .def_property_readonly("num_vehicles", &ProblemData::numVehicles)
        .def_property_readonly("vehicle_capacity",
                               &ProblemData::vehicleCapacity)
        .def("client",
             &ProblemData::client,
             py::arg("client"),
             py::return_value_policy::reference)
        .def("depot", &ProblemData::depot, py::return_value_policy::reference)
        .def("dist", &ProblemData::dist, py::arg("first"), py::arg("second"))
        .def("duration",
             &ProblemData::duration,
             py::arg("first"),
             py::arg("second"))
        .def("distance_matrix",
             &ProblemData::distanceMatrix,
             py::return_value_policy::reference)
        .def("duration_matrix",
             &ProblemData::durationMatrix,
             py::return_value_policy::reference);
}<|MERGE_RESOLUTION|>--- conflicted
+++ resolved
@@ -26,22 +26,12 @@
         .def(py::init<std::vector<ProblemData::Client> const &,
                       int,
                       int,
-<<<<<<< HEAD
-=======
-                      std::vector<std::pair<int, int>> const &,
-                      std::vector<int> const &,
                       std::vector<std::vector<int>> const &,
->>>>>>> 8ef1dd44
                       std::vector<std::vector<int>> const &>(),
              py::arg("clients"),
              py::arg("nb_vehicles"),
              py::arg("vehicle_cap"),
-<<<<<<< HEAD
-=======
-             py::arg("time_windows"),
-             py::arg("service_durations"),
              py::arg("distance_matrix"),
->>>>>>> 8ef1dd44
              py::arg("duration_matrix"))
         .def_property_readonly("num_clients", &ProblemData::numClients)
         .def_property_readonly("num_vehicles", &ProblemData::numVehicles)
