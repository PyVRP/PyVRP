#ifndef PYVRP_PROBLEMDATA_H
#define PYVRP_PROBLEMDATA_H

#include "Matrix.h"
#include "Measure.h"
#include "XorShift128.h"

#include <iosfwd>
#include <vector>

class ProblemData
{
public:
    struct Client
    {
        Coordinate const x;
        Coordinate const y;
        Load const demand;
        Duration const serviceDuration;
        Duration const twEarly;      // Earliest possible start of service
        Duration const twLate;       // Latest possible start of service
        Cost const prize = 0;        // Prize for visiting this client
        bool const required = true;  // Must client be in solution?

        Client(Coordinate x,
               Coordinate y,
               Load demand = 0,
               Duration serviceDuration = 0,
               Duration twEarly = 0,
               Duration twLate = 0,
               Cost prize = 0,
               bool required = true);
    };

    struct VehicleType
    {
        size_t capacity;       // Capacity (max total demand) of the vehicle
        size_t qty_available;  // Qty available of this vehicle type
        inline bool operator==(VehicleType const &other) const;
        inline bool operator!=(VehicleType const &other) const;
    };

private:
<<<<<<< HEAD
    Matrix<int> const dist_;                 // Distance matrix (+depot)
    Matrix<int> const dur_;                  // Duration matrix (+depot)
    std::vector<Client> clients_;            // Client (+depot) information
    std::vector<VehicleType> vehicleTypes_;  // Routes information per route

    size_t const numClients_;
    size_t const numVehicles_;
    size_t const numVehicleTypes_;
=======
    Matrix<Distance> const dist_;  // Distance matrix (+depot)
    Matrix<Duration> const dur_;   // Duration matrix (+depot)
    std::vector<Client> clients_;  // Client (+depot) information

    size_t const numClients_;
    size_t const numVehicles_;
    Load const vehicleCapacity_;
>>>>>>> 3e90a100

public:
    /**
     * @param client Client whose data to return.
     * @return A struct containing the indicated client's information.
     */
    [[nodiscard]] inline Client const &client(size_t client) const;

    /**
     * @return A struct containing the depot's information.
     */
    [[nodiscard]] Client const &depot() const;

    /**
     * @param idx Index of the vehicle type to return.
     * @return A struct containing the vehicle type.
     */
    [[nodiscard]] inline VehicleType const &vehicleType(size_t idx) const;

    /**
     * Returns the distance between the indicated two clients.
     *
     * @param first  First client.
     * @param second Second client.
     * @return distance from the first to the second client.
     */
    [[nodiscard]] inline Distance dist(size_t first, size_t second) const;

    /**
     * Returns the travel duration between the indicated two clients.
     *
     * @param first  First client.
     * @param second Second client.
     * @return Travel duration from the first to the second client.
     */
    [[nodiscard]] inline Duration duration(size_t first, size_t second) const;

    /**
     * @return The full travel distance matrix.
     */
    [[nodiscard]] Matrix<Distance> const &distanceMatrix() const;

    /**
     * @return The full travel duration matrix.
     */
    [[nodiscard]] Matrix<Duration> const &durationMatrix() const;

    /**
     * @return Total number of clients in this instance.
     */
    [[nodiscard]] size_t numClients() const;

    /**
     * @return Total number of vehicle types in this instance.
     */
    [[nodiscard]] size_t numVehicleTypes() const;

    /**
     * @return Total number of routes available in this instance.
     */
<<<<<<< HEAD
    [[nodiscard]] size_t numVehicles() const;
=======
    [[nodiscard]] Load vehicleCapacity() const;
>>>>>>> 3e90a100

    /**
     * Constructs a ProblemData object with the given data. Assumes the list of
     * clients contains the depot, such that each vector is one longer than the
     * number of clients.
     *
     * @param clients      List of clients (including depot at index 0).
     * @param vehicleTypes List of vehicle types.
     * @param distMat      Distance matrix.
     * @param durMat       Duration matrix.
     */
    ProblemData(std::vector<Client> const &clients,
<<<<<<< HEAD
                std::vector<VehicleType> const &vehicleTypes,
                std::vector<std::vector<int>> const &distMat,
                std::vector<std::vector<int>> const &durMat);
=======
                size_t numVehicles,
                Load vehicleCap,
                Matrix<Distance> const distMat,
                Matrix<Duration> const durMat);
>>>>>>> 3e90a100
};

inline bool ProblemData::VehicleType::operator==(VehicleType const &other) const
{
    return capacity == other.capacity;
}

inline bool ProblemData::VehicleType::operator!=(VehicleType const &other) const
{
    return !(*this == other);
}

ProblemData::Client const &ProblemData::client(size_t client) const
{
    return clients_[client];
}

<<<<<<< HEAD
ProblemData::VehicleType const &ProblemData::vehicleType(size_t idx) const
{
    return vehicleTypes_[idx];
}

int ProblemData::dist(size_t first, size_t second) const
=======
Distance ProblemData::dist(size_t first, size_t second) const
>>>>>>> 3e90a100
{
    return dist_(first, second);
}

Duration ProblemData::duration(size_t first, size_t second) const
{
    return dur_(first, second);
}

#endif  // PYVRP_PROBLEMDATA_H<|MERGE_RESOLUTION|>--- conflicted
+++ resolved
@@ -41,24 +41,14 @@
     };
 
 private:
-<<<<<<< HEAD
-    Matrix<int> const dist_;                 // Distance matrix (+depot)
-    Matrix<int> const dur_;                  // Duration matrix (+depot)
+    Matrix<Distance> const dist_;            // Distance matrix (+depot)
+    Matrix<Duration> const dur_;             // Duration matrix (+depot)
     std::vector<Client> clients_;            // Client (+depot) information
     std::vector<VehicleType> vehicleTypes_;  // Routes information per route
 
     size_t const numClients_;
     size_t const numVehicles_;
     size_t const numVehicleTypes_;
-=======
-    Matrix<Distance> const dist_;  // Distance matrix (+depot)
-    Matrix<Duration> const dur_;   // Duration matrix (+depot)
-    std::vector<Client> clients_;  // Client (+depot) information
-
-    size_t const numClients_;
-    size_t const numVehicles_;
-    Load const vehicleCapacity_;
->>>>>>> 3e90a100
 
 public:
     /**
@@ -119,11 +109,7 @@
     /**
      * @return Total number of routes available in this instance.
      */
-<<<<<<< HEAD
     [[nodiscard]] size_t numVehicles() const;
-=======
-    [[nodiscard]] Load vehicleCapacity() const;
->>>>>>> 3e90a100
 
     /**
      * Constructs a ProblemData object with the given data. Assumes the list of
@@ -136,16 +122,9 @@
      * @param durMat       Duration matrix.
      */
     ProblemData(std::vector<Client> const &clients,
-<<<<<<< HEAD
                 std::vector<VehicleType> const &vehicleTypes,
-                std::vector<std::vector<int>> const &distMat,
-                std::vector<std::vector<int>> const &durMat);
-=======
-                size_t numVehicles,
-                Load vehicleCap,
                 Matrix<Distance> const distMat,
                 Matrix<Duration> const durMat);
->>>>>>> 3e90a100
 };
 
 inline bool ProblemData::VehicleType::operator==(VehicleType const &other) const
@@ -163,16 +142,12 @@
     return clients_[client];
 }
 
-<<<<<<< HEAD
 ProblemData::VehicleType const &ProblemData::vehicleType(size_t idx) const
 {
     return vehicleTypes_[idx];
 }
 
-int ProblemData::dist(size_t first, size_t second) const
-=======
 Distance ProblemData::dist(size_t first, size_t second) const
->>>>>>> 3e90a100
 {
     return dist_(first, second);
 }
