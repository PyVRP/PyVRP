#ifndef HGS_PROBLEMDATA_H
#define HGS_PROBLEMDATA_H

#include "Matrix.h"
#include "XorShift128.h"

#include <iosfwd>
#include <vector>

#ifdef INT_PRECISION
using TCost = int;
using TDist = int;
using TTime = int;
#else
using TCost = double;
using TDist = double;
using TTime = double;
#endif
class ProblemData
{
public:
    struct Client
    {
<<<<<<< HEAD
        TDist x;            // Coordinate X
        TDist y;            // Coordinate Y
        TTime servDur;      // Service duration
        int demand;       // Demand
        TTime twEarly;      // Earliest arrival (when using time windows)
        TTime twLate;       // Latest arrival (when using time windows)
        TTime releaseTime;  // Routes with this client cannot leave depot before
                          // this time
=======
        int x;                // Coordinate X
        int y;                // Coordinate Y
        int serviceDuration;  // Service duration
        int demand;           // Demand
        int twEarly;          // Earliest arrival (when using time windows)
        int twLate;           // Latest arrival (when using time windows)
>>>>>>> 51f4c2b5
    };

private:
    Matrix<TDist> const dist_;       // Distance matrix (+depot)
    std::vector<Client> clients_;  // Client (+depot) information

    size_t const numClients_;
    size_t const numVehicles_;
    size_t const vehicleCapacity_;

public:
    /**
     * @param client Client whose data to return.
     * @return A struct containing the indicated client's information.
     */
    [[nodiscard]] inline Client const &client(size_t client) const;

    /**
     * @return A struct containing the depot's information.
     */
    [[nodiscard]] Client const &depot() const;

    /**
     * Returns the distance between the indicated two clients.
     *
     * @param first First client.
     * @param second Second client.
     * @return distance from the first to the second client.
     */
    [[nodiscard]] inline TDist dist(size_t first, size_t second) const;

    /**
     * Returns the travel duration between the indicated two clients.
     *
     * @param first First client.
     * @param second Second client.
     * @return duration to travel from the first to the second client.
     */
    [[nodiscard]] inline TTime duration(size_t first, size_t second) const;

    /**
     * @return The full distance matrix.
     */
    [[nodiscard]] Matrix<TDist> const &distanceMatrix() const;

    /**
     * @return The full travel duration matrix.
     */
    [[nodiscard]] Matrix<TTime> const &durationMatrix() const;

    /**
     * @return Total number of clients in this instance.
     */
    [[nodiscard]] size_t numClients() const;

    /**
     * @return Total number of vehicles available in this instance.
     */
    [[nodiscard]] size_t numVehicles() const;

    /**
     * @return Capacity of each vehicle in this instance.
     */
    [[nodiscard]] size_t vehicleCapacity() const;

    /**
     * Constructs a ProblemData object with the given data. Assumes the data
     * contains the depot, such that each vector is one longer than the number
     * of clients.
     *
     * @param coords       Coordinates as pairs of [x, y].
     * @param demands      Client demands.
     * @param numVehicles  Number of vehicles.
     * @param vehicleCap   Vehicle capacity.
     * @param timeWindows  Time windows as pairs of [early, late].
     * @param servDurs     Service durations.
     * @param distMat      Distance matrix.
     */
    ProblemData(std::vector<std::pair<TDist, TDist>> const &coords,
                std::vector<int> const &demands,
                size_t numVehicles,
                size_t vehicleCap,
<<<<<<< HEAD
                std::vector<std::pair<TTime, TTime>> const &timeWindows,
                std::vector<TTime> const &servDurs,
                std::vector<std::vector<TDist>> const &distMat,
                std::vector<TTime> const &releases);
=======
                std::vector<std::pair<int, int>> const &timeWindows,
                std::vector<int> const &servDurs,
                std::vector<std::vector<int>> const &distMat);
>>>>>>> 51f4c2b5
};

ProblemData::Client const &ProblemData::client(size_t client) const
{
    return clients_[client];
}

TDist ProblemData::dist(size_t first, size_t second) const
{
    return dist_(first, second);
}

TTime ProblemData::duration(size_t first, size_t second) const
{
    // TODO separate duration and distance
    return dist_(first, second);
}

#endif  // HGS_PROBLEMDATA_H<|MERGE_RESOLUTION|>--- conflicted
+++ resolved
@@ -16,32 +16,22 @@
 using TDist = double;
 using TTime = double;
 #endif
+
 class ProblemData
 {
 public:
     struct Client
     {
-<<<<<<< HEAD
-        TDist x;            // Coordinate X
-        TDist y;            // Coordinate Y
-        TTime servDur;      // Service duration
-        int demand;       // Demand
-        TTime twEarly;      // Earliest arrival (when using time windows)
-        TTime twLate;       // Latest arrival (when using time windows)
-        TTime releaseTime;  // Routes with this client cannot leave depot before
-                          // this time
-=======
-        int x;                // Coordinate X
-        int y;                // Coordinate Y
-        int serviceDuration;  // Service duration
-        int demand;           // Demand
-        int twEarly;          // Earliest arrival (when using time windows)
-        int twLate;           // Latest arrival (when using time windows)
->>>>>>> 51f4c2b5
+        int x;                  // Coordinate X
+        int y;                  // Coordinate Y
+        TTime serviceDuration;  // Service duration
+        int demand;             // Demand
+        TTime twEarly;          // Earliest arrival (when using time windows)
+        TTime twLate;           // Latest arrival (when using time windows)
     };
 
 private:
-    Matrix<TDist> const dist_;       // Distance matrix (+depot)
+    Matrix<TDist> const dist_;     // Distance matrix (+depot)
     std::vector<Client> clients_;  // Client (+depot) information
 
     size_t const numClients_;
@@ -116,20 +106,13 @@
      * @param servDurs     Service durations.
      * @param distMat      Distance matrix.
      */
-    ProblemData(std::vector<std::pair<TDist, TDist>> const &coords,
+    ProblemData(std::vector<std::pair<int, int>> const &coords,
                 std::vector<int> const &demands,
                 size_t numVehicles,
                 size_t vehicleCap,
-<<<<<<< HEAD
                 std::vector<std::pair<TTime, TTime>> const &timeWindows,
                 std::vector<TTime> const &servDurs,
-                std::vector<std::vector<TDist>> const &distMat,
-                std::vector<TTime> const &releases);
-=======
-                std::vector<std::pair<int, int>> const &timeWindows,
-                std::vector<int> const &servDurs,
-                std::vector<std::vector<int>> const &distMat);
->>>>>>> 51f4c2b5
+                std::vector<std::vector<TTime>> const &distMat);
 };
 
 ProblemData::Client const &ProblemData::client(size_t client) const
