#ifndef PYVRP_PROBLEMDATA_H
#define PYVRP_PROBLEMDATA_H

#include "Matrix.h"
#include "Measure.h"

#include <iosfwd>
#include <limits>
#include <optional>
#include <vector>

namespace pyvrp
{
/**
 * ProblemData(
 *     clients: list[Client],
 *     depots: list[Depot],
 *     profiles: list[Profiles],
 *     vehicle_types: list[VehicleType],
 *     groups: list[ClientGroup] = [],
 * )
 *
 * Creates a problem data instance. This instance contains all information
 * needed to solve the vehicle routing problem.
 *
 * Parameters
 * ----------
 * clients
 *     List of clients to visit.
 * depots
 *     List of depots. At least one depot must be passed.
 * profiles
 *     Routing profiles that describe different transport mode behaviours.
 * vehicle_types
 *     List of vehicle types in the problem instance.
 * groups
 *     List of client groups. Client groups have certain restrictions - see the
 *     definition for details. By default there are no groups, and empty groups
 *     must not be passed.
 *
 * Raises
 * ------
 * ValueError
 *     When the data is inconsistent.
 * IndexError
 *     When the data references clients, depots, or groups that do not exist
 *     because the referenced index is out of range.
 */
class ProblemData
{
    // Validates the consistency of the constructed instance.
    void validate() const;

public:
    /**
     * Client(
     *    x: int,
     *    y: int,
     *    delivery: int = 0,
     *    pickup: int = 0,
     *    service_duration: int = 0,
     *    tw_early: int = 0,
     *    tw_late: int = np.iinfo(np.int64).max,
     *    release_time: int = 0,
     *    prize: int = 0,
     *    required: bool = True,
     *    group: Optional[int] = None,
     *    *,
     *    name: str = "",
     * )
     *
     * Simple data object storing all client data as (read-only) properties.
     *
     * Parameters
     * ----------
     * x
     *     Horizontal coordinate of this client, that is, the 'x' part of the
     *     client's (x, y) location tuple.
     * y
     *     Vertical coordinate of this client, that is, the 'y' part of the
     *     client's (x, y) location tuple.
     * delivery
     *     The amount this client demands from the depot. Default 0.
     * pickup
     *     The amount this client ships back to the depot. Default 0.
     * service_duration
     *     Amount of time a vehicle needs to spend at this client before
     *     resuming its route. Service should start (but not necessarily end)
     *     within the [:py:attr:`~tw_early`, :py:attr:`~tw_late`] interval.
     *     Default 0.
     * tw_early
     *     Earliest time at which this client may be visited to start service.
     *     Default 0.
     * tw_late
     *     Latest time at which this client may be visited to start service.
     *     Unconstrained if not provided.
     * release_time
     *     Earliest time at which this client is released, that is, the earliest
     *     time at which a vehicle may leave the depot to visit this client.
     *     Default 0.
     * prize
     *     Prize collected by visiting this client. Default 0.
     * required
     *     Whether this client must be part of a feasible solution. Default
     *     True. Make sure to also update the prize value when setting this
     *     argument to False.
     * group
     *     Indicates membership of the given client group, if any. By default
     *     clients are not part of any groups.
     * name
     *     Free-form name field for this client. Default empty.
     *
     * Attributes
     * ----------
     * x
     *     Horizontal coordinate of this client.
     * y
     *     Vertical coordinate of this client.
     * delivery
     *     Client delivery amount, shipped from depot.
     * pickup
     *     Client pickup amount, returned back to depot.
     * service_duration
     *     Amount of time a vehicle needs to spend at this client before
     *     resuming its route.
     * tw_early
     *     Earliest time at which this client may be visited to start service.
     * tw_late
     *     Latest time at which this client may be visited to start service.
     * release_time
     *     Earliest time at which a vehicle may leave the depot to visit this
     *     client.
     * prize
     *     Prize collected by visiting this client.
     * required
     *     Whether visiting this client is required.
     * group
     *     Indicates membership of the given client group, if any.
     * name
     *     Free-form name field for this client.
     */
    struct Client
    {
        Coordinate const x;
        Coordinate const y;
        Load const delivery;
        Load const pickup;
        Duration const serviceDuration;
        Duration const twEarly;      // Earliest possible start of service
        Duration const twLate;       // Latest possible start of service
        Duration const releaseTime;  // Earliest possible time to leave depot
        Cost const prize;            // Prize for visiting this client
        bool const required;         // Must client be in solution?
        std::optional<size_t> const group;  // Optional client group membership
        char const *name;                   // Client name (for reference)

        Client(Coordinate x,
               Coordinate y,
               Load delivery = 0,
               Load pickup = 0,
               Duration serviceDuration = 0,
               Duration twEarly = 0,
               Duration twLate = std::numeric_limits<Duration>::max(),
               Duration releaseTime = 0,
               Cost prize = 0,
               bool required = true,
               std::optional<size_t> group = std::nullopt,
               char const *name = "");

        Client(Client const &client);
        Client(Client &&client);

        Client &operator=(Client const &client) = delete;
        Client &operator=(Client &&client) = delete;

        ~Client();
    };

    /**
     * ClientGroup(clients: list[int] = [], required: bool = True)
     *
     * A client group that imposes additional restrictions on visits to clients
     * in the group.
     *
     * .. note::
     *
     *    Only mutually exclusive client groups are supported for now.
     *
     * Parameters
     * ----------
     * clients
     *     The clients in the group.
     * required
     *     Whether visiting this client group is required.
     *
     * Attributes
     * ----------
     * clients
     *     The clients in the group.
     * required
     *     Whether visiting this client group is required.
     * mutually_exclusive
     *     When ``True``, exactly one of the clients in this group must be
     *     visited if the group is required, and at most one if the group is
     *     not required.
     *
     * Raises
     * ------
     * ValueError
     *     When the given clients contain duplicates, or when a client is added
     *     to the group twice.
     */
    class ClientGroup
    {
        std::vector<size_t> clients_;  // clients in this group

    public:
        bool const required;                  // is visiting the group required?
        bool const mutuallyExclusive = true;  // at most one visit in group?

        explicit ClientGroup(std::vector<size_t> clients = {},
                             bool required = true);

        ClientGroup(ClientGroup const &group) = default;
        ClientGroup(ClientGroup &&group) = default;

        ClientGroup &operator=(ClientGroup const &group) = delete;
        ClientGroup &operator=(ClientGroup &&group) = delete;

        bool empty() const;
        size_t size() const;

        std::vector<size_t>::const_iterator begin() const;
        std::vector<size_t>::const_iterator end() const;

        std::vector<size_t> const &clients() const;

        void addClient(size_t client);
        void clear();
    };

    /**
     * Depot(
     *    x: int,
     *    y: int,
     *    tw_early: int = 0,
     *    tw_late: int = np.iinfo(np.int64).max,
     *    *,
     *    name: str = "",
     * )
     *
     * Simple data object storing all depot data as (read-only) properties.
     *
     * Parameters
     * ----------
     * x
     *     Horizontal coordinate of this depot, that is, the 'x' part of the
     *     depot's (x, y) location tuple.
     * y
     *     Vertical coordinate of this depot, that is, the 'y' part of the
     *     depot's (x, y) location tuple.
     * tw_early
     *     Opening time of this depot. Default 0.
     * tw_late
     *     Closing time of this depot. Default unconstrained.
     * name
     *     Free-form name field for this depot. Default empty.
     *
     * Attributes
     * ----------
     * x
     *     Horizontal coordinate of this depot.
     * y
     *     Vertical coordinate of this depot.
     * tw_early
     *     Opening time of this depot.
     * tw_late
     *     Closing time of this depot.
     * name
     *     Free-form name field for this depot.
     */
    struct Depot
    {
        Coordinate const x;
        Coordinate const y;
        Duration const twEarly;  // Depot opening time
        Duration const twLate;   // Depot closing time
        char const *name;        // Depot name (for reference)

        Depot(Coordinate x,
              Coordinate y,
              Duration twEarly = 0,
              Duration twLate = std::numeric_limits<Duration>::max(),
              char const *name = "");

        Depot(Depot const &depot);
        Depot(Depot &&depot);

        Depot &operator=(Depot const &depot) = delete;
        Depot &operator=(Depot &&depot) = delete;

        ~Depot();
    };

    /**
     * Profile(distances: numpy.ndarray[int], durations: numpy.ndarray[int])
     *
     * A profile describing routing behavior for a particular transport mode,
     * for example trucks, bicycles, or pedestrians.
     *
     * .. note::
     *
     *    The ``distances`` and ``durations`` arguments should have all depots
     *    in the lower indices, starting from index ``0``. See also the
     *    :meth:`~pyvrp._pyvrp.ProblemData.location` method for details.
     *
     * Parameters
     * ----------
     * distances
     *     Travel distance matrix associated with this profile.
     * durations
     *     Travel duration matrix associated with this profile.
     *
     * Attributes
     * ----------
     * distances
     *     Travel distance matrix associated with this profile.
     * durations
     *     Travel duration matrix associated with this profile.
     */
    struct Profile
    {
        Matrix<Distance> const distances;
        Matrix<Duration> const durations;

        Profile(Matrix<Distance> distances, Matrix<Duration> durations);

        Profile(Profile const &profile) = default;
        Profile(Profile &&profile) = default;

        Depot &operator=(Depot const &depot) = delete;
        Depot &operator=(Depot &&depot) = delete;
    };

    /**
     * VehicleType(
     *     num_available: int = 1,
     *     capacity: int = 0,
     *     depot: int = 0,
     *     fixed_cost: int = 0,
     *     tw_early: int = 0,
     *     tw_late: int = np.iinfo(np.int64).max,
     *     max_duration: int = np.iinfo(np.int64).max,
     *     max_distance: int = np.iinfo(np.int64).max,
     *     unit_distance_cost: int = 1,
     *     unit_duration_cost: int = 0,
     *     profile: int = 0,
     *     *,
     *     name: str = "",
     * )
     *
     * Simple data object storing all vehicle type data as properties.
     *
     * Parameters
     * ----------
     * num_available
     *     Number of vehicles of this type that are available. Must be positive.
     *     Default 1.
     * capacity
     *     Capacity of this vehicle type. This is the maximum total delivery or
     *     pickup amount the vehicle can store along the route. Must be
     *     non-negative. Default 0.
     * depot
     *     Depot (location index) that vehicles of this type dispatch from, and
     *     return to at the end of their routes. Default 0 (first depot).
     * fixed_cost
     *     Fixed cost of using a vehicle of this type. Default 0.
     * tw_early
     *     Start of the vehicle type's shift. Default 0.
     * tw_late
     *     End of the vehicle type's shift. Unconstrained if not provided.
     * max_duration
     *     Maximum route duration. Unconstrained if not explicitly provided.
     * max_distance
     *     Maximum route distance. Unconstrained if not explicitly provided.
     * unit_distance_cost
     *     Cost per unit of distance travelled by vehicles of this type. Default
     *     1.
     * unit_duration_cost
     *     Cost per unit of duration on routes serviced by vehicles of this
     *     type. Default 0.
     * profile
     *     This vehcle type's routing profile. Default 0, the first profile.
     * name
     *     Free-form name field for this vehicle type. Default empty.
     *
     * Attributes
     * ----------
     * num_available
     *     Number of vehicles of this type that are available.
     * capacity
     *     Capacity (maximum total demand) of this vehicle type.
     * depot
     *     Depot associated with these vehicles.
     * fixed_cost
     *     Fixed cost of using a vehicle of this type.
     * tw_early
     *     Start of the vehicle type's shift, if specified.
     * tw_late
     *     End of the vehicle type's shift, if specified.
     * max_duration
     *     Maximum duration of the route this vehicle type is assigned to. This
     *     is a very large number when the maximum duration is unconstrained.
     * max_distance
     *     Maximum travel distance of the route this vehicle type is assigned
     *     to. This is a very large number when the maximum distance is
     *     unconstrained.
     * unit_distance_cost
     *     Cost per unit of distance travelled by vehicles of this type.
     * unit_duration_cost
     *     Cost per unit of duration on routes using vehicles of this type.
     * profile
     *     This vehcle type's routing profile.
     * name
     *     Free-form name field for this vehicle type.
     */
    struct VehicleType
    {
        size_t const numAvailable;    // Available vehicles of this type
        size_t const depot;           // Departure and return depot location
        Load const capacity;          // This type's vehicle capacity
        Duration const twEarly;       // Start of shift
        Duration const twLate;        // End of shift
        Duration const maxDuration;   // Maximum route duration
        Distance const maxDistance;   // Maximum route distance
        Cost const fixedCost;         // Fixed cost of using this vehicle type
        Cost const unitDistanceCost;  // Variable cost per unit of distance
        Cost const unitDurationCost;  // Variable cost per unit of duration
        size_t const profile;         // Distance and duration profile
        char const *name;             // Type name (for reference)

        VehicleType(size_t numAvailable = 1,
                    Load capacity = 0,
                    size_t depot = 0,
                    Cost fixedCost = 0,
                    Duration twEarly = 0,
                    Duration twLate = std::numeric_limits<Duration>::max(),
                    Duration maxDuration = std::numeric_limits<Duration>::max(),
                    Distance maxDistance = std::numeric_limits<Distance>::max(),
                    Cost unitDistanceCost = 1,
                    Cost unitDurationCost = 0,
                    size_t profile = 0,
                    char const *name = "");

        VehicleType(VehicleType const &vehicleType);
        VehicleType(VehicleType &&vehicleType);

        VehicleType &operator=(VehicleType const &vehicleType) = delete;
        VehicleType &operator=(VehicleType &&vehicleType) = delete;

        ~VehicleType();
    };

private:
    /**
     * Simple union type that distinguishes between client and depot locations.
     */
    union Location
    {
        Client const *client;
        Depot const *depot;

        inline operator Client const &() const;
        inline operator Depot const &() const;
    };

    std::pair<double, double> centroid_;           // Center of client locations
    std::vector<Client> const clients_;            // Client information
    std::vector<Depot> const depots_;              // Depot information
    std::vector<Profile> const profiles_;          // Routing profiles
    std::vector<VehicleType> const vehicleTypes_;  // Vehicle type information
    std::vector<ClientGroup> const groups_;        // Client groups

    size_t const numVehicles_;

public:
    /**
     * Returns location data for the location at the given index. This can
     * be a depot or a client: a depot if the ``idx`` argument is smaller than
     * :py:attr:`~num_depots`, and a client if the ``idx`` is bigger than that.
     *
     * Parameters
     * ----------
     * idx
     *     Location index whose information to retrieve.
     */
    [[nodiscard]] inline Location location(size_t idx) const;

    /**
     * Returns a list of all clients in the problem instance.
     */
    [[nodiscard]] std::vector<Client> const &clients() const;

    /**
     * Returns a list of all depots in the problem instance.
     */
    [[nodiscard]] std::vector<Depot> const &depots() const;

    /**
     * Returns a list of all client groups in the problem instance.
     */
    [[nodiscard]] std::vector<ClientGroup> const &groups() const;

    /**
     * Returns a list of all routing profiles in the problem instance.
     */
    [[nodiscard]] std::vector<Profile> const &profiles() const;

    /**
     * Returns a list of all vehicle types in the problem instance.
     */
    [[nodiscard]] std::vector<VehicleType> const &vehicleTypes() const;

    /**
     * Center point of all client locations (excluding depots).
     */
    [[nodiscard]] std::pair<double, double> const &centroid() const;

    /**
     * Returns the client group at the given index.
     *
     * Parameters
     * ----------
     * group
     *     Group index whose information to retrieve.
     */
    [[nodiscard]] ClientGroup const &group(size_t group) const;

    /**
     * Returns the routing profile at the given index.
     *
     * Parameters
     * ----------
     * profile
     *     Profile index whose information to retrieve.
     */
    [[nodiscard]] Profile const &profile(size_t profile) const;

    /**
<<<<<<< HEAD
     * Returns vehicle type data for the given vehicle type.
     *
     * Parameters
     * ----------
     * vehicle_type
     *     Vehicle type number whose information to retrieve.
     */
    [[nodiscard]] VehicleType const &vehicleType(size_t vehicleType) const;

    /**
     * The full travel distance matrix of the given routing profile.
     *
     * Parameters
     * ---------
     * profile
     *     Routing profile for which to retrieve the distance matrix.
=======
     * The full travel distance matrix.
>>>>>>> d2b716f3
     *
     * .. note::
     *
     *    This method returns a read-only view of the underlying data. No
     *    matrix is copied, but the resulting data cannot be modified in any
     *    way!
     */
    [[nodiscard]] inline Matrix<Distance> const &
    distanceMatrix(size_t profile) const;

    /**
     * The full travel duration matrix of the given routing profile.
     *
     * Parameters
     * ---------
     * profile
     *     Routing profile for which to retrieve the duration matrix.
     *
     * .. note::
     *
     *    This method returns a read-only view of the underlying data. No
     *    matrix is copied, but the resulting data cannot be modified in any
     *    way!
     */
    [[nodiscard]] inline Matrix<Duration> const &
    durationMatrix(size_t profile) const;

    /**
     * Number of clients in this problem instance.
     */
    [[nodiscard]] size_t numClients() const;

    /**
     * Number of depots in this problem instance.
     */
    [[nodiscard]] size_t numDepots() const;

    /**
     * Number of client groups in this problem instance.
     */
    [[nodiscard]] size_t numGroups() const;

    /**
     * Number of locations in this problem instance, that is, the number of
     * depots plus the number of clients in the instance.
     */
    [[nodiscard]] size_t numLocations() const;

    /**
     * Number of routing profiles in this problem instance.
     */
    [[nodiscard]] size_t numProfiles() const;

    /**
     * Number of vehicle types in this problem instance.
     */
    [[nodiscard]] size_t numVehicleTypes() const;

    /**
     * Number of vehicles in this problem instance.
     */
    [[nodiscard]] size_t numVehicles() const;

    /**
     * Returns a new ProblemData instance with the same data as this instance,
     * except for the given parameters, which are used instead.
     *
     * Parameters
     * ----------
     * clients
     *     Optional list of clients.
     * depots
     *     Optional list of depots.
     * profiles
     *     Optional list of routing profiles.
     * vehicle_types
     *     Optional list of vehicle types.
     * groups
     *     Optional client groups.
     *
     * Returns
     * -------
     * ProblemData
     *     A new ProblemData instance with possibly replaced data.
     * */
    ProblemData replace(std::optional<std::vector<Client>> &clients,
                        std::optional<std::vector<Depot>> &depots,
                        std::optional<std::vector<Profile>> &profiles,
                        std::optional<std::vector<VehicleType>> &vehicleTypes,
                        std::optional<std::vector<ClientGroup>> &groups);

    ProblemData(std::vector<Client> clients,
                std::vector<Depot> depots,
                std::vector<Profile> profiles,
                std::vector<VehicleType> vehicleTypes,
                std::vector<ClientGroup> groups = {});

    ProblemData() = delete;
};

ProblemData::Location::operator Client const &() const { return *client; }

ProblemData::Location::operator Depot const &() const { return *depot; }

ProblemData::Location ProblemData::location(size_t idx) const
{
    assert(idx < numLocations());
    return idx < depots_.size()
               ? Location{.depot = &depots_[idx]}
               : Location{.client = &clients_[idx - depots_.size()]};
}

Matrix<Distance> const &ProblemData::distanceMatrix(size_t profile = 0) const
{
    return profiles_[profile].distances;
}

Matrix<Duration> const &ProblemData::durationMatrix(size_t profile = 0) const
{
    return profiles_[profile].durations;
}
}  // namespace pyvrp

#endif  // PYVRP_PROBLEMDATA_H<|MERGE_RESOLUTION|>--- conflicted
+++ resolved
@@ -547,7 +547,6 @@
     [[nodiscard]] Profile const &profile(size_t profile) const;
 
     /**
-<<<<<<< HEAD
      * Returns vehicle type data for the given vehicle type.
      *
      * Parameters
@@ -561,12 +560,9 @@
      * The full travel distance matrix of the given routing profile.
      *
      * Parameters
-     * ---------
+     * ----------
      * profile
      *     Routing profile for which to retrieve the distance matrix.
-=======
-     * The full travel distance matrix.
->>>>>>> d2b716f3
      *
      * .. note::
      *
@@ -581,7 +577,7 @@
      * The full travel duration matrix of the given routing profile.
      *
      * Parameters
-     * ---------
+     * ----------
      * profile
      *     Routing profile for which to retrieve the duration matrix.
      *
