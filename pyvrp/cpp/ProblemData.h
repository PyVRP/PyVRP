#ifndef PYVRP_PROBLEMDATA_H
#define PYVRP_PROBLEMDATA_H

#include "Matrix.h"
#include "Measure.h"
#include "XorShift128.h"

#include <iosfwd>
#include <vector>

namespace pyvrp
{
/**
 * ProblemData(
 *     clients: List[Client],
 *     vehicle_types: List[VehicleType],
 *     distance_matrix: List[List[int]],
 *     duration_matrix: List[List[int]],
 * )
 *
 * Creates a problem data instance. This instance contains all information
 * needed to solve the vehicle routing problem.
 *
 * Parameters
 * ----------
 * clients
 *     List of clients. The first client (at index 0) is assumed to be the
 *     depot. The time window for the depot is assumed to describe the overall
 *     time horizon. The depot should have 0 demand and 0 service duration.
 * vehicle_types
 *     List of vehicle types in the problem instance.
 * distance_matrix
 *     A matrix that gives the distances between clients (and the depot at
 *     index 0).
 * duration_matrix
 *     A matrix that gives the travel times between clients (and the depot at
 *     index 0).
 */
class ProblemData
{
public:
    /**
     * Client(
     *    x: int,
     *    y: int,
     *    demand: int = 0,
     *    service_duration: int = 0,
     *    tw_early: int = 0,
     *    tw_late: int = 0,
     *    release_time: int = 0,
     *    prize: int = 0,
     *    required: bool = True,
     * )
     *
     * Simple data object storing all client data as (read-only) properties.
     *
     * Parameters
     * ----------
     * x
     *     Horizontal coordinate of this client, that is, the 'x' part of the
     *     client's (x, y) location tuple.
     * y
     *     Vertical coordinate of this client, that is, the 'y' part of the
     *     client's (x, y) location tuple.
     * demand
     *     The amount this client's demanding. Default 0.
     * service_duration
     *     This client's service duration, that is, the amount of time we need
     *     to visit the client for. Service should start (but not necessarily
     *     end) within the [:py:attr:`~tw_early`, :py:attr:`~tw_late`] interval.
     *     Default 0.
     * tw_early
     *     Earliest time at which we can visit this client. Default 0.
     * tw_late
     *     Latest time at which we can visit this client. Default 0.
     * release_time
     *     Earliest time at which this client is released, that is, the earliest
     *     time at which a vehicle may leave the depot to visit this client.
     *     Default 0.
     * prize
     *     Prize collected by visiting this client. Default 0.
     * required
     *     Whether this client must be part of a feasible solution. Default
     *     True.
     */
    struct Client
    {
        Coordinate const x;
        Coordinate const y;
        Load const demand;
        Duration const serviceDuration;
        Duration const twEarly;      // Earliest possible start of service
        Duration const twLate;       // Latest possible start of service
        Duration const releaseTime;  // Earliest possible time to leave depot
        Cost const prize = 0;        // Prize for visiting this client
        bool const required = true;  // Must client be in solution?

        Client(Coordinate x,
               Coordinate y,
               Load demand = 0,
               Duration serviceDuration = 0,
               Duration twEarly = 0,
               Duration twLate = 0,
               Duration releaseTime = 0,
               Cost prize = 0,
               bool required = true);
    };

    /**
     * VehicleType(capacity: int, num_available: int)
     *
     * Simple data object storing all vehicle type data as properties.
     *
     * Attributes
     * ----------
     * capacity
     *     Capacity (maximum total demand) of this vehicle type.
     * num_available
     *     Number of vehicles of this type that are available.
     * depot
     *     Depot associated with these vehicles.
     */
    struct VehicleType
    {
<<<<<<< HEAD
        Load capacity;             // Capacity (max total demand) of the vehicle
        size_t numAvailable;       // Number of available vehicles of this type
        Cost costPerDistance = 1;  // Cost per distance unit
        Cost costPerDuration = 0;  // Cost per duration unit (not yet supported)
=======
        Load const capacity;        // This type's vehicle capacity
        size_t const numAvailable;  // Available vehicles of this type
        size_t const depot = 0;     // Departure and return depot location
>>>>>>> 6b264318
    };

private:
    std::pair<double, double> centroid_;           // Center of client locations
    Matrix<Distance> const dist_;                  // Distance matrix
    Matrix<Duration> const dur_;                   // Duration matrix
    std::vector<Client> const clients_;            // Client/depot information
    std::vector<VehicleType> const vehicleTypes_;  // Vehicle type information

    size_t const numClients_;
    size_t const numVehicleTypes_;
    size_t const numVehicles_;

public:
    /**
     * Returns client data for the given client.
     *
     * Parameters
     * ----------
     * client
     *     Client number whose information to retrieve.
     *
     * Returns
     * -------
     * Client
     *     A simple data object containing the requested client's information.
     */
    [[nodiscard]] inline Client const &client(size_t client) const;

    /**
     * Center point of all client locations (excluding the depot).
     *
     * Returns
     * -------
     * tuple
     *     Centroid of all client locations.
     */
    [[nodiscard]] std::pair<double, double> const &centroid() const;

    /**
     * Returns vehicle type data for the given vehicle type.
     *
     * Parameters
     * ----------
     * vehicle_type
     *     Vehicle type number whose information to retrieve.
     *
     * Returns
     * -------
     * VehicleType
     *     A simple data object containing the vehicle type information.
     */
    [[nodiscard]] inline VehicleType const &
    vehicleType(size_t vehicleType) const;

    /**
     * Returns the travel distance between the first and second argument,
     * according to this instance's travel distance matrix.
     *
     * Parameters
     * ----------
     * first
     *     Client or depot number.
     * second
     *     Client or depot number.
     *
     * Returns
     * -------
     * int
     *     Travel distance between the given clients.
     */
    [[nodiscard]] inline Distance dist(size_t first, size_t second) const;

    /**
     * Returns the travel duration between the first and second argument,
     * according to this instance's travel duration matrix.
     *
     * Parameters
     * ----------
     * first
     *     Client or depot number.
     * second
     *     Client or depot number.
     *
     * Returns
     * -------
     * int
     *     Travel duration between the given clients.
     */
    [[nodiscard]] inline Duration duration(size_t first, size_t second) const;

    /**
     * @return The full travel distance matrix.
     */
    [[nodiscard]] Matrix<Distance> const &distanceMatrix() const;

    /**
     * @return The full travel duration matrix.
     */
    [[nodiscard]] Matrix<Duration> const &durationMatrix() const;

    /**
     * Number of clients in this problem instance.
     *
     * Returns
     * -------
     * int
     *     Number of clients in the instance.
     */
    [[nodiscard]] size_t numClients() const;

    /**
     * Number of vehicles in this problem instance.
     *
     * Returns
     * -------
     * int
     *     Number of vehicles in this problem instance.
     */
    [[nodiscard]] size_t numVehicleTypes() const;

    /**
     * Number of vehicle types in this problem instance.
     *
     * Returns
     * -------
     * int
     *     Number of vehicle types in this problem instance.
     */
    [[nodiscard]] size_t numVehicles() const;

    /**
     * Constructs a ProblemData object with the given data. Assumes the list of
     * clients contains the depot, such that each vector is one longer than the
     * number of clients.
     *
     * @param clients      List of clients (including depot at index 0).
     * @param vehicleTypes List of vehicle types.
     * @param distMat      Distance matrix.
     * @param durMat       Duration matrix.
     */
    ProblemData(std::vector<Client> const &clients,
                std::vector<VehicleType> const &vehicleTypes,
                Matrix<Distance> const distMat,
                Matrix<Duration> const durMat);
};

ProblemData::Client const &ProblemData::client(size_t client) const
{
    return clients_[client];
}

ProblemData::VehicleType const &
ProblemData::vehicleType(size_t vehicleType) const
{
    return vehicleTypes_[vehicleType];
}

Distance ProblemData::dist(size_t first, size_t second) const
{
    return dist_(first, second);
}

Duration ProblemData::duration(size_t first, size_t second) const
{
    return dur_(first, second);
}
}  // namespace pyvrp

#endif  // PYVRP_PROBLEMDATA_H<|MERGE_RESOLUTION|>--- conflicted
+++ resolved
@@ -122,16 +122,11 @@
      */
     struct VehicleType
     {
-<<<<<<< HEAD
-        Load capacity;             // Capacity (max total demand) of the vehicle
-        size_t numAvailable;       // Number of available vehicles of this type
-        Cost costPerDistance = 1;  // Cost per distance unit
-        Cost costPerDuration = 0;  // Cost per duration unit (not yet supported)
-=======
         Load const capacity;        // This type's vehicle capacity
         size_t const numAvailable;  // Available vehicles of this type
         size_t const depot = 0;     // Departure and return depot location
->>>>>>> 6b264318
+        Cost costPerDistance = 1;   // Cost per distance unit
+        Cost costPerDuration = 0;  // Cost per duration unit (not yet supported)
     };
 
 private:
