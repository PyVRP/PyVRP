--- conflicted
+++ resolved
@@ -58,12 +58,8 @@
                 return py::make_iterator(subPop.cbegin(), subPop.cend());
             },
             py::return_value_policy::reference_internal)
-<<<<<<< HEAD
-        .def("purge", &SubPopulation::purge)
+        .def("purge", &SubPopulation::purge, py::arg("cost_evaluator"))
         .def("update_fitness",
              &SubPopulation::updateFitness,
              py::arg("cost_evaluator"));
-=======
-        .def("purge", &SubPopulation::purge, py::arg("cost_evaluator"));
->>>>>>> 9f97c187
 }