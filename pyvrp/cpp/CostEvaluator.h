#ifndef PYVRP_COSTEVALUATOR_H
#define PYVRP_COSTEVALUATOR_H

#include "Measure.h"
#include "Solution.h"

#include <cassert>
#include <concepts>
#include <limits>
#include <tuple>
#include <utility>
#include <vector>

namespace pyvrp
{
// The following methods must be implemented for a type to be evaluatable by
// the CostEvaluator.
template <typename T>
concept CostEvaluatable = requires(T arg) {
    { arg.distanceCost() } -> std::same_as<Cost>;
    { arg.durationCost() } -> std::same_as<Cost>;
    { arg.fixedVehicleCost() } -> std::same_as<Cost>;
    { arg.excessLoad() } -> std::convertible_to<std::vector<Load>>;
    { arg.excessDistance() } -> std::same_as<Distance>;
    { arg.timeWarp() } -> std::same_as<Duration>;
    { arg.empty() } -> std::same_as<bool>;
    { arg.isFeasible() } -> std::same_as<bool>;
};

// If, additionally, methods related to optional clients and prize collecting
// are implemented we can also take that aspect into account. See the
// CostEvaluator implementation for details.
template <typename T>
concept PrizeCostEvaluatable = CostEvaluatable<T> && requires(T arg) {
    { arg.uncollectedPrizes() } -> std::same_as<Cost>;
};

// The following methods must be available before a type's delta cost can be
// evaluated by the CostEvaluator.
template <typename T>
concept DeltaCostEvaluatable = requires(T arg, size_t dimension) {
    { arg.route() };
    { arg.distance() } -> std::convertible_to<std::pair<Cost, Distance>>;
    { arg.duration() } -> std::convertible_to<std::pair<Cost, Duration>>;
    { arg.excessLoad(dimension) } -> std::same_as<Load>;
};

/**
 * CostEvaluator(
 *     load_penalties: list[float],
 *     tw_penalty: float,
 *     dist_penalty: float,
 * )
 *
 * Creates a CostEvaluator instance.
 *
 * This class stores various penalty terms, and can be used to determine the
 * costs of certain constraint violations.
 *
 * Parameters
 * ----------
 * load_penalties
 *    The penalty terms (one for each load dimension) for each unit of load in
 *    excess of the vehicle capacity.
 * tw_penalty
 *    The penalty for each unit of time warp.
 * dist_penalty
 *    The penalty for each unit of distance in excess of the vehicle's maximum
 *    distance constraint.
 *
 * Raises
 * ------
 * ValueError
 *     When any of the given penalty terms are negative.
 */
class CostEvaluator
{
    std::vector<double> loadPenalties_;  // per load dimension
    double twPenalty_;
    double distPenalty_;

    /**
     * Computes the cost penalty incurred from the given excess loads. This is
     * a convenient shorthand for calling ``loadPenalty`` for each dimension.
     */
    [[nodiscard]] inline Cost
    excessLoadPenalties(std::vector<Load> const &excessLoads) const;

public:
    CostEvaluator(std::vector<double> loadPenalties,
                  double twPenalty,
                  double distPenalty);

    /**
     * Computes the total excess load penalty for the given load and vehicle
     * capacity, and dimension.
     */
    [[nodiscard]] inline Cost
    loadPenalty(Load load, Load capacity, size_t dimension) const;

    /**
     * Computes the time warp penalty for the given time warp.
     */
    [[nodiscard]] inline Cost twPenalty(Duration timeWarp) const;

    /**
     * Computes the total excess distance penalty for the given distance.
     */
    [[nodiscard]] inline Cost distPenalty(Distance distance,
                                          Distance maxDistance) const;

    /**
     * Computes the excess distance penalty for the given excess distance.
     */
    [[nodiscard]] inline Cost excessDistPenalty(Distance excessDistance) const;

    /**
     * Computes a smoothed objective (penalised cost) for a given solution.
     */
    // The docstring above is written for Python, where we only expose this
    // method for Solution.
    template <CostEvaluatable T>
    [[nodiscard]] Cost penalisedCost(T const &arg) const;

    /**
     * Hand-waving some details, each solution consists of a set of non-empty
     * routes :math:`\mathcal{R}`. Each route :math:`R \in \mathcal{R}` can be
     * represented as a sequence of edges, starting and ending at a depot. A
     * route :math:`R` has an assigned vehicle type that equips the route with
     * fixed vehicle cost :math:`f_R`, and unit distance, duration and overtime
     * costs :math:`c^\text{distance}_R`, :math:`c^\text{duration}_R`,
     * :math:`c^\text{overtime}_R`, respectively. Let
     * :math:`V_R = \{i : (i, j) \in R \}` be the set of locations visited by
     * route :math:`R`, and :math:`d_R`, :math:`t_R`, and :math:`o_R` the total
     * route distance, duration, and overtime, respectively. The objective value
     * is then given by
     *
     * .. math::
     *
     *    \sum_{R \in \mathcal{R}}
     *      \left[
     *          f_R + c^\text{distance}_R d_R
     *              + c^\text{duration}_R t_R
     *              + c^\text{overtime}_R o_R
     *      \right]
     *    + \sum_{i \in V} p_i - \sum_{R \in \mathcal{R}} \sum_{i \in V_R} p_i,
     *
     * where the first part lists each route's fixed, distance, duration and
     * overtime costs, respectively, and the second part the uncollected prizes
     * of unvisited clients.
     *
     * .. note::
     *
     *    The above cost computation only holds for feasible solutions. If the
     *    solution argument is *infeasible*, we return a very large number.
     *    If that is not what you want, consider calling :meth:`penalised_cost`
     *    instead.
     */
    // The docstring above is written for Python, where we only expose this
    // method for the Solution class.
    template <CostEvaluatable T> [[nodiscard]] Cost cost(T const &arg) const;

    /**
     * Evaluates the cost delta of the given route proposal, and writes the
     * resulting cost delta to the ``out`` parameter. The evaluation can be
     * exact, if the relevant template argument is set. Else it may shortcut
     * once it determines that the proposal does not constitute an improving
     * move. Optionally, several aspects of the evaluation may be skipped.
     *
     * The return value indicates whether the evaluation was exact or not.
     */
    template <bool exact = false,
              bool skipLoad = false,
              typename... Args,
              template <typename...>
              class T>
        requires(DeltaCostEvaluatable<T<Args...>>)
    bool deltaCost(Cost &out, T<Args...> const &proposal) const;

    /**
     * Evaluates the cost delta of the given route proposals, and writes the
     * resulting cost delta to the ``out`` parameter. The evaluation can be
     * exact, if the relevant template argument is set. Else it may shortcut
     * once it determines that the proposals do not constitute an improving
     * move. Optionally, several aspects of the evaluation may be skipped.
     *
     * The return value indicates whether the evaluation was exact or not.
     */
    template <bool exact = false,
              bool skipLoad = false,
              typename... uArgs,
              typename... vArgs,
              template <typename...>
              class T>
        requires(DeltaCostEvaluatable<T<uArgs...>>
                 && DeltaCostEvaluatable<T<vArgs...>>)
    bool deltaCost(Cost &out,
                   T<uArgs...> const &uProposal,
                   T<vArgs...> const &vProposal) const;
};

Cost CostEvaluator::excessLoadPenalties(
    std::vector<Load> const &excessLoads) const
{
    assert(excessLoads.size() == loadPenalties_.size());

    Cost cost = 0;
    for (size_t dim = 0; dim != loadPenalties_.size(); ++dim)
        cost += loadPenalties_[dim] * excessLoads[dim].get();

    return cost;
}

Cost CostEvaluator::loadPenalty(Load load,
                                Load capacity,
                                size_t dimension) const
{
    assert(dimension < loadPenalties_.size());
    auto const excessLoad = std::max<Load>(load - capacity, 0);
    return static_cast<Cost>(excessLoad.get() * loadPenalties_[dimension]);
}

Cost CostEvaluator::twPenalty([[maybe_unused]] Duration timeWarp) const
{
    return static_cast<Cost>(timeWarp.get() * twPenalty_);
}

Cost CostEvaluator::distPenalty(Distance distance, Distance maxDistance) const
{
    auto const excessDistance = std::max<Distance>(distance - maxDistance, 0);
    return excessDistPenalty(excessDistance);
}

Cost CostEvaluator::excessDistPenalty(Distance excessDistance) const
{
    return static_cast<Cost>(excessDistance.get() * distPenalty_);
}

template <CostEvaluatable T>
Cost CostEvaluator::penalisedCost(T const &arg) const
{
    if (arg.empty())
    {
        if constexpr (PrizeCostEvaluatable<T>)
            return arg.uncollectedPrizes();
        return 0;
    }

    // Standard objective plus infeasibility-related penalty terms.
    auto const cost
        = arg.distanceCost() + arg.durationCost() + arg.fixedVehicleCost()
          + excessLoadPenalties(arg.excessLoad()) + twPenalty(arg.timeWarp())
          + distPenalty(arg.excessDistance(), 0);

    if constexpr (PrizeCostEvaluatable<T>)
        return cost + arg.uncollectedPrizes();

    return cost;
}

template <CostEvaluatable T> Cost CostEvaluator::cost(T const &arg) const
{
    // Penalties are zero when the solution is feasible, so we can fall back to
    // penalised cost in that case.
    return arg.isFeasible() ? penalisedCost(arg)
                            : std::numeric_limits<Cost>::max();
}

template <bool exact,
          bool skipLoad,
          typename... Args,
          template <typename...>
          class T>
    requires(DeltaCostEvaluatable<T<Args...>>)
bool CostEvaluator::deltaCost(Cost &out, T<Args...> const &proposal) const
{
    auto const *route = proposal.route();
    if (!route->empty())
    {
        out -= route->distanceCost();
        out -= excessDistPenalty(route->excessDistance());

        if constexpr (!skipLoad)
            out -= excessLoadPenalties(route->excessLoad());

        out -= route->durationCost();
        out -= twPenalty(route->timeWarp());
    }

    if (route->hasDistanceCost())
    {
        auto const [cost, excess] = proposal.distance();
        out += cost;
        out += excessDistPenalty(excess);
    }

    if constexpr (!skipLoad)
    {
        auto const &capacity = route->capacity();
        for (size_t dim = 0; dim != capacity.size(); ++dim)
        {
            if constexpr (!exact)
                if (out >= 0)
                    return false;

            out += loadPenalty(proposal.excessLoad(dim), 0, dim);
        }
    }

<<<<<<< HEAD
    if constexpr (!exact)
        if (out >= 0)
            return false;

    auto const [duration, timeWarp] = proposal.duration();
    out += route->unitDurationCost() * static_cast<Cost>(duration);
    out += twPenalty(timeWarp);
=======
    if (route->hasDurationCost())
    {
        auto const [cost, timeWarp] = proposal.duration();
        out += cost;
        out += twPenalty(timeWarp);
    }
>>>>>>> bfb91843

    return true;
}

template <bool exact,
          bool skipLoad,
          typename... uArgs,
          typename... vArgs,
          template <typename...>
          class T>
    requires(DeltaCostEvaluatable<T<uArgs...>>
             && DeltaCostEvaluatable<T<vArgs...>>)
bool CostEvaluator::deltaCost(Cost &out,
                              T<uArgs...> const &uProposal,
                              T<vArgs...> const &vProposal) const
{
    auto const *uRoute = uProposal.route();
    if (!uRoute->empty())
    {
        out -= uRoute->distanceCost();
        out -= excessDistPenalty(uRoute->excessDistance());

        if constexpr (!skipLoad)
            out -= excessLoadPenalties(uRoute->excessLoad());

        out -= uRoute->durationCost();
        out -= twPenalty(uRoute->timeWarp());
    }

    auto const *vRoute = vProposal.route();
    if (!vRoute->empty())
    {
        out -= vRoute->distanceCost();
        out -= excessDistPenalty(vRoute->excessDistance());

        if constexpr (!skipLoad)
            out -= excessLoadPenalties(vRoute->excessLoad());

        out -= vRoute->durationCost();
        out -= twPenalty(vRoute->timeWarp());
    }

    if (uRoute->hasDistanceCost())
    {
        auto const [cost, excess] = uProposal.distance();
        out += cost;
        out += excessDistPenalty(excess);
    }

    if (vRoute->hasDistanceCost())
    {
        auto const [cost, excess] = vProposal.distance();
        out += cost;
        out += excessDistPenalty(excess);
    }

    if constexpr (!skipLoad)
    {
        auto const &uCapacity = uRoute->capacity();
        for (size_t dim = 0; dim != uCapacity.size(); ++dim)
        {
            if constexpr (!exact)
                if (out >= 0)
                    return false;

            out += loadPenalty(uProposal.excessLoad(dim), 0, dim);
        }

        auto const &vCapacity = vRoute->capacity();
        for (size_t dim = 0; dim != vCapacity.size(); ++dim)
        {
            if constexpr (!exact)
                if (out >= 0)
                    return false;

            out += loadPenalty(vProposal.excessLoad(dim), 0, dim);
        }
    }

    if constexpr (!exact)
        if (out >= 0)
            return false;

    if (uRoute->hasDurationCost())
    {
        auto const [cost, timeWarp] = uProposal.duration();
        out += cost;
        out += twPenalty(timeWarp);
    }

    if (vRoute->hasDurationCost())
    {
        auto const [cost, timeWarp] = vProposal.duration();
        out += cost;
        out += twPenalty(timeWarp);
    }

    return true;
}
}  // namespace pyvrp

#endif  // PYVRP_COSTEVALUATOR_H<|MERGE_RESOLUTION|>--- conflicted
+++ resolved
@@ -307,7 +307,6 @@
         }
     }
 
-<<<<<<< HEAD
     if constexpr (!exact)
         if (out >= 0)
             return false;
@@ -315,14 +314,6 @@
     auto const [duration, timeWarp] = proposal.duration();
     out += route->unitDurationCost() * static_cast<Cost>(duration);
     out += twPenalty(timeWarp);
-=======
-    if (route->hasDurationCost())
-    {
-        auto const [cost, timeWarp] = proposal.duration();
-        out += cost;
-        out += twPenalty(timeWarp);
-    }
->>>>>>> bfb91843
 
     return true;
 }
