#include "crossover.h"
#include "Measure.h"

#include <cmath>
#include <limits>

using Client = int;
using Route = std::vector<Client>;
using Routes = std::vector<Route>;

namespace
{
// Approximates the cost change of inserting client between prev and next.
Cost deltaCost(Client client,
               Client prev,
               Client next,
               ProblemData const &data,
               [[maybe_unused]] CostEvaluator const &costEvaluator)
{
    auto const currDist = data.dist(prev, next);
    auto const propDist = data.dist(prev, client) + data.dist(client, next);

#ifdef PYVRP_NO_TIME_WINDOWS
    return static_cast<Cost>(propDist - currDist);
#else
    auto const &clientData = data.client(client);
    auto const &prevData = data.client(prev);

    auto const clientService = clientData.serviceDuration;
    auto const clientLate = clientData.twLate;
    auto const nextLate = data.client(next).twLate;

    // Determine the earliest time we can depart from prev.
    auto const prevStart = std::max(data.duration(0, prev), prevData.twEarly);
    auto const prevFinish = prevStart + prevData.serviceDuration;

    // Time warp when we go directly from prev to next (current situation).
    auto const prevNextArrive = prevFinish + data.duration(prev, next);
    auto const currTimeWarp = std::max<Duration>(prevNextArrive - nextLate, 0);

    // Determine arrival at client. This incurs some timewarp if the arrival is
    // after client.twLate. We finish at start time + service. We subtract any
    // time warp from the departure time at client.
    auto const clientArrive = prevFinish + data.duration(prev, client);
    auto const clientStart = std::max(clientArrive, clientData.twEarly);
    auto const clientTimeWarp = std::max<Duration>(clientStart - clientLate, 0);
    auto const clientFinish = clientStart - clientTimeWarp + clientService;

    // We then continue to next, where we might arrive too late and also incur
    // further time warp.
    auto const nextArrive = clientFinish + data.duration(client, next);
    auto const nextTimeWarp = std::max<Duration>(nextArrive - nextLate, 0);

    return static_cast<Cost>(propDist - currDist)
           + costEvaluator.twPenalty(clientTimeWarp + nextTimeWarp)  // proposed
           - costEvaluator.twPenalty(currTimeWarp);                  // current
#endif
}
}  // namespace

void crossover::greedyRepair(Routes &routes,
                             std::vector<Client> const &unplanned,
                             ProblemData const &data,
                             CostEvaluator const &costEvaluator)
{
<<<<<<< HEAD
    size_t lastNonEmptryRoute = 0;  // points to the last non-empty route
    for (size_t rIdx = 0; rIdx != routes.size(); ++rIdx)
        if (!routes[rIdx].empty())
            lastNonEmptryRoute = rIdx;
=======
    // Determine the index just past the last non-empty route.
    auto const pred = [](Route const &route) { return !route.empty(); };
    auto const last = std::find_if(routes.rbegin(), routes.rend(), pred);
    auto const numRoutes = std::distance(last, routes.rend());

    // Determine centroids of each route.
    std::vector<std::pair<double, double>> centroids(numRoutes, {0, 0});
    for (auto rIdx = 0; rIdx != numRoutes; ++rIdx)
        for (Client client : routes[rIdx])
        {
            auto const size = static_cast<double>(routes[rIdx].size());
            auto const x = static_cast<double>(data.client(client).x);
            auto const y = static_cast<double>(data.client(client).y);

            centroids[rIdx].first += x / size;
            centroids[rIdx].second += y / size;
        }
>>>>>>> 3e90a100

    for (Client client : unplanned)
    {
        auto const x = static_cast<double>(data.client(client).x);
        auto const y = static_cast<double>(data.client(client).y);

        // Determine non-empty route with centroid nearest to this client.
        auto bestDistance = std::numeric_limits<double>::max();
        auto bestRouteIdx = 0;
        for (auto rIdx = 0; rIdx != numRoutes; ++rIdx)
        {
            if (routes[rIdx].empty())
                continue;

            auto const distance = std::hypot(x - centroids[rIdx].first,
                                             y - centroids[rIdx].second);

<<<<<<< HEAD
        for (size_t rIdx = 0; rIdx <= lastNonEmptryRoute; ++rIdx)
=======
            if (distance < bestDistance)
            {
                bestRouteIdx = rIdx;
                bestDistance = distance;
            }
        }

        // Find best insertion point in selected route.
        auto &bestRoute = routes[bestRouteIdx];
        Cost bestCost = std::numeric_limits<Cost>::max();
        auto offset = 0;
        for (size_t idx = 0; idx <= bestRoute.size(); ++idx)
>>>>>>> 3e90a100
        {
            Client prev, next;

            if (idx == 0)  // try after depot
            {
                prev = 0;
                next = bestRoute[0];
            }
            else if (idx == bestRoute.size())  // try before depot
            {
                prev = bestRoute.back();
                next = 0;
            }
            else  // try between [idx - 1] and [idx]
            {
                prev = bestRoute[idx - 1];
                next = bestRoute[idx];
            }

            auto cost = deltaCost(client, prev, next, data, costEvaluator);
            if (cost < bestCost)
            {
                bestCost = cost;
                offset = idx;
            }
        }

        // Update route centroid and insert client into route.
        auto const size = static_cast<double>(bestRoute.size());
        auto const [routeX, routeY] = centroids[bestRouteIdx];
        centroids[bestRouteIdx].first = (routeX * size + x) / (size + 1);
        centroids[bestRouteIdx].second = (routeY * size + y) / (size + 1);
        bestRoute.insert(bestRoute.begin() + offset, client);
    }
}<|MERGE_RESOLUTION|>--- conflicted
+++ resolved
@@ -63,12 +63,6 @@
                              ProblemData const &data,
                              CostEvaluator const &costEvaluator)
 {
-<<<<<<< HEAD
-    size_t lastNonEmptryRoute = 0;  // points to the last non-empty route
-    for (size_t rIdx = 0; rIdx != routes.size(); ++rIdx)
-        if (!routes[rIdx].empty())
-            lastNonEmptryRoute = rIdx;
-=======
     // Determine the index just past the last non-empty route.
     auto const pred = [](Route const &route) { return !route.empty(); };
     auto const last = std::find_if(routes.rbegin(), routes.rend(), pred);
@@ -86,7 +80,6 @@
             centroids[rIdx].first += x / size;
             centroids[rIdx].second += y / size;
         }
->>>>>>> 3e90a100
 
     for (Client client : unplanned)
     {
@@ -104,9 +97,6 @@
             auto const distance = std::hypot(x - centroids[rIdx].first,
                                              y - centroids[rIdx].second);
 
-<<<<<<< HEAD
-        for (size_t rIdx = 0; rIdx <= lastNonEmptryRoute; ++rIdx)
-=======
             if (distance < bestDistance)
             {
                 bestRouteIdx = rIdx;
@@ -119,7 +109,6 @@
         Cost bestCost = std::numeric_limits<Cost>::max();
         auto offset = 0;
         for (size_t idx = 0; idx <= bestRoute.size(); ++idx)
->>>>>>> 3e90a100
         {
             Client prev, next;
 
