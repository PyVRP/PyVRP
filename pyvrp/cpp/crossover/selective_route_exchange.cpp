#include "crossover.h"

#include <cassert>
#include <cmath>
#include <unordered_set>

using Client = int;
using Clients = std::vector<Client>;
using ClientSet = std::unordered_set<Client>;
using Route = Individual::Route;
using Routes = std::vector<Route>;

namespace
{
double routeAngle(ProblemData const &data, Route const &route)
{
    assert(!route.empty());

    // This computes a pseudo-angle that sorts roughly equivalently to the atan2
    // angle, but is much faster to compute. See the following post for details:
    // https://stackoverflow.com/a/16561333/4316405.
    auto const [routeX, routeY] = route.centroid();
    auto const dx = routeX - static_cast<double>(data.depot().x);
    auto const dy = routeY - static_cast<double>(data.depot().y);
    return std::copysign(1. - dx / (std::fabs(dx) + std::fabs(dy)), dy);
}

<<<<<<< HEAD
std::vector<int>
getNonEmptyRouteIndicesByAscendingAngle(ProblemData const &data,
                                        Routes const &routes)
=======
Routes sortByAscAngle(ProblemData const &data, Routes routes)
>>>>>>> 3e90a100
{
    // This function performs a customized argsort of the routes by the angle
    // of each route (avg. angle to depot of customers in route). It is custom
    // since it filters empty routes but keeps the original indices.

    // First we create a vector of (angle, idx) pairs for non-empty routes,
    // which we sort normally, so by angle (first item of pair).
    std::vector<std::pair<double, int>> routePolarAngles;
    routePolarAngles.reserve(data.numVehicles());

    size_t numNonEmptyRoutes = 0;
    for (size_t r = 0; r < data.numVehicles(); r++)
        if (!routes[r].empty())
        {
            numNonEmptyRoutes++;
            routePolarAngles.emplace_back(routeAngle(data, routes[r]), r);
        }

<<<<<<< HEAD
    // Sort angles of non-empty routes
    std::sort(routePolarAngles.begin(),
              routePolarAngles.begin() + numNonEmptyRoutes);

    // Copy the result keeping to return only the second item (route index)
    std::vector<int> result;
    result.reserve(numNonEmptyRoutes);
    for (size_t r = 0; r < numNonEmptyRoutes; r++)
        result.emplace_back(routePolarAngles[r].second);

    return result;
=======
    std::sort(routes.begin(), routes.end(), cmp);
    return routes;
>>>>>>> 3e90a100
}
}  // namespace

Individual selectiveRouteExchange(
    std::pair<Individual const *, Individual const *> const &parents,
    ProblemData const &data,
    CostEvaluator const &costEvaluator,
    std::pair<size_t, size_t> const startIndices,
    size_t const numMovedRoutes)
{
    // We create two candidate offsprings, both based on parent A:
    // Let A and B denote the set of customers selected from parents A and B
    // Ac and Bc denote the complements: the customers not selected
    // Let v denote union and ^ intersection
    // Parent A: A v Ac
    // Parent B: B v Bc

    // Offspring 1:
    // B and Ac\B, remainder A\B unplanned
    // (note B v (Ac\B) v (A\B) = B v ((Ac v A)\B) = B v Bc = all)
    // Note Ac\B = (A v B)c

    // Offspring 2:
    // A^B and Ac, remainder A\B unplanned
    // (note A^B v Ac v A\B = (A^B v A\B) v Ac = A v Ac = all)

    auto startA = startIndices.first;
    auto startB = startIndices.second;

<<<<<<< HEAD
    auto const &routesA = parents.first->getRoutes();
    auto const &routesB = parents.second->getRoutes();

    // Get indices of non-empty routes sorted according to center angle.
    // By using indices we can put the resulting routes after the exchange
    // in the right positions so they get the right vehicle types, and this
    // avoids creating copies of the routes to filter non-empty routes.
    auto const &idxA = getNonEmptyRouteIndicesByAscendingAngle(data, routesA);
    auto const &idxB = getNonEmptyRouteIndicesByAscendingAngle(data, routesB);

    size_t nRoutesA = idxA.size();
    size_t nRoutesB = idxB.size();
=======
    size_t nRoutesA = parents.first->numRoutes();
    size_t nRoutesB = parents.second->numRoutes();
>>>>>>> 3e90a100

    if (startA >= nRoutesA)
        throw std::invalid_argument("Expected startA < nRoutesA.");

    if (startB >= nRoutesB)
        throw std::invalid_argument("Expected startB < nRoutesB.");

    if (numMovedRoutes < 1 || numMovedRoutes > std::min(nRoutesA, nRoutesB))
    {
        auto msg = "Expected numMovedRoutes in [1, min(nRoutesA, nRoutesB)]";
        throw std::invalid_argument(msg);
    }

    // Sort parents' routes by (ascending) polar angle.
    auto const routesA = sortByAscAngle(data, parents.first->getRoutes());
    auto const routesB = sortByAscAngle(data, parents.second->getRoutes());

    ClientSet selectedA;
    ClientSet selectedB;

    // Routes are sorted on polar angle, so selecting adjacent routes in both
    // parents should result in a large overlap when the start indices are
    // close to each other.
    for (size_t r = 0; r < numMovedRoutes; r++)
    {
<<<<<<< HEAD
        selectedA.insert(routesA[idxA[(startA + r) % nRoutesA]].begin(),
                         routesA[idxA[(startA + r) % nRoutesA]].end());

        selectedB.insert(routesB[idxB[(startB + r) % nRoutesB]].begin(),
                         routesB[idxB[(startB + r) % nRoutesB]].end());
=======
        auto const &routeA = routesA[(startA + r) % nRoutesA];
        selectedA.insert(routeA.begin(), routeA.end());

        auto const &routeB = routesB[(startB + r) % nRoutesB];
        selectedB.insert(routeB.begin(), routeB.end());
>>>>>>> 3e90a100
    }

    // For the selection, we want to minimize |A\B| as these need replanning
    while (true)
    {
        // Difference for moving 'left' in parent A
        int differenceALeft = 0;

        for (Client c : routesA[idxA[(startA - 1 + nRoutesA) % nRoutesA]])
            differenceALeft += !selectedB.contains(c);

        for (Client c : routesA[idxA[(startA + numMovedRoutes - 1) % nRoutesA]])
            differenceALeft -= !selectedB.contains(c);

        // Difference for moving 'right' in parent A
        int differenceARight = 0;

        for (Client c : routesA[idxA[(startA + numMovedRoutes) % nRoutesA]])
            differenceARight += !selectedB.contains(c);

        for (Client c : routesA[idxA[startA]])
            differenceARight -= !selectedB.contains(c);

        // Difference for moving 'left' in parent B
        int differenceBLeft = 0;

        for (Client c : routesB[idxB[(startB - 1 + numMovedRoutes) % nRoutesB]])
            differenceBLeft += selectedA.contains(c);

        for (Client c : routesB[idxB[(startB - 1 + nRoutesB) % nRoutesB]])
            differenceBLeft -= selectedA.contains(c);

        // Difference for moving 'right' in parent B
        int differenceBRight = 0;

        for (Client c : routesB[idxB[startB]])
            differenceBRight += selectedA.contains(c);

        for (Client c : routesB[idxB[(startB + numMovedRoutes) % nRoutesB]])
            differenceBRight -= selectedA.contains(c);

        int const bestDifference = std::min({differenceALeft,
                                             differenceARight,
                                             differenceBLeft,
                                             differenceBRight});

        if (bestDifference >= 0)  // there are no further improving moves
            break;

        if (bestDifference == differenceALeft)
        {
            for (Client c :
                 routesA[idxA[(startA + numMovedRoutes - 1) % nRoutesA]])
                selectedA.erase(c);

            startA = (startA - 1 + nRoutesA) % nRoutesA;
            selectedA.insert(routesA[idxA[startA]].begin(),
                             routesA[idxA[startA]].end());
        }
        else if (bestDifference == differenceARight)
        {
            for (Client c : routesA[idxA[startA]])
                selectedA.erase(c);

            startA = (startA + 1) % nRoutesA;

            for (Client c :
                 routesA[idxA[(startA + numMovedRoutes - 1) % nRoutesA]])
                selectedA.insert(c);
        }
        else if (bestDifference == differenceBLeft)
        {
            for (Client c :
                 routesB[idxB[(startB + numMovedRoutes - 1) % nRoutesB]])
                selectedB.erase(c);

            startB = (startB - 1 + nRoutesB) % nRoutesB;
            selectedB.insert(routesB[idxB[startB]].begin(),
                             routesB[idxB[startB]].end());
        }
        else if (bestDifference == differenceBRight)
        {
            for (Client c : routesB[idxB[startB]])
                selectedB.erase(c);

            startB = (startB + 1) % nRoutesB;
            for (Client c :
                 routesB[idxB[(startB + numMovedRoutes - 1) % nRoutesB]])
                selectedB.insert(c);
        }
    }

    // Identify differences between route sets
    ClientSet clientsInSelectedBNotA;
    for (Client c : selectedB)
        if (!selectedA.contains(c))
            clientsInSelectedBNotA.insert(c);

    std::vector<std::vector<Client>> routes1(data.numVehicles());
    std::vector<std::vector<Client>> routes2(data.numVehicles());

    // Replace selected routes from parent A with routes from parent B
    for (size_t r = 0; r < numMovedRoutes; r++)
    {
        size_t posA = (startA + r) % nRoutesA;
        size_t posB = (startB + r) % nRoutesB;

        for (Client c : routesB[idxB[posB]])
        {
            routes1[idxA[posA]].push_back(c);  // c in B

            if (!clientsInSelectedBNotA.contains(c))
                routes2[idxA[posA]].push_back(c);  // c in A^B
        }
    }

    // Move routes from parent A that are kept
    for (size_t r = numMovedRoutes; r < nRoutesA; r++)
    {
        size_t posA = (startA + r) % nRoutesA;

        for (Client c : routesA[idxA[posA]])
        {
            if (!clientsInSelectedBNotA.contains(c))
                routes1[idxA[posA]].push_back(c);  // c in Ac\B

            routes2[idxA[posA]].push_back(c);  // c in Ac
        }
    }

    // Insert unplanned clients (those that were in the removed routes of A, but
    // not the inserted routes of B).
    Clients unplanned;
    for (Client c : selectedA)
        if (!selectedB.contains(c))
            unplanned.push_back(c);

    crossover::greedyRepair(routes1, unplanned, data, costEvaluator);
    crossover::greedyRepair(routes2, unplanned, data, costEvaluator);

    Individual indiv1{data, routes1};
    Individual indiv2{data, routes2};

    auto const cost1 = costEvaluator.penalisedCost(indiv1);
    auto const cost2 = costEvaluator.penalisedCost(indiv2);
    return cost1 < cost2 ? indiv1 : indiv2;
}<|MERGE_RESOLUTION|>--- conflicted
+++ resolved
@@ -25,47 +25,16 @@
     return std::copysign(1. - dx / (std::fabs(dx) + std::fabs(dy)), dy);
 }
 
-<<<<<<< HEAD
-std::vector<int>
-getNonEmptyRouteIndicesByAscendingAngle(ProblemData const &data,
-                                        Routes const &routes)
-=======
 Routes sortByAscAngle(ProblemData const &data, Routes routes)
->>>>>>> 3e90a100
-{
-    // This function performs a customized argsort of the routes by the angle
-    // of each route (avg. angle to depot of customers in route). It is custom
-    // since it filters empty routes but keeps the original indices.
-
-    // First we create a vector of (angle, idx) pairs for non-empty routes,
-    // which we sort normally, so by angle (first item of pair).
-    std::vector<std::pair<double, int>> routePolarAngles;
-    routePolarAngles.reserve(data.numVehicles());
-
-    size_t numNonEmptyRoutes = 0;
-    for (size_t r = 0; r < data.numVehicles(); r++)
-        if (!routes[r].empty())
-        {
-            numNonEmptyRoutes++;
-            routePolarAngles.emplace_back(routeAngle(data, routes[r]), r);
-        }
-
-<<<<<<< HEAD
-    // Sort angles of non-empty routes
-    std::sort(routePolarAngles.begin(),
-              routePolarAngles.begin() + numNonEmptyRoutes);
-
-    // Copy the result keeping to return only the second item (route index)
-    std::vector<int> result;
-    result.reserve(numNonEmptyRoutes);
-    for (size_t r = 0; r < numNonEmptyRoutes; r++)
-        result.emplace_back(routePolarAngles[r].second);
-
-    return result;
-=======
+{
+    auto cmp = [&data](Route a, Route b) {
+        return (a.empty() || b.empty())
+                   ? !a.empty() && b.empty()
+                   : routeAngle(data, a) < routeAngle(data, b);
+    };
+
     std::sort(routes.begin(), routes.end(), cmp);
     return routes;
->>>>>>> 3e90a100
 }
 }  // namespace
 
@@ -95,23 +64,8 @@
     auto startA = startIndices.first;
     auto startB = startIndices.second;
 
-<<<<<<< HEAD
-    auto const &routesA = parents.first->getRoutes();
-    auto const &routesB = parents.second->getRoutes();
-
-    // Get indices of non-empty routes sorted according to center angle.
-    // By using indices we can put the resulting routes after the exchange
-    // in the right positions so they get the right vehicle types, and this
-    // avoids creating copies of the routes to filter non-empty routes.
-    auto const &idxA = getNonEmptyRouteIndicesByAscendingAngle(data, routesA);
-    auto const &idxB = getNonEmptyRouteIndicesByAscendingAngle(data, routesB);
-
-    size_t nRoutesA = idxA.size();
-    size_t nRoutesB = idxB.size();
-=======
     size_t nRoutesA = parents.first->numRoutes();
     size_t nRoutesB = parents.second->numRoutes();
->>>>>>> 3e90a100
 
     if (startA >= nRoutesA)
         throw std::invalid_argument("Expected startA < nRoutesA.");
@@ -137,19 +91,11 @@
     // close to each other.
     for (size_t r = 0; r < numMovedRoutes; r++)
     {
-<<<<<<< HEAD
-        selectedA.insert(routesA[idxA[(startA + r) % nRoutesA]].begin(),
-                         routesA[idxA[(startA + r) % nRoutesA]].end());
-
-        selectedB.insert(routesB[idxB[(startB + r) % nRoutesB]].begin(),
-                         routesB[idxB[(startB + r) % nRoutesB]].end());
-=======
         auto const &routeA = routesA[(startA + r) % nRoutesA];
         selectedA.insert(routeA.begin(), routeA.end());
 
         auto const &routeB = routesB[(startB + r) % nRoutesB];
         selectedB.insert(routeB.begin(), routeB.end());
->>>>>>> 3e90a100
     }
 
     // For the selection, we want to minimize |A\B| as these need replanning
@@ -158,37 +104,37 @@
         // Difference for moving 'left' in parent A
         int differenceALeft = 0;
 
-        for (Client c : routesA[idxA[(startA - 1 + nRoutesA) % nRoutesA]])
+        for (Client c : routesA[(startA - 1 + nRoutesA) % nRoutesA])
             differenceALeft += !selectedB.contains(c);
 
-        for (Client c : routesA[idxA[(startA + numMovedRoutes - 1) % nRoutesA]])
+        for (Client c : routesA[(startA + numMovedRoutes - 1) % nRoutesA])
             differenceALeft -= !selectedB.contains(c);
 
         // Difference for moving 'right' in parent A
         int differenceARight = 0;
 
-        for (Client c : routesA[idxA[(startA + numMovedRoutes) % nRoutesA]])
+        for (Client c : routesA[(startA + numMovedRoutes) % nRoutesA])
             differenceARight += !selectedB.contains(c);
 
-        for (Client c : routesA[idxA[startA]])
+        for (Client c : routesA[startA])
             differenceARight -= !selectedB.contains(c);
 
         // Difference for moving 'left' in parent B
         int differenceBLeft = 0;
 
-        for (Client c : routesB[idxB[(startB - 1 + numMovedRoutes) % nRoutesB]])
+        for (Client c : routesB[(startB - 1 + numMovedRoutes) % nRoutesB])
             differenceBLeft += selectedA.contains(c);
 
-        for (Client c : routesB[idxB[(startB - 1 + nRoutesB) % nRoutesB]])
+        for (Client c : routesB[(startB - 1 + nRoutesB) % nRoutesB])
             differenceBLeft -= selectedA.contains(c);
 
         // Difference for moving 'right' in parent B
         int differenceBRight = 0;
 
-        for (Client c : routesB[idxB[startB]])
+        for (Client c : routesB[startB])
             differenceBRight += selectedA.contains(c);
 
-        for (Client c : routesB[idxB[(startB + numMovedRoutes) % nRoutesB]])
+        for (Client c : routesB[(startB + numMovedRoutes) % nRoutesB])
             differenceBRight -= selectedA.contains(c);
 
         int const bestDifference = std::min({differenceALeft,
@@ -201,43 +147,37 @@
 
         if (bestDifference == differenceALeft)
         {
-            for (Client c :
-                 routesA[idxA[(startA + numMovedRoutes - 1) % nRoutesA]])
+            for (Client c : routesA[(startA + numMovedRoutes - 1) % nRoutesA])
                 selectedA.erase(c);
 
             startA = (startA - 1 + nRoutesA) % nRoutesA;
-            selectedA.insert(routesA[idxA[startA]].begin(),
-                             routesA[idxA[startA]].end());
+            selectedA.insert(routesA[startA].begin(), routesA[startA].end());
         }
         else if (bestDifference == differenceARight)
         {
-            for (Client c : routesA[idxA[startA]])
+            for (Client c : routesA[startA])
                 selectedA.erase(c);
 
             startA = (startA + 1) % nRoutesA;
 
-            for (Client c :
-                 routesA[idxA[(startA + numMovedRoutes - 1) % nRoutesA]])
+            for (Client c : routesA[(startA + numMovedRoutes - 1) % nRoutesA])
                 selectedA.insert(c);
         }
         else if (bestDifference == differenceBLeft)
         {
-            for (Client c :
-                 routesB[idxB[(startB + numMovedRoutes - 1) % nRoutesB]])
+            for (Client c : routesB[(startB + numMovedRoutes - 1) % nRoutesB])
                 selectedB.erase(c);
 
             startB = (startB - 1 + nRoutesB) % nRoutesB;
-            selectedB.insert(routesB[idxB[startB]].begin(),
-                             routesB[idxB[startB]].end());
+            selectedB.insert(routesB[startB].begin(), routesB[startB].end());
         }
         else if (bestDifference == differenceBRight)
         {
-            for (Client c : routesB[idxB[startB]])
+            for (Client c : routesB[startB])
                 selectedB.erase(c);
 
             startB = (startB + 1) % nRoutesB;
-            for (Client c :
-                 routesB[idxB[(startB + numMovedRoutes - 1) % nRoutesB]])
+            for (Client c : routesB[(startB + numMovedRoutes - 1) % nRoutesB])
                 selectedB.insert(c);
         }
     }
@@ -254,29 +194,29 @@
     // Replace selected routes from parent A with routes from parent B
     for (size_t r = 0; r < numMovedRoutes; r++)
     {
-        size_t posA = (startA + r) % nRoutesA;
-        size_t posB = (startB + r) % nRoutesB;
-
-        for (Client c : routesB[idxB[posB]])
-        {
-            routes1[idxA[posA]].push_back(c);  // c in B
+        size_t indexA = (startA + r) % nRoutesA;
+        size_t indexB = (startB + r) % nRoutesB;
+
+        for (Client c : routesB[indexB])
+        {
+            routes1[indexA].push_back(c);  // c in B
 
             if (!clientsInSelectedBNotA.contains(c))
-                routes2[idxA[posA]].push_back(c);  // c in A^B
+                routes2[indexA].push_back(c);  // c in A^B
         }
     }
 
     // Move routes from parent A that are kept
     for (size_t r = numMovedRoutes; r < nRoutesA; r++)
     {
-        size_t posA = (startA + r) % nRoutesA;
-
-        for (Client c : routesA[idxA[posA]])
+        size_t indexA = (startA + r) % nRoutesA;
+
+        for (Client c : routesA[indexA])
         {
             if (!clientsInSelectedBNotA.contains(c))
-                routes1[idxA[posA]].push_back(c);  // c in Ac\B
-
-            routes2[idxA[posA]].push_back(c);  // c in Ac
+                routes1[indexA].push_back(c);  // c in Ac\B
+
+            routes2[indexA].push_back(c);  // c in Ac
         }
     }
 
