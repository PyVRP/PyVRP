#include "LocalSearch.h"
#include "Measure.h"
#include "primitives.h"

#include <algorithm>
#include <cassert>
#include <numeric>

using pyvrp::Solution;
using pyvrp::search::LocalSearch;

Solution LocalSearch::operator()(Solution const &solution,
                                 CostEvaluator const &costEvaluator,
                                 double overlapTolerance)
{
    loadSolution(solution);

    do
    {
        search(costEvaluator);
        intensify(costEvaluator, overlapTolerance);
    } while (numMoves != 0);  // repeat until solution is locally optimal.

    return exportSolution();
}

Solution LocalSearch::search(Solution const &solution,
                             CostEvaluator const &costEvaluator)
{
    loadSolution(solution);
    search(costEvaluator);
    return exportSolution();
}

Solution LocalSearch::intensify(Solution const &solution,
                                CostEvaluator const &costEvaluator,
                                double overlapTolerance)
{
    loadSolution(solution);
    intensify(costEvaluator, overlapTolerance);
    return exportSolution();
}

void LocalSearch::search(CostEvaluator const &costEvaluator)
{
    if (nodeOps.empty())
        return;

    // Caches the last time nodes were tested for modification (uses numMoves to
    // track this). The lastModified field, in contrast, track when a route was
    // last *actually* modified.
    std::vector<int> lastTestedNodes(data.numLocations(), -1);
    lastModified = std::vector<int>(data.numVehicles(), 0);

    searchCompleted = false;
    numMoves = 0;

    for (int step = 0; !searchCompleted; ++step)
    {
        searchCompleted = true;

        // Node operators are evaluated for neighbouring (U, V) pairs.
        for (auto const uClient : orderNodes)
        {
            auto *U = &nodes[uClient];

            auto const lastTestedNode = lastTestedNodes[uClient];
            lastTestedNodes[uClient] = numMoves;

            // First test removing or inserting U. Particularly relevant if not
            // all clients are required (e.g., when prize collecting).
            applyOptionalClientMoves(U, costEvaluator);

            // Evaluate moves involving the client's group, if it is in any.
            applyGroupMoves(U, costEvaluator);

            if (!U->route())  // we already evaluated inserting U, so there is
                continue;     // nothing left to be done for this client.

            // We next apply the regular node operators. These work on pairs
            // of nodes (U, V), where both U and V are in the solution.
            for (auto const vClient : neighbours_[uClient])
            {
                auto *V = &nodes[vClient];

                if (!V->route())
                    continue;

                if (lastModified[U->route()->idx()] > lastTestedNode
                    || lastModified[V->route()->idx()] > lastTestedNode)
                {
                    // Moves involving clients: swapping or moving clients
                    // after node V.
                    if (applyNodeOps(U, V, costEvaluator))
                        continue;

                    // Moves involving a start depot: move clients to the
                    // beginning of a trip (after the depot node p(V)).
                    if (p(V)->isStartDepot()
                        && applyNodeOps(U, p(V), costEvaluator))
                        continue;

                    // Moves involving an end depot: move clients to a new trip
                    // (after the depot node n(V)).
                    if (n(V)->isEndDepot()
                        && applyNodeOps(U, n(V), costEvaluator))
                        continue;
                }
            }

            // Moves involving empty routes are not tested in the first
            // iteration to avoid using too many routes.
            if (step > 0)
                applyEmptyRouteMoves(U, costEvaluator);
        }
    }
}

void LocalSearch::intensify(CostEvaluator const &costEvaluator,
                            double overlapTolerance)
{
    if (overlapTolerance < 0 || overlapTolerance > 1)
        throw std::runtime_error("overlapTolerance must be in [0, 1].");

    if (routeOps.empty())
        return;

    std::vector<int> lastTestedRoutes(data.numVehicles(), -1);
    lastModified = std::vector<int>(data.numVehicles(), 0);

    searchCompleted = false;
    numMoves = 0;

    while (!searchCompleted)
    {
        searchCompleted = true;

        for (auto const rU : orderRoutes)
        {
            auto &U = routes[rU];

            if (U.empty())
                continue;

            auto const lastTested = lastTestedRoutes[U.idx()];
            lastTestedRoutes[U.idx()] = numMoves;

            for (size_t rV = 0; rV != U.idx(); ++rV)
            {
                auto &V = routes[rV];

                if (V.empty() || !U.overlapsWith(V, overlapTolerance))
                    continue;

                auto const lastModifiedRoute
                    = std::max(lastModified[U.idx()], lastModified[V.idx()]);

                if (lastModifiedRoute > lastTested
                    && applyRouteOps(&U, &V, costEvaluator))
                    continue;
            }
        }
    }
}

void LocalSearch::shuffle(RandomNumberGenerator &rng)
{
    std::shuffle(orderNodes.begin(), orderNodes.end(), rng);
    std::shuffle(nodeOps.begin(), nodeOps.end(), rng);

    std::shuffle(orderRoutes.begin(), orderRoutes.end(), rng);
    std::shuffle(routeOps.begin(), routeOps.end(), rng);
}

bool LocalSearch::applyNodeOps(Route::Node *U,
                               Route::Node *V,
                               CostEvaluator const &costEvaluator)
{
    for (auto *nodeOp : nodeOps)
    {
        auto const deltaCost = nodeOp->evaluate(U, V, costEvaluator);
        if (deltaCost < 0)
        {
            auto *rU = U->route();  // copy these because the operator can
            auto *rV = V->route();  // modify the nodes' route membership

            [[maybe_unused]] auto const costBefore
                = costEvaluator.penalisedCost(*rU)
                  + Cost(rU != rV) * costEvaluator.penalisedCost(*rV);

            nodeOp->apply(U, V);
            update(rU, rV);

            [[maybe_unused]] auto const costAfter
                = costEvaluator.penalisedCost(*rU)
                  + Cost(rU != rV) * costEvaluator.penalisedCost(*rV);

            // When there is an improving move, the delta cost evaluation must
            // be exact. The resulting cost is then the sum of the cost before
            // the move, plus the delta cost.
            assert(costAfter == costBefore + deltaCost);

            return true;
        }
    }

    return false;
}

bool LocalSearch::applyRouteOps(Route *U,
                                Route *V,
                                CostEvaluator const &costEvaluator)
{
    for (auto *routeOp : routeOps)
    {
        auto const deltaCost = routeOp->evaluate(U, V, costEvaluator);
        if (deltaCost < 0)
        {
            [[maybe_unused]] auto const costBefore
                = costEvaluator.penalisedCost(*U)
                  + Cost(U != V) * costEvaluator.penalisedCost(*V);

            routeOp->apply(U, V);
            update(U, V);

            [[maybe_unused]] auto const costAfter
                = costEvaluator.penalisedCost(*U)
                  + Cost(U != V) * costEvaluator.penalisedCost(*V);

            // When there is an improving move, the delta cost evaluation must
            // be exact. The resulting cost is then the sum of the cost before
            // the move, plus the delta cost.
            assert(costAfter == costBefore + deltaCost);

            return true;
        }
    }

    return false;
}

void LocalSearch::applyEmptyRouteMoves(Route::Node *U,
                                       CostEvaluator const &costEvaluator)
{
    assert(U->route());

    auto begin = routes.begin();
    for (size_t vehType = 0; vehType != data.numVehicleTypes(); vehType++)
    {
        auto const end = begin + data.vehicleType(vehType).numAvailable;
        auto const pred = [](auto const &route) { return route.empty(); };
        auto empty = std::find_if(begin, end, pred);
        begin = end;

        if (empty != end)  // try inserting U into the empty route.
            applyNodeOps(U, (*empty)[0], costEvaluator);
    }
}

void LocalSearch::applyOptionalClientMoves(Route::Node *U,
                                           CostEvaluator const &costEvaluator)
{
    ProblemData::Client const &uData = data.location(U->client());

    if (uData.group)  // groups have their own operator - applyGroupMoves()
        return;

    if (!uData.required && removeCost(U, data, costEvaluator) < 0)
    {
        auto *route = U->route();
        route->remove(U->idx());
        update(route, route);
    }

    if (!U->route())
        insert(U, costEvaluator, uData.required);
}

void LocalSearch::applyGroupMoves(Route::Node *U,
                                  CostEvaluator const &costEvaluator)
{
    ProblemData::Client const &uData = data.location(U->client());

    if (!uData.group)
        return;

    auto const &group = data.group(*uData.group);
    assert(group.mutuallyExclusive);

    std::vector<size_t> inSol;
    auto const pred = [&](auto client) { return nodes[client].route(); };
    std::copy_if(group.begin(), group.end(), std::back_inserter(inSol), pred);

    if (inSol.empty())
    {
        insert(U, costEvaluator, group.required);
        return;
    }

    // We remove clients in order of increasing cost delta (biggest improvement
    // first), and evaluate swapping the last client with U.
    std::vector<Cost> costs;
    for (auto const client : inSol)
        costs.push_back(removeCost(&nodes[client], data, costEvaluator));

    // Sort clients in order of increasing removal costs.
    std::vector<size_t> range(inSol.size());
    std::iota(range.begin(), range.end(), 0);
    std::sort(range.begin(),
              range.end(),
              [&costs](auto idx1, auto idx2)
              { return costs[idx1] < costs[idx2]; });

    // Remove all but the last client, whose removal is the least valuable.
    for (auto idx = range.begin(); idx != range.end() - 1; ++idx)
    {
        auto const client = inSol[*idx];
        auto const &node = nodes[client];
        auto *route = node.route();

        route->remove(node.idx());
        update(route, route);
    }

    // Test swapping U and V, and do so if U is better to have than V.
    auto *V = &nodes[inSol[range.back()]];
    if (U != V && inplaceCost(U, V, data, costEvaluator) < 0)
    {
        auto *route = V->route();
        auto const idx = V->idx();
        route->remove(idx);
        route->insert(idx, U);
        update(route, route);
    }
}

void LocalSearch::insert(Route::Node *U,
                         CostEvaluator const &costEvaluator,
                         bool required)
{
    Route::Node *UAfter = routes[0][0];
    Cost bestCost = insertCost(U, UAfter, data, costEvaluator);

    for (auto const vClient : neighbours_[U->client()])
    {
        auto *V = &nodes[vClient];

        if (!V->route())
            continue;

        auto const cost = insertCost(U, V, data, costEvaluator);
        if (cost < bestCost)
        {
            bestCost = cost;
            UAfter = V;
        }
    }

    if (required || bestCost < 0)
    {
        UAfter->route()->insert(UAfter->idx() + 1, U);
        update(UAfter->route(), UAfter->route());
    }
}

void LocalSearch::update(Route *U, Route *V)
{
    numMoves++;
    searchCompleted = false;

    U->update();
    lastModified[U->idx()] = numMoves;

    for (auto *op : routeOps)  // this is used by some route operators
        op->update(U);         // to keep caches in sync.

    if (U != V)
    {
        V->update();
        lastModified[V->idx()] = numMoves;

        for (auto *op : routeOps)  // this is used by some route operators
            op->update(V);         // to keep caches in sync.
    }
}

void LocalSearch::loadSolution(Solution const &solution)
{
    // First empty all routes.
    for (auto &route : routes)
        route.clear();

    // Determine offsets for vehicle types.
    std::vector<size_t> vehicleOffset(data.numVehicleTypes(), 0);
    for (size_t vehType = 1; vehType < data.numVehicleTypes(); vehType++)
    {
        auto const prevAvail = data.vehicleType(vehType - 1).numAvailable;
        vehicleOffset[vehType] = vehicleOffset[vehType - 1] + prevAvail;
    }

    // Load routes from solution.
    for (auto const &solRoute : solution.routes())
    {
        // Set up a container of all node visits. This lets us insert all nodes
        // in one go, requiring no intermediate updates.
        std::vector<Route::Node *> visits;
        visits.reserve(solRoute.size());
        for (auto const client : solRoute)
            visits.push_back(&nodes[client]);

        // Determine index of next route of this type to load, where we rely
        // on solution to be valid to not exceed the number of vehicles per
        // vehicle type.
<<<<<<< HEAD
        auto const r = vehicleOffset[solRoute.vehicleType()]++;
        Route &route = routes[r];

        assert(route.empty());  // should have been emptied above.
        for (size_t tripIdx = 0; tripIdx != solRoute.numTrips(); ++tripIdx)
        {
            if (tripIdx > 0)  // Create and insert depot nodes for new trip.
                route.addTrip();

            auto const &trip = solRoute.trip(tripIdx);
            for (auto const client : trip)
                // Note that the ``push_back`` method will insert the client
                // before the last depot node.
                route.push_back(&nodes[client]);
        }

        route.update();
=======
        auto const idx = vehicleOffset[solRoute.vehicleType()]++;
        routes[idx].insert(1, visits.begin(), visits.end());
        routes[idx].update();
>>>>>>> ab965d96
    }

    for (auto *routeOp : routeOps)
        routeOp->init(solution);
}

Solution LocalSearch::exportSolution() const
{
    std::vector<pyvrp::Route> solRoutes;
    solRoutes.reserve(data.numVehicles());

    for (auto const &route : routes)
    {
        if (route.empty())
            continue;

        std::vector<std::vector<size_t>> trips;
        trips.reserve(route.numTrips());

        std::vector<size_t> trip;
        trip.reserve(route.numClients());  // upper bound
        for (auto *node : route)
        {
            if (node->isStartDepot())  // start trip
                trip.clear();
            else if (node->isClient())
                trip.push_back(node->client());
            else  // end depot -> end of trip
            {
                assert(node->isEndDepot());
                assert(trip.size() > 0);
                trips.push_back(trip);
            }
        }

        solRoutes.emplace_back(data, trips, route.vehicleType());
    }

    return {data, solRoutes};
}

void LocalSearch::addNodeOperator(NodeOp &op) { nodeOps.emplace_back(&op); }

void LocalSearch::addRouteOperator(RouteOp &op) { routeOps.emplace_back(&op); }

void LocalSearch::setNeighbours(Neighbours neighbours)
{
    if (neighbours.size() != data.numLocations())
        throw std::runtime_error("Neighbourhood dimensions do not match.");

    for (size_t client = data.numDepots(); client != data.numLocations();
         ++client)
    {
        auto const beginPos = neighbours[client].begin();
        auto const endPos = neighbours[client].end();

        auto const pred = [&](auto item)
        { return item == client || item < data.numDepots(); };

        if (std::any_of(beginPos, endPos, pred))
        {
            throw std::runtime_error("Neighbourhood of client "
                                     + std::to_string(client)
                                     + " contains itself or a depot.");
        }
    }

    neighbours_ = neighbours;
}

LocalSearch::Neighbours const &LocalSearch::neighbours() const
{
    return neighbours_;
}

LocalSearch::LocalSearch(ProblemData const &data, Neighbours neighbours)
    : data(data),
      neighbours_(data.numLocations()),
      orderNodes(data.numClients()),
      orderRoutes(data.numVehicles()),
      lastModified(data.numVehicles(), -1)
{
    setNeighbours(neighbours);

    std::iota(orderNodes.begin(), orderNodes.end(), data.numDepots());
    std::iota(orderRoutes.begin(), orderRoutes.end(), 0);

    nodes.reserve(data.numLocations());
    for (size_t loc = 0; loc != data.numLocations(); ++loc)
        nodes.emplace_back(loc,
                           loc < data.numDepots()
                               ? Route::Node::NodeType::StartDepot
                               : Route::Node::NodeType::Client);

    routes.reserve(data.numVehicles());
    size_t rIdx = 0;
    for (size_t vehType = 0; vehType != data.numVehicleTypes(); ++vehType)
    {
        auto const numAvailable = data.vehicleType(vehType).numAvailable;
        for (size_t vehicle = 0; vehicle != numAvailable; ++vehicle)
            routes.emplace_back(data, rIdx++, vehType);
    }
}<|MERGE_RESOLUTION|>--- conflicted
+++ resolved
@@ -401,17 +401,9 @@
     // Load routes from solution.
     for (auto const &solRoute : solution.routes())
     {
-        // Set up a container of all node visits. This lets us insert all nodes
-        // in one go, requiring no intermediate updates.
-        std::vector<Route::Node *> visits;
-        visits.reserve(solRoute.size());
-        for (auto const client : solRoute)
-            visits.push_back(&nodes[client]);
-
         // Determine index of next route of this type to load, where we rely
         // on solution to be valid to not exceed the number of vehicles per
         // vehicle type.
-<<<<<<< HEAD
         auto const r = vehicleOffset[solRoute.vehicleType()]++;
         Route &route = routes[r];
 
@@ -422,18 +414,18 @@
                 route.addTrip();
 
             auto const &trip = solRoute.trip(tripIdx);
+            // Set up a container of all node visits in the trip. This lets us
+            // insert all nodes in one go, requiring no intermediate updates.
+            std::vector<Route::Node *> visits;
+            visits.reserve(trip.size());
             for (auto const client : trip)
-                // Note that the ``push_back`` method will insert the client
-                // before the last depot node.
-                route.push_back(&nodes[client]);
+                visits.push_back(&nodes[client]);
+
+            // Insert before the last node in the route.
+            route.insert(route.size() - 1, visits.begin(), visits.end());
         }
 
         route.update();
-=======
-        auto const idx = vehicleOffset[solRoute.vehicleType()]++;
-        routes[idx].insert(1, visits.begin(), visits.end());
-        routes[idx].update();
->>>>>>> ab965d96
     }
 
     for (auto *routeOp : routeOps)
