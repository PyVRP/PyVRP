--- conflicted
+++ resolved
@@ -1,5 +1,4 @@
 #include "LocalSearch.h"
-#include "DynamicBitset.h"
 #include "Measure.h"
 #include "primitives.h"
 
@@ -12,18 +11,18 @@
 
 Solution LocalSearch::operator()(Solution const &solution,
                                  CostEvaluator const &costEvaluator,
-                                 std::vector<size_t> const &candidateNodes,
                                  double overlapTolerance)
 {
-    numEvaluations = 0;
     loadSolution(solution);
 
-    candidates.reset();
-    for (auto idx : candidateNodes)
-        candidates[idx] = true;
-
-    search(costEvaluator);
-    intensify(costEvaluator, overlapTolerance);
+    while (true)
+    {
+        search(costEvaluator);
+        intensify(costEvaluator, overlapTolerance);
+
+        if (numMoves == 0)  // then the current solution is locally optimal.
+            break;
+    }
 
     return exportSolution();
 }
@@ -55,16 +54,11 @@
     // last *actually* modified.
     std::vector<int> lastTestedNodes(data.numLocations(), -1);
     lastModified = std::vector<int>(data.numVehicles(), 0);
+
+    searchCompleted = false;
     numMoves = 0;
 
-    for (auto const uClient : orderNodes)  // insert all customers first
-    {
-        auto *U = &nodes[uClient];
-        applyOptionalClientMoves(U, costEvaluator);
-    }
-
-    bool firstStep = true;
-    while (candidates.any() && !searchCompleted)
+    for (int step = 0; !searchCompleted; ++step)
     {
         searchCompleted = true;
 
@@ -86,14 +80,8 @@
             if (!U->route())  // we already evaluated inserting U, so there is
                 continue;     // nothing left to be done for this client.
 
-            // We next evaluate node operators that work on pairs of nodes
-            // of nodes (U, V), where both U and V are in the solution. We
-            // only do this if U is a promising candidate for improvement.
-            if (!candidates[uClient])
-                continue;
-
-            candidates[uClient] = false;
-
+            // We next apply the regular node operators. These work on pairs
+            // of nodes (U, V), where both U and V are in the solution.
             for (auto const vClient : neighbours_[uClient])
             {
                 auto *V = &nodes[vClient];
@@ -114,11 +102,9 @@
 
             // Moves involving empty routes are not tested in the first
             // iteration to avoid using too many routes.
-            if (!firstStep)
+            if (step > 0)
                 applyEmptyRouteMoves(U, costEvaluator);
         }
-
-        firstStep = false;
     }
 }
 
@@ -185,8 +171,6 @@
     for (auto *nodeOp : nodeOps)
     {
         auto const deltaCost = nodeOp->evaluate(U, V, costEvaluator);
-        numEvaluations += 1;
-
         if (deltaCost < 0)
         {
             auto *rU = U->route();  // copy these because the operator can
@@ -198,26 +182,6 @@
 
             nodeOp->apply(U, V);
             update(rU, rV);
-
-            if (!U->isDepot())
-                candidates[U->client()] = true;
-
-            if (!p(U)->isDepot())
-                candidates[p(U)->client()] = true;
-
-            if (!n(U)->isDepot())
-                candidates[n(U)->client()] = true;
-
-            if (!V->isDepot())
-            {
-                candidates[V->client()] = true;
-
-                if (!p(V)->isDepot())
-                    candidates[p(V)->client()] = true;
-
-                if (!n(V)->isDepot())
-                    candidates[n(V)->client()] = true;
-            }
 
             [[maybe_unused]] auto const costAfter
                 = costEvaluator.penalisedCost(*rU)
@@ -439,23 +403,9 @@
         // Determine index of next route of this type to load, where we rely
         // on solution to be valid to not exceed the number of vehicles per
         // vehicle type.
-<<<<<<< HEAD
-        auto const r = vehicleOffset[solRoute.vehicleType()]++;
-        Route &route = routes[r];
-        assert(route.empty());  // should have been emptied above.
-
-        std::vector<Route::Node *> visits;
-        visits.reserve(solRoute.size());
-        for (auto const client : solRoute)
-            visits.push_back(&nodes[client]);
-
-        route.insert(1, visits.begin(), visits.end());
-        route.update();
-=======
         auto const idx = vehicleOffset[solRoute.vehicleType()]++;
         routes[idx].insert(1, visits.begin(), visits.end());
         routes[idx].update();
->>>>>>> 8dc91e76
     }
 
     for (auto *routeOp : routeOps)
@@ -523,7 +473,6 @@
       neighbours_(data.numLocations()),
       orderNodes(data.numClients()),
       orderRoutes(data.numVehicles()),
-      candidates(data.numLocations()),
       lastModified(data.numVehicles(), -1)
 {
     setNeighbours(neighbours);
