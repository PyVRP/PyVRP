#include "LocalSearch.h"
#include "Measure.h"
#include "primitives.h"

#include <algorithm>
#include <cassert>
#include <numeric>

using pyvrp::Solution;
using pyvrp::search::LocalSearch;

Solution LocalSearch::operator()(Solution const &solution,
                                 CostEvaluator const &costEvaluator)
{
    loadSolution(solution);

    do
    {
        search(costEvaluator);
        intensify(costEvaluator);
    } while (numMoves != 0);  // repeat until solution is locally optimal.

    return exportSolution();
}

Solution LocalSearch::search(Solution const &solution,
                             CostEvaluator const &costEvaluator)
{
    loadSolution(solution);
    search(costEvaluator);
    return exportSolution();
}

Solution LocalSearch::intensify(Solution const &solution,
                                CostEvaluator const &costEvaluator)
{
    loadSolution(solution);
    intensify(costEvaluator);
    return exportSolution();
}

void LocalSearch::search(CostEvaluator const &costEvaluator)
{
    if (nodeOps.empty())
        return;

    // Caches the last time nodes were tested for modification (uses numMoves to
    // track this). The lastModified field, in contrast, track when a route was
    // last *actually* modified.
    std::vector<int> lastTestedNodes(data.numLocations(), -1);
    lastModified = std::vector<int>(data.numVehicles(), 0);

    searchCompleted = false;
    numMoves = 0;

    for (int step = 0; !searchCompleted; ++step)
    {
        searchCompleted = true;

        // Node operators are evaluated for neighbouring (U, V) pairs.
        for (auto const uClient : orderNodes)
        {
            auto *U = &nodes[uClient];

            auto const lastTestedNode = lastTestedNodes[uClient];
            lastTestedNodes[uClient] = numMoves;

            // First test removing or inserting U. Particularly relevant if not
            // all clients are required (e.g., when prize collecting).
            applyOptionalClientMoves(U, costEvaluator);

            // Evaluate moves involving the client's group, if it is in any.
            applyGroupMoves(U, costEvaluator);

            if (!U->route())  // we already evaluated inserting U, so there is
                continue;     // nothing left to be done for this client.

            // We next apply the regular node operators. These work on pairs
            // of nodes (U, V), where both U and V are in the solution.
            for (auto const vClient : neighbours_[uClient])
            {
                auto *V = &nodes[vClient];

                if (!V->route())
                    continue;

                if (lastModified[U->route()->idx()] > lastTestedNode
                    || lastModified[V->route()->idx()] > lastTestedNode)
                {
                    if (applyNodeOps(U, V, costEvaluator))
                        continue;

                    if (p(V)->isDepot() && applyNodeOps(U, p(V), costEvaluator))
                        continue;
                }
            }

            // Moves involving empty routes are not tested in the first
            // iteration to avoid using too many routes.
            if (step > 0)
                applyEmptyRouteMoves(U, costEvaluator);
        }
    }
}

void LocalSearch::intensify(CostEvaluator const &costEvaluator)
{
    if (routeOps.empty())
        return;

    std::vector<int> lastTestedRoutes(data.numVehicles(), -1);
    lastModified = std::vector<int>(data.numVehicles(), 0);

    searchCompleted = false;
    numMoves = 0;

    std::vector<size_t> vehicleOffset(data.numVehicleTypes(), 0);
    for (size_t vehType = 1; vehType < data.numVehicleTypes(); vehType++)
    {
        auto const prevAvail = data.vehicleType(vehType - 1).numAvailable;
        vehicleOffset[vehType] = vehicleOffset[vehType - 1] + prevAvail;
    }

    while (!searchCompleted)
    {
        searchCompleted = true;

        for (auto const rU : orderRoutes)
        {
            auto &U = routes[rU];
            assert(U.idx() == rU);

            if (U.empty())
                continue;

            auto const lastTested = lastTestedRoutes[U.idx()];
            lastTestedRoutes[U.idx()] = numMoves;

            auto prev = data.numVehicles();
            for (auto vehType = vehicleOffset.rbegin();
                 vehType != vehicleOffset.rend();
                 ++vehType)
            {
                auto const begin = std::max(*vehType, U.idx() + 1);
                auto const end = prev;
                prev = begin;

<<<<<<< HEAD
                if (end <= U.idx())
                    break;
=======
                if (V.empty())
                    continue;
>>>>>>> 73c97c74

                for (size_t rV = begin; rV != end; ++rV)
                {
                    auto &V = routes[rV];
                    assert(V.idx() == rV);

                    if (V.empty())
                        break;

                    if (!U.overlapsWith(V, overlapTolerance))
                        continue;

                    auto const lastModifiedRoute = std::max(
                        lastModified[U.idx()], lastModified[V.idx()]);

                    if (lastModifiedRoute > lastTested
                        && applyRouteOps(&U, &V, costEvaluator))
                        continue;
                }
            }
        }
    }
}

void LocalSearch::shuffle(RandomNumberGenerator &rng)
{
    std::shuffle(orderNodes.begin(), orderNodes.end(), rng);
    std::shuffle(nodeOps.begin(), nodeOps.end(), rng);

    std::shuffle(orderRoutes.begin(), orderRoutes.end(), rng);
    std::shuffle(routeOps.begin(), routeOps.end(), rng);
}

bool LocalSearch::applyNodeOps(Route::Node *U,
                               Route::Node *V,
                               CostEvaluator const &costEvaluator)
{
    for (auto *nodeOp : nodeOps)
    {
        auto const deltaCost = nodeOp->evaluate(U, V, costEvaluator);
        if (deltaCost < 0)
        {
            auto *rU = U->route();  // copy these because the operator can
            auto *rV = V->route();  // modify the nodes' route membership

            [[maybe_unused]] auto const costBefore
                = costEvaluator.penalisedCost(*rU)
                  + Cost(rU != rV) * costEvaluator.penalisedCost(*rV);

            nodeOp->apply(U, V);
            update(rU, rV);

            [[maybe_unused]] auto const costAfter
                = costEvaluator.penalisedCost(*rU)
                  + Cost(rU != rV) * costEvaluator.penalisedCost(*rV);

            // When there is an improving move, the delta cost evaluation must
            // be exact. The resulting cost is then the sum of the cost before
            // the move, plus the delta cost.
            assert(costAfter == costBefore + deltaCost);

            return true;
        }
    }

    return false;
}

bool LocalSearch::applyRouteOps(Route *U,
                                Route *V,
                                CostEvaluator const &costEvaluator)
{
    for (auto *routeOp : routeOps)
    {
        auto const deltaCost = routeOp->evaluate(U, V, costEvaluator);
        if (deltaCost < 0)
        {
            [[maybe_unused]] auto const costBefore
                = costEvaluator.penalisedCost(*U)
                  + Cost(U != V) * costEvaluator.penalisedCost(*V);

            routeOp->apply(U, V);
            update(U, V);

            [[maybe_unused]] auto const costAfter
                = costEvaluator.penalisedCost(*U)
                  + Cost(U != V) * costEvaluator.penalisedCost(*V);

            // When there is an improving move, the delta cost evaluation must
            // be exact. The resulting cost is then the sum of the cost before
            // the move, plus the delta cost.
            assert(costAfter == costBefore + deltaCost);

            return true;
        }
    }

    return false;
}

void LocalSearch::applyEmptyRouteMoves(Route::Node *U,
                                       CostEvaluator const &costEvaluator)
{
    assert(U->route());

    auto begin = routes.begin();
    for (size_t vehType = 0; vehType != data.numVehicleTypes(); vehType++)
    {
        auto const end = begin + data.vehicleType(vehType).numAvailable;
        auto const pred = [](auto const &route) { return route.empty(); };
        auto empty = std::find_if(begin, end, pred);
        begin = end;

        if (empty != end)  // try inserting U into the empty route.
            applyNodeOps(U, (*empty)[0], costEvaluator);
    }
}

void LocalSearch::applyOptionalClientMoves(Route::Node *U,
                                           CostEvaluator const &costEvaluator)
{
    ProblemData::Client const &uData = data.location(U->client());

    if (uData.group)  // groups have their own operator - applyGroupMoves()
        return;

    if (!uData.required && removeCost(U, data, costEvaluator) < 0)
    {
        auto *route = U->route();
        route->remove(U->idx());
        update(route, route);
    }

    if (!U->route())
        insert(U, costEvaluator, uData.required);
}

void LocalSearch::applyGroupMoves(Route::Node *U,
                                  CostEvaluator const &costEvaluator)
{
    ProblemData::Client const &uData = data.location(U->client());

    if (!uData.group)
        return;

    auto const &group = data.group(*uData.group);
    assert(group.mutuallyExclusive);

    std::vector<size_t> inSol;
    auto const pred = [&](auto client) { return nodes[client].route(); };
    std::copy_if(group.begin(), group.end(), std::back_inserter(inSol), pred);

    if (inSol.empty())
    {
        insert(U, costEvaluator, group.required);
        return;
    }

    // We remove clients in order of increasing cost delta (biggest improvement
    // first), and evaluate swapping the last client with U.
    std::vector<Cost> costs;
    for (auto const client : inSol)
        costs.push_back(removeCost(&nodes[client], data, costEvaluator));

    // Sort clients in order of increasing removal costs.
    std::vector<size_t> range(inSol.size());
    std::iota(range.begin(), range.end(), 0);
    std::sort(range.begin(),
              range.end(),
              [&costs](auto idx1, auto idx2)
              { return costs[idx1] < costs[idx2]; });

    // Remove all but the last client, whose removal is the least valuable.
    for (auto idx = range.begin(); idx != range.end() - 1; ++idx)
    {
        auto const client = inSol[*idx];
        auto const &node = nodes[client];
        auto *route = node.route();

        route->remove(node.idx());
        update(route, route);
    }

    // Test swapping U and V, and do so if U is better to have than V.
    auto *V = &nodes[inSol[range.back()]];
    if (U != V && inplaceCost(U, V, data, costEvaluator) < 0)
    {
        auto *route = V->route();
        auto const idx = V->idx();
        route->remove(idx);
        route->insert(idx, U);
        update(route, route);
    }
}

void LocalSearch::insert(Route::Node *U,
                         CostEvaluator const &costEvaluator,
                         bool required)
{
    Route::Node *UAfter = routes[0][0];
    Cost bestCost = insertCost(U, UAfter, data, costEvaluator);

    for (auto const vClient : neighbours_[U->client()])
    {
        auto *V = &nodes[vClient];

        if (!V->route())
            continue;

        auto const cost = insertCost(U, V, data, costEvaluator);
        if (cost < bestCost)
        {
            bestCost = cost;
            UAfter = V;
        }
    }

    if (required || bestCost < 0)
    {
        UAfter->route()->insert(UAfter->idx() + 1, U);
        update(UAfter->route(), UAfter->route());
    }
}

void LocalSearch::update(Route *U, Route *V)
{
    numMoves++;
    searchCompleted = false;

    U->update();
    lastModified[U->idx()] = numMoves;

    for (auto *op : routeOps)  // this is used by some route operators
        op->update(U);         // to keep caches in sync.

    if (U != V)
    {
        V->update();
        lastModified[V->idx()] = numMoves;

        for (auto *op : routeOps)  // this is used by some route operators
            op->update(V);         // to keep caches in sync.
    }
}

void LocalSearch::loadSolution(Solution const &solution)
{
    // First empty all routes.
    for (auto &route : routes)
        route.clear();

    // Determine offsets for vehicle types.
    std::vector<size_t> vehicleOffset(data.numVehicleTypes(), 0);
    for (size_t vehType = 1; vehType < data.numVehicleTypes(); vehType++)
    {
        auto const prevAvail = data.vehicleType(vehType - 1).numAvailable;
        vehicleOffset[vehType] = vehicleOffset[vehType - 1] + prevAvail;
    }

    // Load routes from solution.
    for (auto const &solRoute : solution.routes())
    {
        // Set up a container of all node visits. This lets us insert all nodes
        // in one go, requiring no intermediate updates.
        std::vector<Route::Node *> visits;
        visits.reserve(solRoute.size());
        for (auto const client : solRoute)
            visits.push_back(&nodes[client]);

        // Determine index of next route of this type to load, where we rely
        // on solution to be valid to not exceed the number of vehicles per
        // vehicle type.
        auto const idx = vehicleOffset[solRoute.vehicleType()]++;
        routes[idx].insert(1, visits.begin(), visits.end());
        routes[idx].update();
    }

    for (auto *routeOp : routeOps)
        routeOp->init(solution);
}

Solution LocalSearch::exportSolution() const
{
    std::vector<pyvrp::Route> solRoutes;
    solRoutes.reserve(data.numVehicles());

    for (auto const &route : routes)
    {
        if (route.empty())
            continue;

        std::vector<size_t> visits;
        visits.reserve(route.size());

        for (auto *node : route)
            visits.push_back(node->client());

        solRoutes.emplace_back(data, visits, route.vehicleType());
    }

    return {data, solRoutes};
}

void LocalSearch::addNodeOperator(NodeOp &op) { nodeOps.emplace_back(&op); }

void LocalSearch::addRouteOperator(RouteOp &op) { routeOps.emplace_back(&op); }

void LocalSearch::setNeighbours(Neighbours neighbours)
{
    if (neighbours.size() != data.numLocations())
        throw std::runtime_error("Neighbourhood dimensions do not match.");

    for (size_t client = data.numDepots(); client != data.numLocations();
         ++client)
    {
        auto const beginPos = neighbours[client].begin();
        auto const endPos = neighbours[client].end();

        auto const pred = [&](auto item)
        { return item == client || item < data.numDepots(); };

        if (std::any_of(beginPos, endPos, pred))
        {
            throw std::runtime_error("Neighbourhood of client "
                                     + std::to_string(client)
                                     + " contains itself or a depot.");
        }
    }

    neighbours_ = neighbours;
}

LocalSearch::Neighbours const &LocalSearch::neighbours() const
{
    return neighbours_;
}

LocalSearch::LocalSearch(ProblemData const &data, Neighbours neighbours)
    : data(data),
      neighbours_(data.numLocations()),
      orderNodes(data.numClients()),
      orderRoutes(data.numVehicles()),
      lastModified(data.numVehicles(), -1)
{
    setNeighbours(neighbours);

    std::iota(orderNodes.begin(), orderNodes.end(), data.numDepots());
    std::iota(orderRoutes.begin(), orderRoutes.end(), 0);

    nodes.reserve(data.numLocations());
    for (size_t loc = 0; loc != data.numLocations(); ++loc)
        nodes.emplace_back(loc);

    routes.reserve(data.numVehicles());
    size_t rIdx = 0;
    for (size_t vehType = 0; vehType != data.numVehicleTypes(); ++vehType)
    {
        auto const numAvailable = data.vehicleType(vehType).numAvailable;
        for (size_t vehicle = 0; vehicle != numAvailable; ++vehicle)
            routes.emplace_back(data, rIdx++, vehType);
    }
}<|MERGE_RESOLUTION|>--- conflicted
+++ resolved
@@ -145,13 +145,8 @@
                 auto const end = prev;
                 prev = begin;
 
-<<<<<<< HEAD
                 if (end <= U.idx())
                     break;
-=======
-                if (V.empty())
-                    continue;
->>>>>>> 73c97c74
 
                 for (size_t rV = begin; rV != end; ++rV)
                 {
@@ -160,9 +155,6 @@
 
                     if (V.empty())
                         break;
-
-                    if (!U.overlapsWith(V, overlapTolerance))
-                        continue;
 
                     auto const lastModifiedRoute = std::max(
                         lastModified[U.idx()], lastModified[V.idx()]);
