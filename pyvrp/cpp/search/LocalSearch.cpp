#include "LocalSearch.h"
#include "Measure.h"
#include "Trip.h"
#include "primitives.h"

#include <algorithm>
#include <cassert>
#include <numeric>

using pyvrp::Solution;
using pyvrp::search::LocalSearch;
using pyvrp::search::NodeOperator;
using pyvrp::search::PerturbationContext;
using pyvrp::search::PerturbationOperator;
using pyvrp::search::RouteOperator;

Solution LocalSearch::operator()(Solution const &solution,
                                 CostEvaluator const &costEvaluator)
{
    loadSolution(solution);
    perturb(costEvaluator);

    while (true)
    {
        search(costEvaluator);
        auto const numUpdates = numUpdates_;  // after node search

        intensify(costEvaluator);
        if (numUpdates_ == numUpdates)
            // Then intensify (route search) did not do any additional
            // updates, so the solution is locally optimal.
            break;
    }

    return exportSolution();
}

Solution LocalSearch::search(Solution const &solution,
                             CostEvaluator const &costEvaluator)
{
    loadSolution(solution);
    search(costEvaluator);
    return exportSolution();
}

Solution LocalSearch::intensify(Solution const &solution,
                                CostEvaluator const &costEvaluator)
{
    loadSolution(solution);
    intensify(costEvaluator);
    return exportSolution();
}

Solution LocalSearch::perturb(Solution const &solution,
                              CostEvaluator const &costEvaluator)
{
    loadSolution(solution);
    perturb(costEvaluator);
    return exportSolution();
}

void LocalSearch::search(CostEvaluator const &costEvaluator)
{
    if (nodeOps.empty())
        return;

    searchCompleted_ = false;
    for (int step = 0; !searchCompleted_; ++step)
    {
        searchCompleted_ = true;

        // Node operators are evaluated for neighbouring (U, V) pairs.
        for (auto const uClient : orderNodes)
        {
            auto *U = &nodes[uClient];

            auto const lastTested = lastTestedNodes[uClient];
            lastTestedNodes[uClient] = numUpdates_;

            // First test removing or inserting U. Particularly relevant if not
            // all clients are required (e.g., when prize collecting).
            applyOptionalClientMoves(U, costEvaluator);

            // Evaluate moves involving the client's group, if it is in any.
            applyGroupMoves(U, costEvaluator);

            if (!U->route())  // we already evaluated inserting U, so there is
                continue;     // nothing left to be done for this client.

            // If U borders a reload depot, try removing it.
            applyDepotRemovalMove(p(U), costEvaluator);
            applyDepotRemovalMove(n(U), costEvaluator);

            // We next apply the regular operators that work on pairs of nodes
            // (U, V), where both U and V are in the solution. We only do this
            // if U is a promising candidate for improvement.
            if (!promising[uClient])
                continue;

            for (auto const vClient : neighbours_[uClient])
            {
                auto *V = &nodes[vClient];

                if (!V->route())
                    continue;

                if (lastUpdated[U->route()->idx()] > lastTested
                    || lastUpdated[V->route()->idx()] > lastTested)
                {
                    if (applyNodeOps(U, V, costEvaluator))
                        continue;

                    if (p(V)->isStartDepot()
                        && applyNodeOps(U, p(V), costEvaluator))
                        continue;
                }
            }

            // Moves involving empty routes are not tested in the first
            // iteration to avoid using too many routes.
            if (step > 0)
                applyEmptyRouteMoves(U, costEvaluator);
        }
    }
}

void LocalSearch::intensify(CostEvaluator const &costEvaluator)
{
    if (routeOps.empty())
        return;

    searchCompleted_ = false;
    while (!searchCompleted_)
    {
        searchCompleted_ = true;

        for (auto const rU : orderRoutes)
        {
            auto &U = routes[rU];
            assert(U.idx() == rU);

            if (U.empty())
                continue;

            auto const lastTested = lastTestedRoutes[U.idx()];
            lastTestedRoutes[U.idx()] = numUpdates_;

            for (size_t rV = U.idx() + 1; rV != routes.size(); ++rV)
            {
                auto &V = routes[rV];
                assert(V.idx() == rV);

                if (V.empty())
                    continue;

                if (lastUpdated[U.idx()] > lastTested
                    || lastUpdated[V.idx()] > lastTested)
                    applyRouteOps(&U, &V, costEvaluator);
            }
        }
    }
}

void LocalSearch::perturb(CostEvaluator const &costEvaluator)
{
    if (perturbOps.empty())
        return;

<<<<<<< HEAD
    PerturbationContext context{nodes,
                                routes,
                                costEvaluator,
                                neighbours_,
                                orderNodes,
                                orderRoutes,
                                orderVehTypes};
    (*perturbOps[0])(context);
=======
    // Clear the set of promising nodes as perturbation will determine
    // the initial set of promising nodes for local search.
    promising.reset();

    (*perturbOps[0])(
        nodes, routes, costEvaluator, neighbours_, orderNodes, promising);
>>>>>>> 0ca663b6
}

void LocalSearch::shuffle(RandomNumberGenerator &rng)
{
    std::shuffle(orderNodes.begin(), orderNodes.end(), rng);
    std::shuffle(orderRoutes.begin(), orderRoutes.end(), rng);
    std::shuffle(orderVehTypes.begin(), orderVehTypes.end(), rng);

    std::shuffle(nodeOps.begin(), nodeOps.end(), rng);
    std::shuffle(routeOps.begin(), routeOps.end(), rng);
    std::shuffle(perturbOps.begin(), perturbOps.end(), rng);
}

bool LocalSearch::applyNodeOps(Route::Node *U,
                               Route::Node *V,
                               CostEvaluator const &costEvaluator)
{
    for (auto *nodeOp : nodeOps)
    {
        auto const deltaCost = nodeOp->evaluate(U, V, costEvaluator);
        if (deltaCost < 0)
        {
            auto *rU = U->route();  // copy these because the operator can
            auto *rV = V->route();  // modify the nodes' route membership

            [[maybe_unused]] auto const costBefore
                = costEvaluator.penalisedCost(*rU)
                  + Cost(rU != rV) * costEvaluator.penalisedCost(*rV);

            markPromising(U);
            markPromising(V);

            nodeOp->apply(U, V);
            update(rU, rV);

            [[maybe_unused]] auto const costAfter
                = costEvaluator.penalisedCost(*rU)
                  + Cost(rU != rV) * costEvaluator.penalisedCost(*rV);

            // When there is an improving move, the delta cost evaluation must
            // be exact. The resulting cost is then the sum of the cost before
            // the move, plus the delta cost.
            assert(costAfter == costBefore + deltaCost);

            return true;
        }
    }

    return false;
}

bool LocalSearch::applyRouteOps(Route *U,
                                Route *V,
                                CostEvaluator const &costEvaluator)
{
    for (auto *routeOp : routeOps)
    {
        auto const deltaCost = routeOp->evaluate(U, V, costEvaluator);
        if (deltaCost < 0)
        {
            [[maybe_unused]] auto const costBefore
                = costEvaluator.penalisedCost(*U)
                  + Cost(U != V) * costEvaluator.penalisedCost(*V);

            routeOp->apply(U, V);
            update(U, V);

            [[maybe_unused]] auto const costAfter
                = costEvaluator.penalisedCost(*U)
                  + Cost(U != V) * costEvaluator.penalisedCost(*V);

            // When there is an improving move, the delta cost evaluation must
            // be exact. The resulting cost is then the sum of the cost before
            // the move, plus the delta cost.
            assert(costAfter == costBefore + deltaCost);

            return true;
        }
    }

    return false;
}

void LocalSearch::applyDepotRemovalMove(Route::Node *U,
                                        CostEvaluator const &costEvaluator)
{
    if (!U->isReloadDepot())
        return;

    // We remove the depot when that's either better, or neutral. It can be
    // neutral if for example it's the same depot visited consecutively, but
    // that's then unnecessary.
    if (removeCost(U, data, costEvaluator) <= 0)
    {
        markPromising(U);
        auto *route = U->route();
        route->remove(U->idx());
        update(route, route);
    }
}

void LocalSearch::applyEmptyRouteMoves(Route::Node *U,
                                       CostEvaluator const &costEvaluator)
{
    assert(U->route());

    // We apply moves involving empty routes in the (randomised) order of
    // orderVehTypes. This helps because empty vehicle moves incur fixed cost,
    // and a purely greedy approach over-prioritises vehicles with low fixed
    // costs but possibly high variable costs.
    for (auto const &[vehType, offset] : orderVehTypes)
    {
        auto const begin = routes.begin() + offset;
        auto const end = begin + data.vehicleType(vehType).numAvailable;
        auto const pred = [](auto const &route) { return route.empty(); };
        auto empty = std::find_if(begin, end, pred);

        if (empty != end && applyNodeOps(U, (*empty)[0], costEvaluator))
            break;
    }
}

void LocalSearch::applyOptionalClientMoves(Route::Node *U,
                                           CostEvaluator const &costEvaluator)
{
    ProblemData::Client const &uData = data.location(U->client());

    if (uData.group)  // groups have their own operator - applyGroupMoves()
        return;

    if (!uData.required && removeCost(U, data, costEvaluator) < 0)
    {
        markPromising(U);
        auto *route = U->route();
        route->remove(U->idx());
        update(route, route);
    }

    if (!U->route())
        insert(U, costEvaluator, uData.required);
}

void LocalSearch::applyGroupMoves(Route::Node *U,
                                  CostEvaluator const &costEvaluator)
{
    ProblemData::Client const &uData = data.location(U->client());

    if (!uData.group)
        return;

    auto const &group = data.group(*uData.group);
    assert(group.mutuallyExclusive);

    std::vector<size_t> inSol;
    auto const pred = [&](auto client) { return nodes[client].route(); };
    std::copy_if(group.begin(), group.end(), std::back_inserter(inSol), pred);

    if (inSol.empty())
    {
        insert(U, costEvaluator, group.required);
        return;
    }

    // We remove clients in order of increasing cost delta (biggest improvement
    // first), and evaluate swapping the last client with U.
    std::vector<Cost> costs;
    for (auto const client : inSol)
        costs.push_back(removeCost(&nodes[client], data, costEvaluator));

    // Sort clients in order of increasing removal costs.
    std::vector<size_t> range(inSol.size());
    std::iota(range.begin(), range.end(), 0);
    std::sort(range.begin(),
              range.end(),
              [&costs](auto idx1, auto idx2)
              { return costs[idx1] < costs[idx2]; });

    // Remove all but the last client, whose removal is the least valuable.
    for (auto idx = range.begin(); idx != range.end() - 1; ++idx)
    {
        auto const client = inSol[*idx];
        auto const &node = nodes[client];
        auto *route = node.route();

        markPromising(&node);
        route->remove(node.idx());
        update(route, route);
    }

    // Test swapping U and V, and do so if U is better to have than V.
    auto *V = &nodes[inSol[range.back()]];
    if (U != V && inplaceCost(U, V, data, costEvaluator) < 0)
    {
        auto *route = V->route();
        auto const idx = V->idx();
        route->remove(idx);
        route->insert(idx, U);
        update(route, route);
        markPromising(U);
    }
}

void LocalSearch::insert(Route::Node *U,
                         CostEvaluator const &costEvaluator,
                         bool required)
{
    Route::Node *UAfter = routes[0][0];
    Cost bestCost = insertCost(U, UAfter, data, costEvaluator);

    for (auto const vClient : neighbours_[U->client()])
    {
        auto *V = &nodes[vClient];

        if (!V->route())
            continue;

        auto const cost = insertCost(U, V, data, costEvaluator);
        if (cost < bestCost)
        {
            bestCost = cost;
            UAfter = V;
        }
    }

    if (required || bestCost < 0)
    {
        UAfter->route()->insert(UAfter->idx() + 1, U);
        update(UAfter->route(), UAfter->route());
        markPromising(U);
    }
}

void LocalSearch::markPromising(Route::Node const *U)
{
    assert(U->route());

    promising[U->client()] = true;

    if (!U->isStartDepot())
        promising[p(U)->client()] = true;

    if (!U->isEndDepot())
        promising[n(U)->client()] = true;
}

void LocalSearch::update(Route *U, Route *V)
{
    numUpdates_++;
    searchCompleted_ = false;

    U->update();
    lastUpdated[U->idx()] = numUpdates_;

    for (auto *op : routeOps)  // this is used by some route operators
        op->update(U);         // to keep caches in sync.

    if (U != V)
    {
        V->update();
        lastUpdated[V->idx()] = numUpdates_;

        for (auto *op : routeOps)  // this is used by some route operators
            op->update(V);         // to keep caches in sync.
    }
}

void LocalSearch::loadSolution(Solution const &solution)
{
    std::fill(lastTestedNodes.begin(), lastTestedNodes.end(), -1);
    std::fill(lastTestedRoutes.begin(), lastTestedRoutes.end(), -1);
    std::fill(lastUpdated.begin(), lastUpdated.end(), 0);
    promising.set();
    numUpdates_ = 0;

    // First empty all routes.
    for (auto &route : routes)
        route.clear();

    // Determine offsets for vehicle types.
    std::vector<size_t> vehicleOffset(data.numVehicleTypes(), 0);
    for (size_t vehType = 1; vehType < data.numVehicleTypes(); vehType++)
    {
        auto const prevAvail = data.vehicleType(vehType - 1).numAvailable;
        vehicleOffset[vehType] = vehicleOffset[vehType - 1] + prevAvail;
    }

    // Load routes from solution.
    for (auto const &solRoute : solution.routes())
    {
        // Determine index of next route of this type to load, where we rely
        // on solution to be valid to not exceed the number of vehicles per
        // vehicle type.
        auto const idx = vehicleOffset[solRoute.vehicleType()]++;
        auto &route = routes[idx];

        // Routes use a representation with nodes for each client, reload depot
        // (one per trip), and start/end depots. The start depot doubles as the
        // reload depot for the first trip.
        route.reserve(solRoute.size() + solRoute.numTrips() + 1);

        for (size_t tripIdx = 0; tripIdx != solRoute.numTrips(); ++tripIdx)
        {
            auto const &trip = solRoute.trip(tripIdx);

            if (tripIdx != 0)  // then we first insert a trip delimiter.
            {
                Route::Node depot = {trip.startDepot()};
                route.push_back(&depot);
            }

            for (auto const client : trip)
                route.push_back(&nodes[client]);
        }

        route.update();
    }

    for (auto *nodeOp : nodeOps)
        nodeOp->init(solution);

    for (auto *routeOp : routeOps)
        routeOp->init(solution);
}

Solution LocalSearch::exportSolution() const
{
    std::vector<pyvrp::Route> solRoutes;
    solRoutes.reserve(data.numVehicles());

    std::vector<Trip> trips;
    std::vector<size_t> visits;

    for (auto const &route : routes)
    {
        if (route.empty())
            continue;

        trips.clear();
        trips.reserve(route.numTrips());

        visits.clear();
        visits.reserve(route.numClients());

        auto const *prevDepot = route[0];
        for (size_t idx = 1; idx != route.size(); ++idx)
        {
            auto const *node = route[idx];

            if (!node->isDepot())
            {
                visits.push_back(node->client());
                continue;
            }

            trips.emplace_back(data,
                               visits,
                               route.vehicleType(),
                               prevDepot->client(),
                               node->client());

            visits.clear();
            prevDepot = node;
        }

        assert(trips.size() == route.numTrips());
        solRoutes.emplace_back(data, trips, route.vehicleType());
    }

    return {data, solRoutes};
}

void LocalSearch::addNodeOperator(NodeOperator &op)
{
    nodeOps.emplace_back(&op);
}

void LocalSearch::addRouteOperator(RouteOperator &op)
{
    routeOps.emplace_back(&op);
}

void LocalSearch::addPerturbationOperator(PerturbationOperator &op)
{
    perturbOps.emplace_back(&op);
}

std::vector<NodeOperator *> const &LocalSearch::nodeOperators() const
{
    return nodeOps;
}

std::vector<RouteOperator *> const &LocalSearch::routeOperators() const
{
    return routeOps;
}

std::vector<PerturbationOperator *> const &
LocalSearch::perturbationOperators() const
{
    return perturbOps;
}

void LocalSearch::setNeighbours(Neighbours neighbours)
{
    if (neighbours.size() != data.numLocations())
        throw std::runtime_error("Neighbourhood dimensions do not match.");

    for (size_t client = data.numDepots(); client != data.numLocations();
         ++client)
    {
        auto const beginPos = neighbours[client].begin();
        auto const endPos = neighbours[client].end();

        auto const pred = [&](auto item)
        { return item == client || item < data.numDepots(); };

        if (std::any_of(beginPos, endPos, pred))
        {
            throw std::runtime_error("Neighbourhood of client "
                                     + std::to_string(client)
                                     + " contains itself or a depot.");
        }
    }

    neighbours_ = neighbours;
}

LocalSearch::Neighbours const &LocalSearch::neighbours() const
{
    return neighbours_;
}

LocalSearch::Statistics LocalSearch::statistics() const
{
    size_t numMoves = 0;
    size_t numImproving = 0;

    auto const count = [&](auto const *op)
    {
        auto const &stats = op->statistics();
        numMoves += stats.numEvaluations;
        numImproving += stats.numApplications;
    };

    std::for_each(nodeOps.begin(), nodeOps.end(), count);
    std::for_each(routeOps.begin(), routeOps.end(), count);

    assert(numImproving <= numUpdates_);
    return {numMoves, numImproving, numUpdates_};
}

LocalSearch::LocalSearch(ProblemData const &data, Neighbours neighbours)
    : data(data),
      neighbours_(data.numLocations()),
      orderNodes(data.numClients()),
      orderRoutes(data.numVehicles()),
      lastTestedNodes(data.numLocations()),
      lastTestedRoutes(data.numVehicles()),
      lastUpdated(data.numVehicles()),
      promising(data.numLocations())
{
    setNeighbours(neighbours);

    std::iota(orderNodes.begin(), orderNodes.end(), data.numDepots());
    std::iota(orderRoutes.begin(), orderRoutes.end(), 0);

    size_t offset = 0;
    for (size_t vehType = 0; vehType != data.numVehicleTypes(); vehType++)
    {
        orderVehTypes.emplace_back(vehType, offset);
        offset += data.vehicleType(vehType).numAvailable;
    }

    nodes.reserve(data.numLocations());
    for (size_t loc = 0; loc != data.numLocations(); ++loc)
        nodes.emplace_back(loc);

    routes.reserve(data.numVehicles());
    size_t rIdx = 0;
    for (size_t vehType = 0; vehType != data.numVehicleTypes(); ++vehType)
    {
        auto const numAvailable = data.vehicleType(vehType).numAvailable;
        for (size_t vehicle = 0; vehicle != numAvailable; ++vehicle)
            routes.emplace_back(data, rIdx++, vehType);
    }
}<|MERGE_RESOLUTION|>--- conflicted
+++ resolved
@@ -166,23 +166,19 @@
     if (perturbOps.empty())
         return;
 
-<<<<<<< HEAD
+    // Clear the set of promising nodes as perturbation will determine
+    // the initial set of promising nodes for local search.
+    promising.reset();
+
     PerturbationContext context{nodes,
                                 routes,
                                 costEvaluator,
                                 neighbours_,
                                 orderNodes,
                                 orderRoutes,
-                                orderVehTypes};
+                                orderVehTypes,
+                                promising};
     (*perturbOps[0])(context);
-=======
-    // Clear the set of promising nodes as perturbation will determine
-    // the initial set of promising nodes for local search.
-    promising.reset();
-
-    (*perturbOps[0])(
-        nodes, routes, costEvaluator, neighbours_, orderNodes, promising);
->>>>>>> 0ca663b6
 }
 
 void LocalSearch::shuffle(RandomNumberGenerator &rng)
