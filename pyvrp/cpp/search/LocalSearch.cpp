--- conflicted
+++ resolved
@@ -184,23 +184,13 @@
 
 void LocalSearch::shuffle(RandomNumberGenerator &rng)
 {
-<<<<<<< HEAD
-    std::shuffle(orderNodes.begin(), orderNodes.end(), rng);
-    std::shuffle(orderRoutes.begin(), orderRoutes.end(), rng);
-    std::shuffle(orderVehTypes.begin(), orderVehTypes.end(), rng);
-
-    std::shuffle(nodeOps.begin(), nodeOps.end(), rng);
-    std::shuffle(routeOps.begin(), routeOps.end(), rng);
-    std::shuffle(perturbOps.begin(), perturbOps.end(), rng);
-=======
     rng.shuffle(orderNodes.begin(), orderNodes.end());
+    rng.shuffle(orderRoutes.begin(), orderRoutes.end());
+    rng.shuffle(orderVehTypes.begin(), orderVehTypes.end());
+
     rng.shuffle(nodeOps.begin(), nodeOps.end());
-
-    rng.shuffle(orderRoutes.begin(), orderRoutes.end());
     rng.shuffle(routeOps.begin(), routeOps.end());
-
-    rng.shuffle(orderVehTypes.begin(), orderVehTypes.end());
->>>>>>> ef47109d
+    rng.shuffle(perturbOps.begin(), perturbOps.end());
 }
 
 bool LocalSearch::applyNodeOps(Route::Node *U,
