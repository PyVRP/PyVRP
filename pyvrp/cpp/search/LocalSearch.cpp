#include "LocalSearch.h"
#include "DynamicBitset.h"
#include "Measure.h"
#include "Trip.h"
#include "primitives.h"

#include <algorithm>
#include <cassert>
#include <numeric>

using pyvrp::Solution;
using pyvrp::search::LocalSearch;
using pyvrp::search::NodeOperator;
using pyvrp::search::RouteOperator;

Solution LocalSearch::operator()(Solution const &solution,
                                 CostEvaluator const &costEvaluator,
                                 std::vector<size_t> const &candidateNodes)
{
    numEvaluations = 0;
    loadSolution(solution, data, routes, nodes);

<<<<<<< HEAD
    candidates.reset();
    for (auto idx : candidateNodes)
        candidates[idx] = true;

    search(costEvaluator);
    intensify(costEvaluator);
=======
    while (true)
    {
        search(costEvaluator);
        auto const numUpdates = numUpdates_;  // after node search

        intensify(costEvaluator);
        if (numUpdates_ == numUpdates)
            // Then intensify (route search) did not do any additional
            // updates, so the solution is locally optimal.
            break;
    }
>>>>>>> 23ac5c8c

    return exportSolution(routes, data);
}

Solution LocalSearch::search(Solution const &solution,
                             CostEvaluator const &costEvaluator)
{
    loadSolution(solution, data, routes, nodes);
    search(costEvaluator);
    return exportSolution(routes, data);
}

Solution LocalSearch::intensify(Solution const &solution,
                                CostEvaluator const &costEvaluator)
{
    loadSolution(solution, data, routes, nodes);
    intensify(costEvaluator);
    return exportSolution(routes, data);
}

void LocalSearch::search(CostEvaluator const &costEvaluator)
{
    if (nodeOps.empty())
        return;

<<<<<<< HEAD
    // Caches the last time nodes were tested for modification (uses numMoves to
    // track this). The lastModified field, in contrast, track when a route was
    // last *actually* modified.
    std::vector<int> lastTestedNodes(data.numLocations(), -1);
    lastModified = std::vector<int>(data.numVehicles(), 0);

    numMoves = 0;

    bool firstStep = true;
    while (candidates.any())
    {
=======
    searchCompleted_ = false;
    for (int step = 0; !searchCompleted_; ++step)
    {
        searchCompleted_ = true;

>>>>>>> 23ac5c8c
        // Node operators are evaluated for neighbouring (U, V) pairs.
        for (auto const uClient : orderNodes)
        {
            auto *U = &nodes[uClient];

            auto const lastTested = lastTestedNodes[uClient];
            lastTestedNodes[uClient] = numUpdates_;

            // First test removing or inserting U. Particularly relevant if not
            // all clients are required (e.g., when prize collecting).
            applyOptionalClientMoves(U, costEvaluator);

            // Evaluate moves involving the client's group, if it is in any.
            applyGroupMoves(U, costEvaluator);

            // We already evaluated inserting U, so there is nothing left to
            // be done for this client. We also remove it as candidate.
            if (!U->route())
            {
                candidates[uClient] = false;
                continue;
            }

            // We next evaluate node operators that work on pairs of nodes
            // of nodes (U, V), where both U and V are in the solution. We
            // only do this if U is a promising candidate for improvement.
            if (!candidates[uClient])
                continue;

            candidates[uClient] = false;

            // If U borders a reload depot, try removing it.
            applyDepotRemovalMove(p(U), costEvaluator);
            applyDepotRemovalMove(n(U), costEvaluator);

            // We next apply the regular node operators. These work on pairs
            // of nodes (U, V), where both U and V are in the solution.
            for (auto const vClient : neighbours_[uClient])
            {
                auto *V = &nodes[vClient];

                if (!V->route())
                    continue;

                if (lastUpdated[U->route()->idx()] > lastTested
                    || lastUpdated[V->route()->idx()] > lastTested)
                {
                    if (applyNodeOps(U, V, costEvaluator))
                        continue;

                    if (p(V)->isStartDepot()
                        && applyNodeOps(U, p(V), costEvaluator))
                        continue;
                }
            }

            // Moves involving empty routes are not tested in the first
            // iteration to avoid using too many routes.
            if (!firstStep)
                applyEmptyRouteMoves(U, costEvaluator);
        }

        firstStep = false;
    }
}

void LocalSearch::intensify(CostEvaluator const &costEvaluator)
{
    if (routeOps.empty())
        return;

    searchCompleted_ = false;
    while (!searchCompleted_)
    {
        searchCompleted_ = true;

        for (auto const rU : orderRoutes)
        {
            auto &U = routes[rU];
            assert(U.idx() == rU);

            if (U.empty())
                continue;

            auto const lastTested = lastTestedRoutes[U.idx()];
            lastTestedRoutes[U.idx()] = numUpdates_;

            for (size_t rV = U.idx() + 1; rV != routes.size(); ++rV)
            {
                auto &V = routes[rV];
                assert(V.idx() == rV);

                if (V.empty())
                    continue;

                if (lastUpdated[U.idx()] > lastTested
                    || lastUpdated[V.idx()] > lastTested)
                    applyRouteOps(&U, &V, costEvaluator);
            }
        }
    }
}

void LocalSearch::shuffle(RandomNumberGenerator &rng)
{
    std::shuffle(orderNodes.begin(), orderNodes.end(), rng);
    std::shuffle(nodeOps.begin(), nodeOps.end(), rng);

    std::shuffle(orderRoutes.begin(), orderRoutes.end(), rng);
    std::shuffle(routeOps.begin(), routeOps.end(), rng);

    std::shuffle(orderVehTypes.begin(), orderVehTypes.end(), rng);
}

bool LocalSearch::applyNodeOps(Route::Node *U,
                               Route::Node *V,
                               CostEvaluator const &costEvaluator)
{
    for (auto *nodeOp : nodeOps)
    {
        auto const deltaCost = nodeOp->evaluate(U, V, costEvaluator);
        numEvaluations += 1;

        if (deltaCost < 0)
        {
            auto *rU = U->route();  // copy these because the operator can
            auto *rV = V->route();  // modify the nodes' route membership

            [[maybe_unused]] auto const costBefore
                = costEvaluator.penalisedCost(*rU)
                  + Cost(rU != rV) * costEvaluator.penalisedCost(*rV);

            nodeOp->apply(U, V);
            update(rU, rV);

            if (!U->isDepot())
                candidates[U->client()] = true;

            if (!p(U)->isDepot())
                candidates[p(U)->client()] = true;

            if (!n(U)->isDepot())
                candidates[n(U)->client()] = true;

            if (!V->isDepot())
            {
                candidates[V->client()] = true;

                if (!p(V)->isDepot())
                    candidates[p(V)->client()] = true;

                if (!n(V)->isDepot())
                    candidates[n(V)->client()] = true;
            }

            [[maybe_unused]] auto const costAfter
                = costEvaluator.penalisedCost(*rU)
                  + Cost(rU != rV) * costEvaluator.penalisedCost(*rV);

            // When there is an improving move, the delta cost evaluation must
            // be exact. The resulting cost is then the sum of the cost before
            // the move, plus the delta cost.
            assert(costAfter == costBefore + deltaCost);

            return true;
        }
    }

    return false;
}

bool LocalSearch::applyRouteOps(Route *U,
                                Route *V,
                                CostEvaluator const &costEvaluator)
{
    for (auto *routeOp : routeOps)
    {
        auto const deltaCost = routeOp->evaluate(U, V, costEvaluator);
        if (deltaCost < 0)
        {
            [[maybe_unused]] auto const costBefore
                = costEvaluator.penalisedCost(*U)
                  + Cost(U != V) * costEvaluator.penalisedCost(*V);

            routeOp->apply(U, V);
            update(U, V);

            [[maybe_unused]] auto const costAfter
                = costEvaluator.penalisedCost(*U)
                  + Cost(U != V) * costEvaluator.penalisedCost(*V);

            // When there is an improving move, the delta cost evaluation must
            // be exact. The resulting cost is then the sum of the cost before
            // the move, plus the delta cost.
            assert(costAfter == costBefore + deltaCost);

            return true;
        }
    }

    return false;
}

void LocalSearch::applyDepotRemovalMove(Route::Node *U,
                                        CostEvaluator const &costEvaluator)
{
    if (!U->isReloadDepot())
        return;

    // We remove the depot when that's either better, or neutral. It can be
    // neutral if for example it's the same depot visited consecutively, but
    // that's then unnecessary.
    if (removeCost(U, data, costEvaluator) <= 0)
    {
        auto *route = U->route();
        route->remove(U->idx());
        update(route, route);
    }
}

void LocalSearch::applyEmptyRouteMoves(Route::Node *U,
                                       CostEvaluator const &costEvaluator)
{
    assert(U->route());

    // We apply moves involving empty routes in the (randomised) order of
    // orderVehTypes. This helps because empty vehicle moves incur fixed cost,
    // and a purely greedy approach over-prioritises vehicles with low fixed
    // costs but possibly high variable costs.
    for (auto const &[vehType, offset] : orderVehTypes)
    {
        auto const begin = routes.begin() + offset;
        auto const end = begin + data.vehicleType(vehType).numAvailable;
        auto const pred = [](auto const &route) { return route.empty(); };
        auto empty = std::find_if(begin, end, pred);

        if (empty != end && applyNodeOps(U, (*empty)[0], costEvaluator))
            break;
    }
}

void LocalSearch::applyOptionalClientMoves(Route::Node *U,
                                           CostEvaluator const &costEvaluator)
{
    ProblemData::Client const &uData = data.location(U->client());

    if (uData.group)  // groups have their own operator - applyGroupMoves()
        return;

    if (!uData.required && removeCost(U, data, costEvaluator) < 0)
    {
        auto *route = U->route();
        route->remove(U->idx());
        update(route, route);
    }

    if (!U->route())
        insert(U, costEvaluator, uData.required);
}

void LocalSearch::applyGroupMoves(Route::Node *U,
                                  CostEvaluator const &costEvaluator)
{
    ProblemData::Client const &uData = data.location(U->client());

    if (!uData.group)
        return;

    auto const &group = data.group(*uData.group);
    assert(group.mutuallyExclusive);

    std::vector<size_t> inSol;
    auto const pred = [&](auto client) { return nodes[client].route(); };
    std::copy_if(group.begin(), group.end(), std::back_inserter(inSol), pred);

    if (inSol.empty())
    {
        insert(U, costEvaluator, group.required);
        return;
    }

    // We remove clients in order of increasing cost delta (biggest improvement
    // first), and evaluate swapping the last client with U.
    std::vector<Cost> costs;
    for (auto const client : inSol)
        costs.push_back(removeCost(&nodes[client], data, costEvaluator));

    // Sort clients in order of increasing removal costs.
    std::vector<size_t> range(inSol.size());
    std::iota(range.begin(), range.end(), 0);
    std::sort(range.begin(),
              range.end(),
              [&costs](auto idx1, auto idx2)
              { return costs[idx1] < costs[idx2]; });

    // Remove all but the last client, whose removal is the least valuable.
    for (auto idx = range.begin(); idx != range.end() - 1; ++idx)
    {
        auto const client = inSol[*idx];
        auto const &node = nodes[client];
        auto *route = node.route();

        route->remove(node.idx());
        update(route, route);
    }

    // Test swapping U and V, and do so if U is better to have than V.
    auto *V = &nodes[inSol[range.back()]];
    if (U != V && inplaceCost(U, V, data, costEvaluator) < 0)
    {
        auto *route = V->route();
        auto const idx = V->idx();
        route->remove(idx);
        route->insert(idx, U);
        update(route, route);
    }
}

void LocalSearch::insert(Route::Node *U,
                         CostEvaluator const &costEvaluator,
                         bool required)
{
    Route::Node *UAfter = routes[0][0];
    Cost bestCost = insertCost(U, UAfter, data, costEvaluator);

    for (auto const vClient : neighbours_[U->client()])
    {
        auto *V = &nodes[vClient];

        if (!V->route())
            continue;

        auto const cost = insertCost(U, V, data, costEvaluator);
        if (cost < bestCost)
        {
            bestCost = cost;
            UAfter = V;
        }
    }

    if (required || bestCost < 0)
    {
        UAfter->route()->insert(UAfter->idx() + 1, U);
        update(UAfter->route(), UAfter->route());
    }
}

void LocalSearch::update(Route *U, Route *V)
{
    numUpdates_++;
    searchCompleted_ = false;

    U->update();
    lastUpdated[U->idx()] = numUpdates_;

    for (auto *op : routeOps)  // this is used by some route operators
        op->update(U);         // to keep caches in sync.

    if (U != V)
    {
        V->update();
        lastUpdated[V->idx()] = numUpdates_;

        for (auto *op : routeOps)  // this is used by some route operators
            op->update(V);         // to keep caches in sync.
    }
}

<<<<<<< HEAD
void LocalSearch::addNodeOperator(NodeOp &op) { nodeOps.emplace_back(&op); }
=======
void LocalSearch::loadSolution(Solution const &solution)
{
    std::fill(lastTestedNodes.begin(), lastTestedNodes.end(), -1);
    std::fill(lastTestedRoutes.begin(), lastTestedRoutes.end(), -1);
    std::fill(lastUpdated.begin(), lastUpdated.end(), 0);
    numUpdates_ = 0;

    // First empty all routes.
    for (auto &route : routes)
        route.clear();

    // Determine offsets for vehicle types.
    std::vector<size_t> vehicleOffset(data.numVehicleTypes(), 0);
    for (size_t vehType = 1; vehType < data.numVehicleTypes(); vehType++)
    {
        auto const prevAvail = data.vehicleType(vehType - 1).numAvailable;
        vehicleOffset[vehType] = vehicleOffset[vehType - 1] + prevAvail;
    }

    // Load routes from solution.
    for (auto const &solRoute : solution.routes())
    {
        // Determine index of next route of this type to load, where we rely
        // on solution to be valid to not exceed the number of vehicles per
        // vehicle type.
        auto const idx = vehicleOffset[solRoute.vehicleType()]++;
        auto &route = routes[idx];

        // Routes use a representation with nodes for each client, reload depot
        // (one per trip), and start/end depots. The start depot doubles as the
        // reload depot for the first trip.
        route.reserve(solRoute.size() + solRoute.numTrips() + 1);

        for (size_t tripIdx = 0; tripIdx != solRoute.numTrips(); ++tripIdx)
        {
            auto const &trip = solRoute.trip(tripIdx);

            if (tripIdx != 0)  // then we first insert a trip delimiter.
            {
                Route::Node depot = {trip.startDepot()};
                route.push_back(&depot);
            }

            for (auto const client : trip)
                route.push_back(&nodes[client]);
        }

        route.update();
    }

    for (auto *nodeOp : nodeOps)
        nodeOp->init(solution);

    for (auto *routeOp : routeOps)
        routeOp->init(solution);
}

Solution LocalSearch::exportSolution() const
{
    std::vector<pyvrp::Route> solRoutes;
    solRoutes.reserve(data.numVehicles());

    std::vector<Trip> trips;
    std::vector<size_t> visits;

    for (auto const &route : routes)
    {
        if (route.empty())
            continue;

        trips.clear();
        trips.reserve(route.numTrips());

        visits.clear();
        visits.reserve(route.numClients());

        auto const *prevDepot = route[0];
        for (size_t idx = 1; idx != route.size(); ++idx)
        {
            auto const *node = route[idx];

            if (!node->isDepot())
            {
                visits.push_back(node->client());
                continue;
            }

            trips.emplace_back(data,
                               visits,
                               route.vehicleType(),
                               prevDepot->client(),
                               node->client());

            visits.clear();
            prevDepot = node;
        }

        assert(trips.size() == route.numTrips());
        solRoutes.emplace_back(data, trips, route.vehicleType());
    }

    return {data, solRoutes};
}

void LocalSearch::addNodeOperator(NodeOperator &op)
{
    nodeOps.emplace_back(&op);
}
>>>>>>> 23ac5c8c

void LocalSearch::addRouteOperator(RouteOperator &op)
{
    routeOps.emplace_back(&op);
}

std::vector<NodeOperator *> const &LocalSearch::nodeOperators() const
{
    return nodeOps;
}

std::vector<RouteOperator *> const &LocalSearch::routeOperators() const
{
    return routeOps;
}

void LocalSearch::setNeighbours(Neighbours neighbours)
{
    if (neighbours.size() != data.numLocations())
        throw std::runtime_error("Neighbourhood dimensions do not match.");

    for (size_t client = data.numDepots(); client != data.numLocations();
         ++client)
    {
        auto const beginPos = neighbours[client].begin();
        auto const endPos = neighbours[client].end();

        auto const pred = [&](auto item)
        { return item == client || item < data.numDepots(); };

        if (std::any_of(beginPos, endPos, pred))
        {
            throw std::runtime_error("Neighbourhood of client "
                                     + std::to_string(client)
                                     + " contains itself or a depot.");
        }
    }

    neighbours_ = neighbours;
}

LocalSearch::Neighbours const &LocalSearch::neighbours() const
{
    return neighbours_;
}

LocalSearch::Statistics LocalSearch::statistics() const
{
    size_t numMoves = 0;
    size_t numImproving = 0;

    auto const count = [&](auto const *op)
    {
        auto const &stats = op->statistics();
        numMoves += stats.numEvaluations;
        numImproving += stats.numApplications;
    };

    std::for_each(nodeOps.begin(), nodeOps.end(), count);
    std::for_each(routeOps.begin(), routeOps.end(), count);

    assert(numImproving <= numUpdates_);
    return {numMoves, numImproving, numUpdates_};
}

LocalSearch::LocalSearch(ProblemData const &data, Neighbours neighbours)
    : data(data),
      neighbours_(data.numLocations()),
      orderNodes(data.numClients()),
      orderRoutes(data.numVehicles()),
<<<<<<< HEAD
      candidates(data.numLocations()),
      lastModified(data.numVehicles(), -1)
=======
      lastTestedNodes(data.numLocations()),
      lastTestedRoutes(data.numVehicles()),
      lastUpdated(data.numVehicles())
>>>>>>> 23ac5c8c
{
    setNeighbours(neighbours);

    std::iota(orderNodes.begin(), orderNodes.end(), data.numDepots());
    std::iota(orderRoutes.begin(), orderRoutes.end(), 0);

    size_t offset = 0;
    for (size_t vehType = 0; vehType != data.numVehicleTypes(); vehType++)
    {
        orderVehTypes.emplace_back(vehType, offset);
        offset += data.vehicleType(vehType).numAvailable;
    }

    nodes.reserve(data.numLocations());
    for (size_t loc = 0; loc != data.numLocations(); ++loc)
        nodes.emplace_back(loc);

    routes.reserve(data.numVehicles());
    size_t rIdx = 0;
    for (size_t vehType = 0; vehType != data.numVehicleTypes(); ++vehType)
    {
        auto const numAvailable = data.vehicleType(vehType).numAvailable;
        for (size_t vehicle = 0; vehicle != numAvailable; ++vehicle)
            routes.emplace_back(data, rIdx++, vehType);
    }
}<|MERGE_RESOLUTION|>--- conflicted
+++ resolved
@@ -20,26 +20,12 @@
     numEvaluations = 0;
     loadSolution(solution, data, routes, nodes);
 
-<<<<<<< HEAD
     candidates.reset();
     for (auto idx : candidateNodes)
         candidates[idx] = true;
 
     search(costEvaluator);
     intensify(costEvaluator);
-=======
-    while (true)
-    {
-        search(costEvaluator);
-        auto const numUpdates = numUpdates_;  // after node search
-
-        intensify(costEvaluator);
-        if (numUpdates_ == numUpdates)
-            // Then intensify (route search) did not do any additional
-            // updates, so the solution is locally optimal.
-            break;
-    }
->>>>>>> 23ac5c8c
 
     return exportSolution(routes, data);
 }
@@ -65,25 +51,13 @@
     if (nodeOps.empty())
         return;
 
-<<<<<<< HEAD
     // Caches the last time nodes were tested for modification (uses numMoves to
-    // track this). The lastModified field, in contrast, track when a route was
-    // last *actually* modified.
+    // track this).
     std::vector<int> lastTestedNodes(data.numLocations(), -1);
-    lastModified = std::vector<int>(data.numVehicles(), 0);
-
-    numMoves = 0;
 
     bool firstStep = true;
     while (candidates.any())
     {
-=======
-    searchCompleted_ = false;
-    for (int step = 0; !searchCompleted_; ++step)
-    {
-        searchCompleted_ = true;
-
->>>>>>> 23ac5c8c
         // Node operators are evaluated for neighbouring (U, V) pairs.
         for (auto const uClient : orderNodes)
         {
@@ -452,118 +426,10 @@
     }
 }
 
-<<<<<<< HEAD
-void LocalSearch::addNodeOperator(NodeOp &op) { nodeOps.emplace_back(&op); }
-=======
-void LocalSearch::loadSolution(Solution const &solution)
-{
-    std::fill(lastTestedNodes.begin(), lastTestedNodes.end(), -1);
-    std::fill(lastTestedRoutes.begin(), lastTestedRoutes.end(), -1);
-    std::fill(lastUpdated.begin(), lastUpdated.end(), 0);
-    numUpdates_ = 0;
-
-    // First empty all routes.
-    for (auto &route : routes)
-        route.clear();
-
-    // Determine offsets for vehicle types.
-    std::vector<size_t> vehicleOffset(data.numVehicleTypes(), 0);
-    for (size_t vehType = 1; vehType < data.numVehicleTypes(); vehType++)
-    {
-        auto const prevAvail = data.vehicleType(vehType - 1).numAvailable;
-        vehicleOffset[vehType] = vehicleOffset[vehType - 1] + prevAvail;
-    }
-
-    // Load routes from solution.
-    for (auto const &solRoute : solution.routes())
-    {
-        // Determine index of next route of this type to load, where we rely
-        // on solution to be valid to not exceed the number of vehicles per
-        // vehicle type.
-        auto const idx = vehicleOffset[solRoute.vehicleType()]++;
-        auto &route = routes[idx];
-
-        // Routes use a representation with nodes for each client, reload depot
-        // (one per trip), and start/end depots. The start depot doubles as the
-        // reload depot for the first trip.
-        route.reserve(solRoute.size() + solRoute.numTrips() + 1);
-
-        for (size_t tripIdx = 0; tripIdx != solRoute.numTrips(); ++tripIdx)
-        {
-            auto const &trip = solRoute.trip(tripIdx);
-
-            if (tripIdx != 0)  // then we first insert a trip delimiter.
-            {
-                Route::Node depot = {trip.startDepot()};
-                route.push_back(&depot);
-            }
-
-            for (auto const client : trip)
-                route.push_back(&nodes[client]);
-        }
-
-        route.update();
-    }
-
-    for (auto *nodeOp : nodeOps)
-        nodeOp->init(solution);
-
-    for (auto *routeOp : routeOps)
-        routeOp->init(solution);
-}
-
-Solution LocalSearch::exportSolution() const
-{
-    std::vector<pyvrp::Route> solRoutes;
-    solRoutes.reserve(data.numVehicles());
-
-    std::vector<Trip> trips;
-    std::vector<size_t> visits;
-
-    for (auto const &route : routes)
-    {
-        if (route.empty())
-            continue;
-
-        trips.clear();
-        trips.reserve(route.numTrips());
-
-        visits.clear();
-        visits.reserve(route.numClients());
-
-        auto const *prevDepot = route[0];
-        for (size_t idx = 1; idx != route.size(); ++idx)
-        {
-            auto const *node = route[idx];
-
-            if (!node->isDepot())
-            {
-                visits.push_back(node->client());
-                continue;
-            }
-
-            trips.emplace_back(data,
-                               visits,
-                               route.vehicleType(),
-                               prevDepot->client(),
-                               node->client());
-
-            visits.clear();
-            prevDepot = node;
-        }
-
-        assert(trips.size() == route.numTrips());
-        solRoutes.emplace_back(data, trips, route.vehicleType());
-    }
-
-    return {data, solRoutes};
-}
-
 void LocalSearch::addNodeOperator(NodeOperator &op)
 {
     nodeOps.emplace_back(&op);
 }
->>>>>>> 23ac5c8c
 
 void LocalSearch::addRouteOperator(RouteOperator &op)
 {
@@ -634,14 +500,9 @@
       neighbours_(data.numLocations()),
       orderNodes(data.numClients()),
       orderRoutes(data.numVehicles()),
-<<<<<<< HEAD
       candidates(data.numLocations()),
-      lastModified(data.numVehicles(), -1)
-=======
-      lastTestedNodes(data.numLocations()),
       lastTestedRoutes(data.numVehicles()),
       lastUpdated(data.numVehicles())
->>>>>>> 23ac5c8c
 {
     setNeighbours(neighbours);
 
