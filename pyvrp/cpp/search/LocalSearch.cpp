--- conflicted
+++ resolved
@@ -124,7 +124,7 @@
         solRoutes.emplace_back(data, trips, route.vehicleType());
     }
 
-    return {data, solRoutes};
+    return {data, std::move(solRoutes)};
 }
 
 LocalSearch::SearchOrder::SearchOrder(ProblemData const &data,
@@ -605,53 +605,7 @@
 
 pyvrp::Solution LocalSearch::exportSolution() const
 {
-<<<<<<< HEAD
     return solution_.unload(data);
-=======
-    std::vector<pyvrp::Route> solRoutes;
-    solRoutes.reserve(data.numVehicles());
-
-    std::vector<Trip> trips;
-    std::vector<size_t> visits;
-
-    for (auto const &route : routes)
-    {
-        if (route.empty())
-            continue;
-
-        trips.clear();
-        trips.reserve(route.numTrips());
-
-        visits.clear();
-        visits.reserve(route.numClients());
-
-        auto const *prevDepot = route[0];
-        for (size_t idx = 1; idx != route.size(); ++idx)
-        {
-            auto const *node = route[idx];
-
-            if (!node->isDepot())
-            {
-                visits.push_back(node->client());
-                continue;
-            }
-
-            trips.emplace_back(data,
-                               visits,
-                               route.vehicleType(),
-                               prevDepot->client(),
-                               node->client());
-
-            visits.clear();
-            prevDepot = node;
-        }
-
-        assert(trips.size() == route.numTrips());
-        solRoutes.emplace_back(data, trips, route.vehicleType());
-    }
-
-    return {data, std::move(solRoutes)};
->>>>>>> 285a4cad
 }
 
 void LocalSearch::addNodeOperator(NodeOperator &op)
