#include "LocalSearch.h"
#include "Measure.h"
#include "TimeWindowSegment.h"

#include <algorithm>
#include <cassert>
#include <numeric>
#include <stdexcept>
#include <vector>

using pyvrp::Solution;
using pyvrp::search::LocalSearch;
using TWS = pyvrp::TimeWindowSegment;

Solution LocalSearch::operator()(Solution const &solution,
                                 CostEvaluator const &costEvaluator)
{
    loadSolution(solution);

    while (true)
    {
        search(costEvaluator);

        // When numMoves != 0, search() modified the currently loaded solution.
        // In that case we need to reload the solution because intensify()'s
        // route operators need to update their caches.
        // TODO remove this.
        if (numMoves != 0)
        {
            Solution const newSol = exportSolution();
            loadSolution(newSol);
        }

        intensify(costEvaluator);

        if (numMoves == 0)  // then the current solution is locally optimal.
            break;
    }

    return exportSolution();
}

Solution LocalSearch::search(Solution const &solution,
                             CostEvaluator const &costEvaluator)
{
    loadSolution(solution);
    search(costEvaluator);
    return exportSolution();
}

Solution LocalSearch::intensify(Solution const &solution,
                                CostEvaluator const &costEvaluator,
                                double overlapTolerance)
{
    loadSolution(solution);
    intensify(costEvaluator, overlapTolerance);
    return exportSolution();
}

void LocalSearch::search(CostEvaluator const &costEvaluator)
{
    if (nodeOps.empty())
        return;

    // Caches the last time nodes were tested for modification (uses numMoves to
    // track this). The lastModified field, in contrast, track when a route was
    // last *actually* modified.
    std::vector<int> lastTestedNodes(data.numClients() + 1, -1);
    lastModified = std::vector<int>(data.numVehicles(), 0);

    searchCompleted = false;
    numMoves = 0;

    for (int step = 0; !searchCompleted; ++step)
    {
        searchCompleted = true;

        // Node operators are evaluated at neighbouring (U, V) pairs.
        for (auto const uClient : orderNodes)
        {
            auto *U = &clients[uClient];

            auto const lastTestedNode = lastTestedNodes[uClient];
            lastTestedNodes[uClient] = numMoves;

            if (U->route && !data.client(uClient).required)  // test removing U
                maybeRemove(U, costEvaluator);

            for (auto const vClient : neighbours[uClient])
            {
                auto *V = &clients[vClient];

                if (!U->route && V->route)             // U might be inserted
                    maybeInsert(U, V, costEvaluator);  // into V's route

                if (!U->route || !V->route)  // we already tested inserting U,
                    continue;                // so we can skip this move

                if (lastModified[U->route->idx] > lastTestedNode
                    || lastModified[V->route->idx] > lastTestedNode)
                {
                    if (applyNodeOps(U, V, costEvaluator))
                        continue;

                    if (p(V)->isDepot() && applyNodeOps(U, p(V), costEvaluator))
                        continue;
                }
            }

            if (step > 0)  // empty moves are not tested initially to avoid
            {              // using too many routes.
                auto begin = routes.begin();
                for (size_t t = 0; t != data.numVehicleTypes(); t++)
                {
                    // Check move involving empty route of each vehicle type
                    // (if such a route exists).
                    auto const end = begin + data.vehicleType(t).numAvailable;
                    auto pred = [](auto const &route) { return route.empty(); };
                    auto empty = std::find_if(begin, end, pred);
                    begin = end;

                    if (empty == end)
                        continue;

                    if (U->route)  // try inserting U into the empty route.
                        applyNodeOps(U, &empty->startDepot, costEvaluator);
                    else  // U is not in the solution, so again try inserting.
                        maybeInsert(U, &empty->startDepot, costEvaluator);
                }
            }
        }
    }
}

void LocalSearch::intensify(CostEvaluator const &costEvaluator,
                            double overlapTolerance)
{
    if (overlapTolerance < 0 || overlapTolerance > 1)
        throw std::runtime_error("overlapTolerance must be in [0, 1].");

    if (routeOps.empty())
        return;

    std::vector<int> lastTestedRoutes(data.numVehicles(), -1);
    lastModified = std::vector<int>(data.numVehicles(), 0);

    searchCompleted = false;
    numMoves = 0;

    while (!searchCompleted)
    {
        searchCompleted = true;

        for (int const rU : orderRoutes)
        {
            auto &U = routes[rU];

            if (U.empty())
                continue;

            auto const lastTested = lastTestedRoutes[U.idx];
            lastTestedRoutes[U.idx] = numMoves;

            for (size_t rV = 0; rV != U.idx; ++rV)
            {
                auto &V = routes[rV];

                if (V.empty() || !U.overlapsWith(V, overlapTolerance))
                    continue;

                auto const lastModifiedRoute
                    = std::max(lastModified[U.idx], lastModified[V.idx]);

                if (lastModifiedRoute > lastTested
                    && applyRouteOps(&U, &V, costEvaluator))
                    continue;
            }
        }
    }
}

void LocalSearch::shuffle(RandomNumberGenerator &rng)
{
    std::shuffle(orderNodes.begin(), orderNodes.end(), rng);
    std::shuffle(nodeOps.begin(), nodeOps.end(), rng);

    std::shuffle(orderRoutes.begin(), orderRoutes.end(), rng);
    std::shuffle(routeOps.begin(), routeOps.end(), rng);
}

bool LocalSearch::applyNodeOps(Route::Node *U,
                               Route::Node *V,
                               CostEvaluator const &costEvaluator)
{
    for (auto *nodeOp : nodeOps)
        if (nodeOp->evaluate(U, V, costEvaluator) < 0)
        {
            auto *routeU = U->route;  // copy pointers because the operator can
            auto *routeV = V->route;  // modify the node's route membership

            nodeOp->apply(U, V);
            update(routeU, routeV);

            return true;
        }

    return false;
}

bool LocalSearch::applyRouteOps(Route *U,
                                Route *V,
                                CostEvaluator const &costEvaluator)
{
    for (auto *routeOp : routeOps)
        if (routeOp->evaluate(U, V, costEvaluator) < 0)
        {
            routeOp->apply(U, V);
            update(U, V);

            for (auto *op : routeOps)  // this is used by some route operators
            {                          // (particularly SWAP*) to keep caches
                op->update(U);         // in sync.
                op->update(V);
            }

            return true;
        }

    return false;
}

void LocalSearch::maybeInsert(Route::Node *U,
                              Route::Node *V,
                              CostEvaluator const &costEvaluator)
{
    assert(!U->route && V->route);

    auto const *route = V->route;
    auto const &vehicleType = data.vehicleType(route->vehicleType());
    auto const &uClient = data.client(U->client);

    auto const currentCost = route->penalisedCost(costEvaluator);

    auto const dist = route->dist() + data.dist(V->client, U->client)
                      + data.dist(U->client, n(V)->client)
                      - data.dist(V->client, n(V)->client);
    auto const load = route->load() + uClient.demand;

    auto const lbCost
        = costEvaluator.penalisedRouteCost(dist, load, 0, 0, vehicleType);

    // Currently, client U is not served so we incur the prize as 'cost'
    // First check that if we insert, without timing considerations the cost of
    // cost of inserting the client is not too high
    if (lbCost >= currentCost + uClient.prize)
        return;

    // Add timing information for route to get actual cost
    auto const twData
        = TWS::merge(data.durationMatrix(), V->twBefore, U->tw, n(V)->twAfter);
    auto const cost
        = costEvaluator.penalisedRouteCost(dist, load, twData, vehicleType);

    if (cost < currentCost + uClient.prize)
    {
        V->route->insert(V->position + 1, U);
        update(V->route, V->route);
    }
}

void LocalSearch::maybeRemove(Route::Node *U,
                              CostEvaluator const &costEvaluator)
{
    assert(U->route);

    auto const *route = U->route;
    auto const &vehicleType = data.vehicleType(route->vehicleType());
    auto const &uClient = data.client(U->client);

    auto const currentCost = route->penalisedCost(costEvaluator);

    auto const dist = route->dist() + data.dist(p(U)->client, n(U)->client)
                      - data.dist(p(U)->client, U->client)
                      - data.dist(U->client, n(U)->client);
    auto const load = route->load() - uClient.demand;

    auto const lbCost
        = costEvaluator.penalisedRouteCost(dist, load, 0, 0, vehicleType);

    // First check that if we remove, without timing considerations we gain
    // sufficiently to be worth incurring the cost of lozing the prize
    if (lbCost + uClient.prize >= currentCost)
        return;

    // Add timing information for route to get actual cost
    auto const twData
        = TWS::merge(data.durationMatrix(), p(U)->twBefore, n(U)->twAfter);
    auto const cost
        = costEvaluator.penalisedRouteCost(dist, load, twData, vehicleType);

    if (cost + uClient.prize < currentCost)
    {
<<<<<<< HEAD
        auto *routePtr = U->route;  // after U->remove(), U->route is a nullptr
        U->remove();
        update(routePtr, routePtr);
=======
        auto *route = U->route;  // after remove(), U->route is a nullptr
        route->remove(U->position);
        update(route, route);
>>>>>>> 11c343cc
    }
}

void LocalSearch::update(Route *U, Route *V)
{
    numMoves++;
    searchCompleted = false;

    U->update();
    lastModified[U->idx] = numMoves;

    if (U != V)
    {
        V->update();
        lastModified[V->idx] = numMoves;
    }
}

void LocalSearch::loadSolution(Solution const &solution)
{
    if (!solution.isComplete())  // TODO allow incomplete at some point
        throw std::runtime_error("LocalSearch requires complete solutions.");

    for (size_t client = 0; client <= data.numClients(); client++)
    {
        clients[client].client = client;
        clients[client].tw = {client, data.client(client)};
        clients[client].route = nullptr;  // nullptr implies "not in solution"
    }

    // First empty all routes.
    for (auto &route : routes)
        route.clear();

    // Determine offsets for vehicle types.
    std::vector<size_t> vehicleOffset(data.numVehicleTypes(), 0);
    for (size_t vehType = 1; vehType < data.numVehicleTypes(); vehType++)
    {
        auto const prevAvail = data.vehicleType(vehType - 1).numAvailable;
        vehicleOffset[vehType] = vehicleOffset[vehType - 1] + prevAvail;
    }

    // Load routes from solution.
    for (auto const &solRoute : solution.getRoutes())
    {
        // Determine index of next route of this type to load, where we rely
        // on solution to be valid to not exceed the number of vehicles per
        // vehicle type.
        auto const r = vehicleOffset[solRoute.vehicleType()]++;
        Route &route = routes[r];

        assert(route.empty());  // should have been emptied above.

        for (auto const client : solRoute)
            route.push_back(&clients[client]);
    }

    for (auto &route : routes)
        route.update();

    for (auto *routeOp : routeOps)
        routeOp->init(solution);
}

Solution LocalSearch::exportSolution() const
{
    std::vector<Solution::Route> solRoutes;
    solRoutes.reserve(data.numVehicles());

    for (auto const &route : routes)
    {
        if (route.empty())
            continue;

        std::vector<int> visits;
        visits.reserve(route.size());

        for (auto *node : route)
            visits.push_back(node->client);

        solRoutes.emplace_back(data, visits, route.vehicleType());
    }

    return {data, solRoutes};
}

void LocalSearch::addNodeOperator(NodeOp &op) { nodeOps.emplace_back(&op); }

void LocalSearch::addRouteOperator(RouteOp &op) { routeOps.emplace_back(&op); }

void LocalSearch::setNeighbours(Neighbours neighbours)
{
    if (neighbours.size() != data.numClients() + 1)
        throw std::runtime_error("Neighbourhood dimensions do not match.");

    for (size_t client = 0; client <= data.numClients(); ++client)
    {
        auto const beginPos = neighbours[client].begin();
        auto const endPos = neighbours[client].end();

        auto const clientPos = std::find(beginPos, endPos, client);
        auto const depotPos = std::find(beginPos, endPos, 0);

        if (clientPos != endPos || depotPos != endPos)
        {
            throw std::runtime_error("Neighbourhood of client "
                                     + std::to_string(client)
                                     + " contains itself or the depot.");
        }
    }

    this->neighbours = neighbours;
}

LocalSearch::Neighbours const &LocalSearch::getNeighbours() const
{
    return neighbours;
}

LocalSearch::LocalSearch(ProblemData const &data, Neighbours neighbours)
    : data(data),
      neighbours(data.numClients() + 1),
      orderNodes(data.numClients()),
      orderRoutes(data.numVehicles()),
      lastModified(data.numVehicles(), -1)
{
    setNeighbours(neighbours);

    std::iota(orderNodes.begin(), orderNodes.end(), 1);
    std::iota(orderRoutes.begin(), orderRoutes.end(), 0);

    clients.reserve(data.numClients() + 1);
    for (size_t client = 0; client <= data.numClients(); ++client)
        clients.emplace_back(client);

    routes.reserve(data.numVehicles());
    size_t rIdx = 0;
    for (size_t vehTypeIdx = 0; vehTypeIdx != data.numVehicleTypes();
         ++vehTypeIdx)
    {
        auto const &vehType = data.vehicleType(vehTypeIdx);
        auto const numAvailable = vehType.numAvailable;

        for (size_t i = 0; i != numAvailable; ++i)
        {
            routes.emplace_back(data, rIdx, vehTypeIdx);
            rIdx++;
        }
    }
}<|MERGE_RESOLUTION|>--- conflicted
+++ resolved
@@ -300,15 +300,9 @@
 
     if (cost + uClient.prize < currentCost)
     {
-<<<<<<< HEAD
-        auto *routePtr = U->route;  // after U->remove(), U->route is a nullptr
-        U->remove();
+        auto *routePtr = U->route;  // after remove(), U->route is a nullptr
+        route->remove(U->position);
         update(routePtr, routePtr);
-=======
-        auto *route = U->route;  // after remove(), U->route is a nullptr
-        route->remove(U->position);
-        update(route, route);
->>>>>>> 11c343cc
     }
 }
 
