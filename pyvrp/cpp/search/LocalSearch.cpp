--- conflicted
+++ resolved
@@ -11,31 +11,18 @@
 using pyvrp::search::LocalSearch;
 
 Solution LocalSearch::operator()(Solution const &solution,
-<<<<<<< HEAD
                                  CostEvaluator const &costEvaluator,
-                                 std::vector<size_t> const &candidateNodes,
-                                 double overlapTolerance)
-=======
-                                 CostEvaluator const &costEvaluator)
->>>>>>> 61075815
+                                 std::vector<size_t> const &candidateNodes)
 {
     numEvaluations = 0;
     loadSolution(solution);
 
-<<<<<<< HEAD
     candidates.reset();
     for (auto idx : candidateNodes)
         candidates[idx] = true;
 
     search(costEvaluator);
-    intensify(costEvaluator, overlapTolerance);
-=======
-    do
-    {
-        search(costEvaluator);
-        intensify(costEvaluator);
-    } while (numMoves != 0);  // repeat until solution is locally optimal.
->>>>>>> 61075815
+    intensify(costEvaluator);
 
     return exportSolution();
 }
