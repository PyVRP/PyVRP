--- conflicted
+++ resolved
@@ -212,18 +212,11 @@
         // Node operators are evaluated for neighbouring (U, V) pairs.
         for (auto *U : searchOrder_.nodes)
         {
-<<<<<<< HEAD
+            if (!searchSpace_.isPromising(U->client()))
+                continue;
+
             auto const lastTested = lastTestedNodes[U->client()];
             lastTestedNodes[U->client()] = numUpdates_;
-=======
-            if (!searchSpace_.isPromising(uClient))
-                continue;
-
-            auto *U = &nodes[uClient];
-
-            auto const lastTested = lastTestedNodes[uClient];
-            lastTestedNodes[uClient] = numUpdates_;
->>>>>>> 1e46138e
 
             // First test removing or inserting U. Particularly relevant if not
             // all clients are required (e.g., when prize collecting).
@@ -239,17 +232,9 @@
             applyDepotRemovalMove(p(U), costEvaluator);
             applyDepotRemovalMove(n(U), costEvaluator);
 
-<<<<<<< HEAD
             // We next apply the regular operators that work on pairs of nodes
-            // (U, V), where both U and V are in the solution. We only do this
-            // if U is a promising candidate for improvement.
-            if (!searchSpace_.isPromising(U->client()))
-                continue;
-
+            // (U, V), where both U and V are in the solution.
             for (auto const vClient : searchSpace_.neighboursOf(U->client()))
-=======
-            for (auto const vClient : searchSpace_.neighboursOf(uClient))
->>>>>>> 1e46138e
             {
                 auto *V = &solution_.nodes[vClient];
 
