#include "NeighbourRemoval.h"

void pyvrp::search::NeighbourRemoval::operator()(
<<<<<<< HEAD
    PerturbationContext const &context)
=======
    std::vector<search::Route::Node> &nodes,
    [[maybe_unused]] std::vector<search::Route> &routes,
    [[maybe_unused]] CostEvaluator const &costEvaluator,
    std::vector<std::vector<size_t>> const &neighbours,
    std::vector<size_t> const &orderNodes,
    DynamicBitset &promising)
>>>>>>> 0ca663b6
{
    if (numPerturb_ == 0 || data_.numClients() == 0)
        return;

    auto const client = context.orderNodes[0];  // random client
    size_t numRemoved = 0;

    for (auto const idx : context.neighbours[client])
    {
        auto *U = &context.nodes[idx];
        if (!U->route())
            continue;

        promising[U->client()] = true;
        promising[p(U)->client()] = true;
        promising[n(U)->client()] = true;

        auto *route = U->route();
        route->remove(U->idx());
        route->update();

        if (++numRemoved == numPerturb_)
            return;
    }
}

pyvrp::search::NeighbourRemoval::NeighbourRemoval(ProblemData const &data,
                                                  size_t const numPerturb)
    : data_(data), numPerturb_(numPerturb)
{
}<|MERGE_RESOLUTION|>--- conflicted
+++ resolved
@@ -1,16 +1,7 @@
 #include "NeighbourRemoval.h"
 
 void pyvrp::search::NeighbourRemoval::operator()(
-<<<<<<< HEAD
     PerturbationContext const &context)
-=======
-    std::vector<search::Route::Node> &nodes,
-    [[maybe_unused]] std::vector<search::Route> &routes,
-    [[maybe_unused]] CostEvaluator const &costEvaluator,
-    std::vector<std::vector<size_t>> const &neighbours,
-    std::vector<size_t> const &orderNodes,
-    DynamicBitset &promising)
->>>>>>> 0ca663b6
 {
     if (numPerturb_ == 0 || data_.numClients() == 0)
         return;
@@ -24,9 +15,9 @@
         if (!U->route())
             continue;
 
-        promising[U->client()] = true;
-        promising[p(U)->client()] = true;
-        promising[n(U)->client()] = true;
+        context.promising[U->client()] = true;
+        context.promising[p(U)->client()] = true;
+        context.promising[n(U)->client()] = true;
 
         auto *route = U->route();
         route->remove(U->idx());
