--- conflicted
+++ resolved
@@ -105,18 +105,13 @@
     [[nodiscard]] inline Load loadBetween(size_t start, size_t end) const;
 
     /**
-<<<<<<< HEAD
+     * @return This route's vehicle type.
+     */
+    [[nodiscard]] size_t vehicleType() const;
+
+    /**
      * Tests if this route potentially overlaps with the other route, subject
      * to a tolerance in [0, 1].
-=======
-     * @return This route's vehicle type.
-     */
-    [[nodiscard]] size_t vehicleType() const;
-
-    /**
-     * Tests if this route overlaps with the other route, that is, whether
-     * their circle sectors overlap with a given tolerance.
->>>>>>> 772eed1d
      */
     [[nodiscard]] bool overlapsWith(Route const &other, double tolerance) const;
 
