#ifndef PYVRP_ROUTE_H
#define PYVRP_ROUTE_H

#include "CostEvaluator.h"
#include "ProblemData.h"
#include "TimeWindowSegment.h"

#include <cassert>
#include <iosfwd>

namespace pyvrp::search
{
/**
 * This ``Route`` class supports fast delta cost computations and in-place
 * modification. It can be used to implement move evaluations.
 *
 * A ``Route`` object tracks a full route, including the depots. The clients
 * and depots on the route can be accessed using ``Route::operator[]`` on a
 * ``route`` object: ``route[0]`` and ``route[route.size() + 1]`` are the start
 * and end depots, respectively, and any clients in between are on the indices
 * ``{1, ..., size()}`` (empty if ``size() == 0``). Note that ``Route::size()``
 * returns the number of *clients* in the route; this excludes the depots.
 *
 * .. note::
 *
 *    Modifications to the ``Route`` object do not immediately propagate to its
 *    statitics like time window data, or load and distance attributes. To make
 *    that happen, ``Route::update()`` must be called!
 */
class Route
{
public:
    /**
     * Light wrapper class around a client or depot location. This class tracks
     * the route it is in, and the position and role it currently has in that
     * route.
     */
    class Node
    {
        friend class Route;

        size_t loc_;    // Location represented by this node
        size_t idx_;    // Position in the route
        Route *route_;  // Indicates membership of a route, if any

    public:
        Node(size_t loc);

        /**
         * Returns the location represented by this node.
         */
        [[nodiscard]] inline size_t client() const;  // TODO rename to loc

        /**
         * Returns this node's position in a route. This value is ``0`` when
         * the node is *not* in a route.
         */
        [[nodiscard]] inline size_t idx() const;

        /**
         * Returns the route this node is currently in. If the node is not in
         * a route, this returns ``None`` (C++: ``nullptr``).
         */
        [[nodiscard]] inline Route *route() const;

        /**
         * Returns whether this node is a depot. A node can only be a depot if
         * it is in a route.
         */
        [[nodiscard]] inline bool isDepot() const;
    };

private:
    struct NodeStats
    {
        Distance cumDist;             // Cumulative dist to this node (incl.)
        Load cumLoad;                 // Cumulative load to this node (incl.)
        TimeWindowSegment tws;        // Node's time window data
        TimeWindowSegment twsAfter;   // TWS of client -> depot (incl.)
        TimeWindowSegment twsBefore;  // TWS of depot -> client (incl.)

        NodeStats(TimeWindowSegment const &tws);
    };

    ProblemData const &data;

    // Cache the vehicle type object here. Since the vehicle type's properties
    // are called quite often, it's much better to have this object readily
    // available, rather than take it by reference.
    ProblemData::VehicleType const vehicleType_;
    size_t const vehTypeIdx_;
    size_t const idx_;

    std::vector<Node *> nodes;     // Nodes in this route, including depots
    std::vector<NodeStats> stats;  // (Cumulative) statistics along the route
    std::pair<double, double> centroid_;  // Center point of route's clients

    Node startDepot;  // Departure depot for this route
    Node endDepot;    // Return depot for this route

public:
    /**
     * Route index.
     */
    [[nodiscard]] inline size_t idx() const;

    /**
     * @return The client or depot node at the given ``idx``.
     */
    [[nodiscard]] inline Node *operator[](size_t idx);

    [[nodiscard]] inline std::vector<Node *>::const_iterator begin() const;
    [[nodiscard]] inline std::vector<Node *>::const_iterator end() const;

    [[nodiscard]] inline std::vector<Node *>::iterator begin();
    [[nodiscard]] inline std::vector<Node *>::iterator end();

    /**
     * Tests if this route is feasible.
     *
     * @return true if the route is feasible, false otherwise.
     */
    [[nodiscard]] inline bool isFeasible() const;

    /**
     * Determines whether this route is load-feasible.
     *
     * @return true if the route exceeds the capacity, false otherwise.
     */
    [[nodiscard]] inline bool hasExcessLoad() const;

    /**
     * Determines whether this route is time-feasible.
     *
     * @return true if the route has time warp, false otherwise.
     */
    [[nodiscard]] inline bool hasTimeWarp() const;

    /**
     * @return Total load on this route.
     */
    [[nodiscard]] inline Load load() const;

    /**
     * @return The load capacity of the vehicle servicing this route.
     */
    [[nodiscard]] inline Load capacity() const;

    /**
     * @return The fixed cost of the vehicle servicing this route.
     */
    [[nodiscard]] inline Cost fixedCost() const;

    /**
     * @return Total distance travelled on this route.
     */
    [[nodiscard]] inline Distance distance() const;

    /**
     * @return Total time warp on this route.
     */
    [[nodiscard]] inline Duration timeWarp() const;

    /**
     * @return true if this route is empty, false otherwise.
     */
    [[nodiscard]] inline bool empty() const;

    /**
     * @return Number of clients in this route.
     */
    [[nodiscard]] inline size_t size() const;

    /**
     * Returns the time window data of the node at ``idx``.
     */
    [[nodiscard]] inline TimeWindowSegment tws(size_t idx) const;

    /**
     * Calculates time window data for segment [start, end].
     */
    [[nodiscard]] inline TimeWindowSegment twsBetween(size_t start,
                                                      size_t end) const;

    /**
     * Returns time window data for segment [start, 0].
     */
    [[nodiscard]] inline TimeWindowSegment twsAfter(size_t start) const;

    /**
     * Returns time window data for segment [0, end].
     */
    [[nodiscard]] inline TimeWindowSegment twsBefore(size_t end) const;

    /**
     * Calculates the distance for segment [start, end].
     */
    [[nodiscard]] inline Distance distBetween(size_t start, size_t end) const;

    /**
     * Calculates the load for segment [start, end].
     */
    [[nodiscard]] inline Load loadBetween(size_t start, size_t end) const;

    /**
<<<<<<< HEAD
     * @return Total penalised cost of this route.
     */
    [[nodiscard]] inline Cost
    penalisedCost(CostEvaluator const &costEvaluator) const;
=======
     * Center point of the client locations on this route.
     */
    [[nodiscard]] std::pair<double, double> const &centroid() const;
>>>>>>> 86f01868

    /**
     * @return This route's vehicle type.
     */
    [[nodiscard]] size_t vehicleType() const;

    /**
     * Tests if this route potentially overlaps with the other route, subject
     * to a tolerance in [0, 1].
     */
    [[nodiscard]] bool overlapsWith(Route const &other, double tolerance) const;

    /**
     * Clears all clients on this route. After calling this method, ``empty()``
     * returns true and ``size()`` is zero.
     */
    void clear();

    /**
     * Inserts the given node at index ``idx``. Assumes the given index is
     * valid.
     */
    void insert(size_t idx, Node *node);

    /**
     * Inserts the given node at the back of the route.
     */
    void push_back(Node *node);

    /**
     * Removes the node at ``idx`` from the route.
     */
    void remove(size_t idx);

    /**
     * Swaps the given nodes.
     */
    static void swap(Node *first, Node *second);

    /**
     * Updates this route. To be called after swapping nodes/changing the
     * solution.
     */
    void update();

    Route(ProblemData const &data, size_t idx, size_t vehicleType);
    ~Route();
};

/**
 * Convenience method accessing the node directly before the argument.
 */
inline Route::Node *p(Route::Node *node)
{
    auto &route = *node->route();
    return route[node->idx() - 1];
}

/**
 * Convenience method accessing the node directly after the argument.
 */
inline Route::Node *n(Route::Node *node)
{
    auto &route = *node->route();
    return route[node->idx() + 1];
}

size_t Route::Node::client() const { return loc_; }

size_t Route::Node::idx() const { return idx_; }

Route *Route::Node::route() const { return route_; }

bool Route::Node::isDepot() const
{
    // We need to be in a route to be the depot. If we are, then we need to
    // be either the route's start or end depot.
    return route_ && (idx_ == 0 || idx_ == route_->size() + 1);
}

bool Route::isFeasible() const { return !hasExcessLoad() && !hasTimeWarp(); }

bool Route::hasExcessLoad() const { return load() > capacity(); }

bool Route::hasTimeWarp() const
{
#ifdef PYVRP_NO_TIME_WINDOWS
    return false;
#else
    return timeWarp() > 0;
#endif
}

size_t Route::idx() const { return idx_; }

Route::Node *Route::operator[](size_t idx)
{
    assert(idx < nodes.size());
    return nodes[idx];
}

std::vector<Route::Node *>::const_iterator Route::begin() const
{
    return nodes.begin() + 1;
}
std::vector<Route::Node *>::const_iterator Route::end() const
{
    return nodes.end() - 1;
}

std::vector<Route::Node *>::iterator Route::begin()
{
    return nodes.begin() + 1;
}
std::vector<Route::Node *>::iterator Route::end() { return nodes.end() - 1; }

Load Route::load() const { return stats.back().cumLoad; }

Load Route::capacity() const { return vehicleType_.capacity; }

Cost Route::fixedCost() const { return vehicleType_.fixedCost; }

Distance Route::distance() const { return stats.back().cumDist; }

Duration Route::timeWarp() const
{
    return stats.back().twsBefore.totalTimeWarp();
}

bool Route::empty() const { return size() == 0; }

size_t Route::size() const
{
    assert(nodes.size() >= 2);  // excl. depots
    return nodes.size() - 2;
}

TimeWindowSegment Route::tws(size_t idx) const
{
    assert(idx < nodes.size());
    return stats[idx].tws;
}

TimeWindowSegment Route::twsBetween(size_t start, size_t end) const
{
    using TWS = TimeWindowSegment;
    assert(start <= end && end < nodes.size());

    auto tws = stats[start].tws;

    for (size_t step = start; step != end; ++step)
        tws = TWS::merge(data.durationMatrix(), tws, stats[step + 1].tws);

    return tws;
}

TimeWindowSegment Route::twsAfter(size_t start) const
{
    assert(start < nodes.size());
    return stats[start].twsAfter;
}

TimeWindowSegment Route::twsBefore(size_t end) const
{
    assert(end < nodes.size());
    return stats[end].twsBefore;
}

Distance Route::distBetween(size_t start, size_t end) const
{
    assert(start <= end && end < nodes.size());

    auto const startDist = stats[start].cumDist;
    auto const endDist = stats[end].cumDist;

    assert(startDist <= endDist);
    return endDist - startDist;
}

Load Route::loadBetween(size_t start, size_t end) const
{
    assert(start <= end && end < nodes.size());

    auto const atStart = data.location(nodes[start]->client()).demand;
    auto const startLoad = stats[start].cumLoad;
    auto const endLoad = stats[end].cumLoad;

    assert(startLoad <= endLoad);
    return endLoad - startLoad + atStart;
}

Cost Route::penalisedCost(CostEvaluator const &costEvaluator) const
{
    return costEvaluator.penalisedRouteCost(
        size(), distance(), load(), timeWarp(), vehicleType_);
}
}  // namespace pyvrp::search

// Outputs a route into a given ostream in CVRPLib format
std::ostream &operator<<(std::ostream &out, pyvrp::search::Route const &route);

#endif  // PYVRP_ROUTE_H<|MERGE_RESOLUTION|>--- conflicted
+++ resolved
@@ -203,16 +203,15 @@
     [[nodiscard]] inline Load loadBetween(size_t start, size_t end) const;
 
     /**
-<<<<<<< HEAD
      * @return Total penalised cost of this route.
      */
     [[nodiscard]] inline Cost
     penalisedCost(CostEvaluator const &costEvaluator) const;
-=======
+
+    /**
      * Center point of the client locations on this route.
      */
     [[nodiscard]] std::pair<double, double> const &centroid() const;
->>>>>>> 86f01868
 
     /**
      * @return This route's vehicle type.
