#include "SwapStar.h"

#include <cassert>

using pyvrp::Cost;
using pyvrp::search::Route;
using pyvrp::search::SwapStar;
using TWS = pyvrp::TimeWindowSegment;

void SwapStar::updateRemovalCosts(Route *R1, CostEvaluator const &costEvaluator)
{
    for (auto *U : *R1)
    {
        auto twData = TWS::merge(data.durationMatrix(),
                                 R1->twsBefore(U->idx() - 1),
                                 R1->twsAfter(U->idx() + 1));

        Distance const deltaDist = data.dist(p(U)->client(), n(U)->client())
                                   - data.dist(p(U)->client(), U->client())
                                   - data.dist(U->client(), n(U)->client());

        removalCosts(R1->idx(), U->client())
            = static_cast<Cost>(deltaDist)
              + costEvaluator.twPenalty(twData.totalTimeWarp())
              - costEvaluator.twPenalty(R1->timeWarp());
    }
}

void SwapStar::updateInsertionCost(Route *R,
                                   Route::Node *U,
                                   CostEvaluator const &costEvaluator)
{
    auto &insertPositions = cache(R->idx(), U->client());

    insertPositions = {};
    insertPositions.shouldUpdate = false;

    // Insert cost of U just after the depot (0 -> U -> ...)
    auto *depot = (*R)[0];
    auto twData = TWS::merge(data.durationMatrix(),
                             R->tws(0),
                             U->route()->tws(U->idx()),
                             R->twsAfter(1));

    Distance deltaDist = data.dist(depot->client(), U->client())
                         + data.dist(U->client(), n(depot)->client())
                         - data.dist(depot->client(), n(depot)->client());

    Cost deltaCost = static_cast<Cost>(deltaDist)
                     + costEvaluator.twPenalty(twData.totalTimeWarp())
                     - costEvaluator.twPenalty(R->timeWarp());

    insertPositions.maybeAdd(deltaCost, depot);

    for (auto *V : *R)
    {
        // Insert cost of U just after V (V -> U -> ...)
        twData = TWS::merge(data.durationMatrix(),
                            R->twsBefore(V->idx()),
                            U->route()->tws(U->idx()),
                            R->twsAfter(V->idx() + 1));

        deltaDist = data.dist(V->client(), U->client())
                    + data.dist(U->client(), n(V)->client())
                    - data.dist(V->client(), n(V)->client());

        deltaCost = static_cast<Cost>(deltaDist)
                    + costEvaluator.twPenalty(twData.totalTimeWarp())
                    - costEvaluator.twPenalty(R->timeWarp());

        insertPositions.maybeAdd(deltaCost, V);
    }
}

std::pair<Cost, Route::Node *> SwapStar::getBestInsertPoint(
    Route::Node *U, Route::Node *V, CostEvaluator const &costEvaluator)
{
    auto &best_ = cache(V->route()->idx(), U->client());

    if (best_.shouldUpdate)  // then we first update the insert positions
        updateInsertionCost(V->route(), U, costEvaluator);

    for (size_t idx = 0; idx != 3; ++idx)  // only OK if V is not adjacent
        if (best_.locs[idx] && best_.locs[idx] != V && n(best_.locs[idx]) != V)
            return std::make_pair(best_.costs[idx], best_.locs[idx]);

    // As a fallback option, we consider inserting in the place of V.
    auto const twData = TWS::merge(data.durationMatrix(),
                                   V->route()->twsBefore(V->idx() - 1),
                                   U->route()->tws(U->idx()),
                                   V->route()->twsAfter(V->idx() + 1));

    Distance const deltaDist = data.dist(p(V)->client(), U->client())
                               + data.dist(U->client(), n(V)->client())
                               - data.dist(p(V)->client(), n(V)->client());
    Cost const deltaCost = static_cast<Cost>(deltaDist)
                           + costEvaluator.twPenalty(twData.totalTimeWarp())
                           - costEvaluator.twPenalty(V->route()->timeWarp());

    return std::make_pair(deltaCost, p(V));
}

Cost SwapStar::evaluateRoute(Route::Node *V,
                             Route::Node *U,
                             Route::Node *UAfter,
                             CostEvaluator const &costEvaluator)
{
    auto const route = V->route;
    Cost deltaCost = 0;

    auto const uDemand = data.client(best.U->client).demand;
    auto const vDemand = data.client(best.V->client).demand;

    deltaCost += costEvaluator.loadPenalty(route->load() + uDemand - vDemand,
                                           route->capacity());
    deltaCost -= costEvaluator.loadPenalty(route->load(), route->capacity());

    deltaCost -= costEvaluator.twPenalty(route->timeWarp());

    if (UAfter == p(V))
    {
        // Special case: insert U in place of V
        // Remove p(V) -> V -> n(V)
        // Add p(V) -> U -> n(V)
        auto const deltaDist = data.dist(p(V)->client, U->client)
                               + data.dist(U->client, n(V)->client)
                               - data.dist(p(V)->client, V->client)
                               - data.dist(V->client, n(V)->client);
        deltaCost += static_cast<Cost>(deltaDist);

        auto const tws = TWS::merge(
            data.durationMatrix(), UAfter->twBefore, U->tw, n(V)->twAfter);
        deltaCost += costEvaluator.twPenalty(tws.totalTimeWarp());
    }
    else
    {
        // Removal of V and insertion of U is in different parts of the route
        // For V, remove p(V) -> V -> n(V) and add p(V) -> n(V)
        // For U, remove UAfter -> n(UAfter) and add UAfter -> U -> n(UAfter)
        auto const deltaDistV = data.dist(p(V)->client, n(V)->client)
                                - data.dist(p(V)->client, V->client)
                                - data.dist(V->client, n(V)->client);
        auto const deltaDistU = data.dist(UAfter->client, U->client)
                                + data.dist(U->client, n(UAfter)->client)
                                - data.dist(UAfter->client, n(UAfter)->client);
        deltaCost += static_cast<Cost>(deltaDistV + deltaDistU);

        // For the time window segment, evaluation depends on whether insertion
        // of U comes before or after removal of V in the route
        if (UAfter->position < V->position)
        {
            auto const tws = TWS::merge(
                data.durationMatrix(),
                UAfter->twBefore,
                U->tw,
                route->twBetween(UAfter->position + 1, V->position - 1),
                n(V)->twAfter);
            deltaCost += costEvaluator.twPenalty(tws.totalTimeWarp());
        }
        else
        {
            auto const tws = TWS::merge(
                data.durationMatrix(),
                p(V)->twBefore,
                route->twBetween(V->position + 1, UAfter->position),
                U->tw,
                n(UAfter)->twAfter);
            deltaCost += costEvaluator.twPenalty(tws.totalTimeWarp());
        }
    }

    return deltaCost;
}

void SwapStar::init(Solution const &solution)
{
    LocalSearchOperator<Route>::init(solution);
    std::fill(updated.begin(), updated.end(), true);
}

Cost SwapStar::evaluate(Route *routeU,
                        Route *routeV,
                        CostEvaluator const &costEvaluator)
{
    best = {};

    if (updated[routeV->idx()])
    {
        updateRemovalCosts(routeV, costEvaluator);
        updated[routeV->idx()] = false;

        for (size_t idx = 1; idx != data.numClients() + 1; ++idx)
            cache(routeV->idx(), idx).shouldUpdate = true;
    }

    if (updated[routeU->idx()])
    {
        updateRemovalCosts(routeU, costEvaluator);
        updated[routeV->idx()] = false;

        for (size_t idx = 1; idx != data.numClients() + 1; ++idx)
            cache(routeU->idx(), idx).shouldUpdate = true;
    }

    for (auto *U : *routeU)
        for (auto *V : *routeV)
        {
            Cost deltaCost = 0;

            auto const uDemand = data.client(U->client()).demand;
            auto const vDemand = data.client(V->client()).demand;
            auto const loadDiff = uDemand - vDemand;

            deltaCost += costEvaluator.loadPenalty(routeU->load() - loadDiff,
                                                   U->route()->capacity());
            deltaCost -= costEvaluator.loadPenalty(routeU->load(),
                                                   U->route()->capacity());

            deltaCost += costEvaluator.loadPenalty(routeV->load() + loadDiff,
                                                   V->route()->capacity());
            deltaCost -= costEvaluator.loadPenalty(routeV->load(),
                                                   V->route()->capacity());

            deltaCost += removalCosts(routeU->idx(), U->client());
            deltaCost += removalCosts(routeV->idx(), V->client());

            if (deltaCost >= 0)  // an early filter on many moves, before doing
                continue;        // costly work determining insertion points

            auto [extraV, UAfter] = getBestInsertPoint(U, V, costEvaluator);
            deltaCost += extraV;

            if (deltaCost >= 0)  // continuing here avoids evaluating another
                continue;        // costly insertion point below

            auto [extraU, VAfter] = getBestInsertPoint(V, U, costEvaluator);
            deltaCost += extraU;

            if (deltaCost < best.cost)
            {
                best.cost = deltaCost;

                best.U = U;
                best.UAfter = UAfter;

                best.V = V;
                best.VAfter = VAfter;
            }
        }

    // It is possible for positive delta costs to turn negative when we do a
    // complete evaluation. But in practice that almost never happens, and is
    // not worth spending time on.
    if (best.cost >= 0)
        return best.cost;

    // Now do a full evaluation of the proposed swap move. This includes
    // possible time warp penalties.
<<<<<<< HEAD
    auto const deltaCostU
        = evaluateRoute(best.U, best.V, best.VAfter, costEvaluator);
    auto const deltaCostV
        = evaluateRoute(best.V, best.U, best.UAfter, costEvaluator);
    return deltaCostU + deltaCostV;
=======
    Distance const current = data.dist(p(best.U)->client(), best.U->client())
                             + data.dist(best.U->client(), n(best.U)->client())
                             + data.dist(p(best.V)->client(), best.V->client())
                             + data.dist(best.V->client(), n(best.V)->client());

    Distance const proposed
        = data.dist(best.VAfter->client(), best.V->client())
          + data.dist(best.UAfter->client(), best.U->client());

    Distance deltaDist = proposed - current;

    if (best.VAfter == p(best.U))
        // Insert in place of U
        deltaDist += data.dist(best.V->client(), n(best.U)->client());
    else
        deltaDist
            += data.dist(best.V->client(), n(best.VAfter)->client())
               + data.dist(p(best.U)->client(), n(best.U)->client())
               - data.dist(best.VAfter->client(), n(best.VAfter)->client());

    if (best.UAfter == p(best.V))
        // Insert in place of V
        deltaDist += data.dist(best.U->client(), n(best.V)->client());
    else
        deltaDist
            += data.dist(best.U->client(), n(best.UAfter)->client())
               + data.dist(p(best.V)->client(), n(best.V)->client())
               - data.dist(best.UAfter->client(), n(best.UAfter)->client());

    Cost deltaCost = static_cast<Cost>(deltaDist);

    // We cannot have that UAfter == V or VAfter == U, as the positions must
    // always be strictly different.
    assert(best.VAfter->idx() != best.U->idx());
    assert(best.UAfter->idx() != best.V->idx());

    if (best.VAfter->idx() + 1 == best.U->idx())
    {
        // Special case
        auto uTWS = TWS::merge(data.durationMatrix(),
                               routeU->twsBefore(best.VAfter->idx()),
                               routeV->tws(best.V->idx()),
                               routeU->twsAfter(best.U->idx() + 1));

        deltaCost += costEvaluator.twPenalty(uTWS.totalTimeWarp());
    }
    else if (best.VAfter->idx() < best.U->idx())
    {
        auto uTWS = TWS::merge(
            data.durationMatrix(),
            routeU->twsBefore(best.VAfter->idx()),
            routeV->tws(best.V->idx()),
            routeU->twsBetween(best.VAfter->idx() + 1, best.U->idx() - 1),
            routeU->twsAfter(best.U->idx() + 1));

        deltaCost += costEvaluator.twPenalty(uTWS.totalTimeWarp());
    }
    else
    {
        auto uTWS = TWS::merge(
            data.durationMatrix(),
            routeU->twsBefore(best.U->idx() - 1),
            routeU->twsBetween(best.U->idx() + 1, best.VAfter->idx()),
            routeV->tws(best.V->idx()),
            routeU->twsAfter(best.VAfter->idx() + 1));

        deltaCost += costEvaluator.twPenalty(uTWS.totalTimeWarp());
    }

    if (best.UAfter->idx() + 1 == best.V->idx())
    {
        // Special case
        auto vTWS = TWS::merge(data.durationMatrix(),
                               routeV->twsBefore(best.UAfter->idx()),
                               routeU->tws(best.U->idx()),
                               routeV->twsAfter(best.V->idx() + 1));

        deltaCost += costEvaluator.twPenalty(vTWS.totalTimeWarp());
    }
    else if (best.UAfter->idx() < best.V->idx())
    {
        auto vTWS = TWS::merge(
            data.durationMatrix(),
            routeV->twsBefore(best.UAfter->idx()),
            routeU->tws(best.U->idx()),
            routeV->twsBetween(best.UAfter->idx() + 1, best.V->idx() - 1),
            routeV->twsAfter(best.V->idx() + 1));

        deltaCost += costEvaluator.twPenalty(vTWS.totalTimeWarp());
    }
    else
    {
        auto vTWS = TWS::merge(
            data.durationMatrix(),
            routeV->twsBefore(best.V->idx() - 1),
            routeV->twsBetween(best.V->idx() + 1, best.UAfter->idx()),
            routeU->tws(best.U->idx()),
            routeV->twsAfter(best.UAfter->idx() + 1));

        deltaCost += costEvaluator.twPenalty(vTWS.totalTimeWarp());
    }

    deltaCost -= costEvaluator.twPenalty(routeU->timeWarp());
    deltaCost -= costEvaluator.twPenalty(routeV->timeWarp());

    auto const uDemand = data.client(best.U->client()).demand;
    auto const vDemand = data.client(best.V->client()).demand;

    deltaCost += costEvaluator.loadPenalty(routeU->load() - uDemand + vDemand,
                                           routeU->capacity());
    deltaCost -= costEvaluator.loadPenalty(routeU->load(), routeU->capacity());

    deltaCost += costEvaluator.loadPenalty(routeV->load() + uDemand - vDemand,
                                           routeV->capacity());
    deltaCost -= costEvaluator.loadPenalty(routeV->load(), routeV->capacity());

    return deltaCost;
>>>>>>> 91c2c7b8
}

void SwapStar::apply(Route *U, Route *V) const
{
    assert(best.U);
    assert(best.UAfter);
    assert(best.V);
    assert(best.VAfter);

    U->remove(best.U->idx());
    V->remove(best.V->idx());

    V->insert(best.UAfter->idx() + 1, best.U);
    U->insert(best.VAfter->idx() + 1, best.V);
}

void SwapStar::update(Route *U) { updated[U->idx()] = true; }<|MERGE_RESOLUTION|>--- conflicted
+++ resolved
@@ -105,11 +105,11 @@
                              Route::Node *UAfter,
                              CostEvaluator const &costEvaluator)
 {
-    auto const route = V->route;
+    auto const *route = V->route();
     Cost deltaCost = 0;
 
-    auto const uDemand = data.client(best.U->client).demand;
-    auto const vDemand = data.client(best.V->client).demand;
+    auto const uDemand = data.client(best.U->client()).demand;
+    auto const vDemand = data.client(best.V->client()).demand;
 
     deltaCost += costEvaluator.loadPenalty(route->load() + uDemand - vDemand,
                                            route->capacity());
@@ -119,52 +119,57 @@
 
     if (UAfter == p(V))
     {
-        // Special case: insert U in place of V
-        // Remove p(V) -> V -> n(V)
-        // Add p(V) -> U -> n(V)
-        auto const deltaDist = data.dist(p(V)->client, U->client)
-                               + data.dist(U->client, n(V)->client)
-                               - data.dist(p(V)->client, V->client)
-                               - data.dist(V->client, n(V)->client);
+        // Special case: insert U in place of V. Removes p(V) -> V -> n(V), adds
+        // p(V) -> U -> n(V).
+        auto const deltaDist = data.dist(p(V)->client(), U->client())
+                               + data.dist(U->client(), n(V)->client())
+                               - data.dist(p(V)->client(), V->client())
+                               - data.dist(V->client(), n(V)->client());
+
         deltaCost += static_cast<Cost>(deltaDist);
 
-        auto const tws = TWS::merge(
-            data.durationMatrix(), UAfter->twBefore, U->tw, n(V)->twAfter);
+        auto const tws = TWS::merge(data.durationMatrix(),
+                                    route->twsBefore(UAfter->idx()),
+                                    U->route()->tws(U->idx()),
+                                    route->twsAfter(V->idx() + 1));
+
         deltaCost += costEvaluator.twPenalty(tws.totalTimeWarp());
     }
-    else
-    {
-        // Removal of V and insertion of U is in different parts of the route
-        // For V, remove p(V) -> V -> n(V) and add p(V) -> n(V)
-        // For U, remove UAfter -> n(UAfter) and add UAfter -> U -> n(UAfter)
-        auto const deltaDistV = data.dist(p(V)->client, n(V)->client)
-                                - data.dist(p(V)->client, V->client)
-                                - data.dist(V->client, n(V)->client);
-        auto const deltaDistU = data.dist(UAfter->client, U->client)
-                                + data.dist(U->client, n(UAfter)->client)
-                                - data.dist(UAfter->client, n(UAfter)->client);
-        deltaCost += static_cast<Cost>(deltaDistV + deltaDistU);
-
-        // For the time window segment, evaluation depends on whether insertion
-        // of U comes before or after removal of V in the route
-        if (UAfter->position < V->position)
+    else  // in non-adjacent parts of the route.
+    {
+        // Remove UAfter -> n(UAfter) and add UAfter -> U -> n(UAfter).
+        auto const uDeltaDist
+            = data.dist(UAfter->client(), U->client())
+              + data.dist(U->client(), n(UAfter)->client())
+              - data.dist(UAfter->client(), n(UAfter)->client());
+
+        // Remove p(V) -> V -> n(V) and add p(V) -> n(V).
+        auto const vDeltaDist = data.dist(p(V)->client(), n(V)->client())
+                                - data.dist(p(V)->client(), V->client())
+                                - data.dist(V->client(), n(V)->client());
+
+        deltaCost += static_cast<Cost>(vDeltaDist + uDeltaDist);
+
+        if (UAfter->idx() < V->idx())
         {
-            auto const tws = TWS::merge(
-                data.durationMatrix(),
-                UAfter->twBefore,
-                U->tw,
-                route->twBetween(UAfter->position + 1, V->position - 1),
-                n(V)->twAfter);
+            auto const tws
+                = TWS::merge(data.durationMatrix(),
+                             route->twsBefore(UAfter->idx()),
+                             U->route()->tws(U->idx()),
+                             route->twsBetween(UAfter->idx() + 1, V->idx() - 1),
+                             route->twsAfter(V->idx() + 1));
+
             deltaCost += costEvaluator.twPenalty(tws.totalTimeWarp());
         }
         else
         {
-            auto const tws = TWS::merge(
-                data.durationMatrix(),
-                p(V)->twBefore,
-                route->twBetween(V->position + 1, UAfter->position),
-                U->tw,
-                n(UAfter)->twAfter);
+            auto const tws
+                = TWS::merge(data.durationMatrix(),
+                             route->twsBefore(V->idx() - 1),
+                             route->twsBetween(V->idx() + 1, UAfter->idx()),
+                             U->route()->tws(U->idx()),
+                             route->twsAfter(UAfter->idx() + 1));
+
             deltaCost += costEvaluator.twPenalty(tws.totalTimeWarp());
         }
     }
@@ -256,131 +261,11 @@
 
     // Now do a full evaluation of the proposed swap move. This includes
     // possible time warp penalties.
-<<<<<<< HEAD
     auto const deltaCostU
         = evaluateRoute(best.U, best.V, best.VAfter, costEvaluator);
     auto const deltaCostV
         = evaluateRoute(best.V, best.U, best.UAfter, costEvaluator);
     return deltaCostU + deltaCostV;
-=======
-    Distance const current = data.dist(p(best.U)->client(), best.U->client())
-                             + data.dist(best.U->client(), n(best.U)->client())
-                             + data.dist(p(best.V)->client(), best.V->client())
-                             + data.dist(best.V->client(), n(best.V)->client());
-
-    Distance const proposed
-        = data.dist(best.VAfter->client(), best.V->client())
-          + data.dist(best.UAfter->client(), best.U->client());
-
-    Distance deltaDist = proposed - current;
-
-    if (best.VAfter == p(best.U))
-        // Insert in place of U
-        deltaDist += data.dist(best.V->client(), n(best.U)->client());
-    else
-        deltaDist
-            += data.dist(best.V->client(), n(best.VAfter)->client())
-               + data.dist(p(best.U)->client(), n(best.U)->client())
-               - data.dist(best.VAfter->client(), n(best.VAfter)->client());
-
-    if (best.UAfter == p(best.V))
-        // Insert in place of V
-        deltaDist += data.dist(best.U->client(), n(best.V)->client());
-    else
-        deltaDist
-            += data.dist(best.U->client(), n(best.UAfter)->client())
-               + data.dist(p(best.V)->client(), n(best.V)->client())
-               - data.dist(best.UAfter->client(), n(best.UAfter)->client());
-
-    Cost deltaCost = static_cast<Cost>(deltaDist);
-
-    // We cannot have that UAfter == V or VAfter == U, as the positions must
-    // always be strictly different.
-    assert(best.VAfter->idx() != best.U->idx());
-    assert(best.UAfter->idx() != best.V->idx());
-
-    if (best.VAfter->idx() + 1 == best.U->idx())
-    {
-        // Special case
-        auto uTWS = TWS::merge(data.durationMatrix(),
-                               routeU->twsBefore(best.VAfter->idx()),
-                               routeV->tws(best.V->idx()),
-                               routeU->twsAfter(best.U->idx() + 1));
-
-        deltaCost += costEvaluator.twPenalty(uTWS.totalTimeWarp());
-    }
-    else if (best.VAfter->idx() < best.U->idx())
-    {
-        auto uTWS = TWS::merge(
-            data.durationMatrix(),
-            routeU->twsBefore(best.VAfter->idx()),
-            routeV->tws(best.V->idx()),
-            routeU->twsBetween(best.VAfter->idx() + 1, best.U->idx() - 1),
-            routeU->twsAfter(best.U->idx() + 1));
-
-        deltaCost += costEvaluator.twPenalty(uTWS.totalTimeWarp());
-    }
-    else
-    {
-        auto uTWS = TWS::merge(
-            data.durationMatrix(),
-            routeU->twsBefore(best.U->idx() - 1),
-            routeU->twsBetween(best.U->idx() + 1, best.VAfter->idx()),
-            routeV->tws(best.V->idx()),
-            routeU->twsAfter(best.VAfter->idx() + 1));
-
-        deltaCost += costEvaluator.twPenalty(uTWS.totalTimeWarp());
-    }
-
-    if (best.UAfter->idx() + 1 == best.V->idx())
-    {
-        // Special case
-        auto vTWS = TWS::merge(data.durationMatrix(),
-                               routeV->twsBefore(best.UAfter->idx()),
-                               routeU->tws(best.U->idx()),
-                               routeV->twsAfter(best.V->idx() + 1));
-
-        deltaCost += costEvaluator.twPenalty(vTWS.totalTimeWarp());
-    }
-    else if (best.UAfter->idx() < best.V->idx())
-    {
-        auto vTWS = TWS::merge(
-            data.durationMatrix(),
-            routeV->twsBefore(best.UAfter->idx()),
-            routeU->tws(best.U->idx()),
-            routeV->twsBetween(best.UAfter->idx() + 1, best.V->idx() - 1),
-            routeV->twsAfter(best.V->idx() + 1));
-
-        deltaCost += costEvaluator.twPenalty(vTWS.totalTimeWarp());
-    }
-    else
-    {
-        auto vTWS = TWS::merge(
-            data.durationMatrix(),
-            routeV->twsBefore(best.V->idx() - 1),
-            routeV->twsBetween(best.V->idx() + 1, best.UAfter->idx()),
-            routeU->tws(best.U->idx()),
-            routeV->twsAfter(best.UAfter->idx() + 1));
-
-        deltaCost += costEvaluator.twPenalty(vTWS.totalTimeWarp());
-    }
-
-    deltaCost -= costEvaluator.twPenalty(routeU->timeWarp());
-    deltaCost -= costEvaluator.twPenalty(routeV->timeWarp());
-
-    auto const uDemand = data.client(best.U->client()).demand;
-    auto const vDemand = data.client(best.V->client()).demand;
-
-    deltaCost += costEvaluator.loadPenalty(routeU->load() - uDemand + vDemand,
-                                           routeU->capacity());
-    deltaCost -= costEvaluator.loadPenalty(routeU->load(), routeU->capacity());
-
-    deltaCost += costEvaluator.loadPenalty(routeV->load() + uDemand - vDemand,
-                                           routeV->capacity());
-    deltaCost -= costEvaluator.loadPenalty(routeV->load(), routeV->capacity());
-
-    return deltaCost;
->>>>>>> 91c2c7b8
 }
 
 void SwapStar::apply(Route *U, Route *V) const
