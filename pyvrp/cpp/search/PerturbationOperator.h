--- conflicted
+++ resolved
@@ -21,6 +21,7 @@
     std::vector<size_t> const &orderNodes;
     std::vector<size_t> const &orderRoutes;
     std::vector<std::pair<size_t, size_t>> const &orderVehTypes;
+    DynamicBitset &promising;
 };
 
 /**
@@ -32,34 +33,8 @@
 public:
     /**
      * Applies the perturbation operator to the given solution.
-<<<<<<< HEAD
      */
     virtual void operator()(PerturbationContext const &context) = 0;
-=======
-     *
-     * Parameters
-     * ----------
-     * nodes
-     *     List of search nodes used in the solution.
-     * routes
-     *     List of search routes used in the solution.
-     * cost_evaluator
-     *     Cost evaluator to use.
-     * neighbours
-     *     List of lists that defines the local search neighbourhood.
-     * order_nodes
-     *     Order of nodes to use when applying the perturbation operator.
-     * promising
-     *     Bitset that marks promising nodes for further evaluation.
-     */
-    virtual void operator()(std::vector<search::Route::Node> &nodes,
-                            std::vector<search::Route> &routes,
-                            CostEvaluator const &costEvaluator,
-                            std::vector<std::vector<size_t>> const &neighbours,
-                            std::vector<size_t> const &orderNodes,
-                            DynamicBitset &promising)
-        = 0;
->>>>>>> 0ca663b6
 
     virtual ~PerturbationOperator() = default;
 };
