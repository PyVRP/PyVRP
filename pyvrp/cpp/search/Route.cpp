#include "Route.h"

#include <cmath>
#include <numbers>
#include <ostream>
#include <utility>

using pyvrp::search::Route;

Route::Node::Node(size_t loc) : loc_(loc), idx_(0), route_(nullptr) {}

void Route::Node::assign(Route *route, size_t idx)
{
    assert(!route_);  // must not currently be assigned
    idx_ = idx;
    route_ = route;
}

void Route::Node::unassign()
{
    idx_ = 0;
    route_ = nullptr;
}

Route::Route(ProblemData const &data, size_t idx, size_t vehicleType)
    : data(data),
      vehicleType_(data.vehicleType(vehicleType)),
      vehTypeIdx_(vehicleType),
      idx_(idx),
      startDepot_(vehicleType_.startDepot),
      endDepot_(vehicleType_.endDepot),
      loadAt(data.numLoadDimensions()),
      loadAfter(data.numLoadDimensions()),
      loadBefore(data.numLoadDimensions()),
      load_(data.numLoadDimensions()),
      excessLoad_(data.numLoadDimensions())
{
    clear();
}

Route::~Route() { clear(); }

std::vector<Route::Node *>::const_iterator Route::begin() const
{
    return nodes.begin() + 1;
}
std::vector<Route::Node *>::const_iterator Route::end() const
{
    return nodes.end() - 1;
}

std::vector<Route::Node *>::iterator Route::begin()
{
    return nodes.begin() + 1;
}
std::vector<Route::Node *>::iterator Route::end() { return nodes.end() - 1; }

std::pair<double, double> const &Route::centroid() const
{
    assert(!dirty);
    return centroid_;
}

size_t Route::vehicleType() const { return vehTypeIdx_; }

bool Route::overlapsWith(Route const &other, double tolerance) const
{
    assert(!dirty && !other.dirty);

    auto const [dataX, dataY] = data.centroid();
    auto const [thisX, thisY] = centroid_;
    auto const [otherX, otherY] = other.centroid_;

    // Each angle is in [-pi, pi], so the absolute difference is in [0, tau].
    auto const thisAngle = std::atan2(thisY - dataY, thisX - dataX);
    auto const otherAngle = std::atan2(otherY - dataY, otherX - dataX);
    auto const absDiff = std::abs(thisAngle - otherAngle);

    // First case is obvious. Second case exists because tau and 0 are also
    // close together but separated by one period.
    auto constexpr tau = 2 * std::numbers::pi;
    return absDiff <= tolerance * tau || absDiff >= (1 - tolerance) * tau;
}

void Route::clear()
{
    for (auto *node : nodes)
        node->unassign();

    nodes.clear();  // clear nodes and reinsert the depots.
    nodes.push_back(&startDepot_);
    nodes.push_back(&endDepot_);

    startDepot_.assign(this, 0);
    endDepot_.assign(this, 1);

    update();
}

void Route::insert(size_t idx, Node *node)
{
    assert(0 < idx && idx < nodes.size());

    node->assign(this, idx);
    nodes.insert(nodes.begin() + idx, node);

    for (size_t after = idx; after != nodes.size(); ++after)
        nodes[after]->idx_ = after;

#ifndef NDEBUG
    dirty = true;
#endif
}

void Route::push_back(Node *node)
{
    insert(size() + 1, node);

#ifndef NDEBUG
    dirty = true;
#endif
}

void Route::remove(size_t idx)
{
    assert(0 < idx && idx < nodes.size() - 1);
    assert(nodes[idx]->route() == this);  // must currently be in this route

    nodes[idx]->unassign();
    nodes.erase(nodes.begin() + idx);

    for (auto after = idx; after != nodes.size(); ++after)
        nodes[after]->idx_ = after;

#ifndef NDEBUG
    dirty = true;
#endif
}

void Route::swap(Node *first, Node *second)
{
    // TODO specialise std::swap for Node
    if (first->route_)
        first->route_->nodes[first->idx_] = second;

    if (second->route_)
        second->route_->nodes[second->idx_] = first;

    std::swap(first->route_, second->route_);
    std::swap(first->idx_, second->idx_);

#ifndef NDEBUG
    if (first->route_)
        first->route_->dirty = true;

    if (second->route_)
        second->route_->dirty = true;
#endif
}

void Route::update()
{
    visits.clear();
    for (auto const *node : nodes)
        visits.emplace_back(node->client());

    centroid_ = {0, 0};
    for (size_t idx = 1; idx != nodes.size() - 1; ++idx)
    {
        ProblemData::Client const &clientData = data.location(visits[idx]);
        centroid_.first += static_cast<double>(clientData.x) / size();
        centroid_.second += static_cast<double>(clientData.y) / size();
    }

    // Distance.
    auto const &distMat = data.distanceMatrix(profile());

    distBefore.resize(nodes.size());
    distBefore[0] = {0};
    for (size_t idx = 1; idx != nodes.size(); ++idx)
        distBefore[idx] = DistanceSegment::merge(
            distMat(visits[idx - 1], visits[idx]), distBefore[idx - 1], {0});

    distAfter.resize(nodes.size());
    distAfter[nodes.size() - 1] = {0};
    for (size_t idx = nodes.size() - 1; idx != 0; --idx)
        distAfter[idx - 1] = DistanceSegment::merge(
            distMat(visits[idx - 1], visits[idx]), {0}, distAfter[idx]);

<<<<<<< HEAD
    if (data.characteristics().hasDuration)  // Duration.
    {
        for (size_t idx = 1; idx != nodes.size(); ++idx)
            durBefore[idx] = DurationSegment::merge(
                data.durationMatrix(profile()), durBefore[idx - 1], durAt[idx]);

        for (auto idx = nodes.size() - 1; idx != 0; --idx)
            durAfter[idx - 1] = DurationSegment::merge(
                data.durationMatrix(profile()), durAt[idx - 1], durAfter[idx]);
    }
=======
#ifndef PYVRP_NO_TIME_WINDOWS
    // Duration.
    durAt.resize(nodes.size());
    durAt[0] = {vehicleType_};
    durAt[nodes.size() - 1] = {vehicleType_};

    for (size_t idx = 1; idx != nodes.size() - 1; ++idx)
        durAt[idx] = {data.location(visits[idx])};

    auto const &durMat = data.durationMatrix(profile());

    durBefore.resize(nodes.size());
    durBefore[0] = durAt[0];
    for (size_t idx = 1; idx != nodes.size(); ++idx)
        durBefore[idx]
            = DurationSegment::merge(durMat(visits[idx - 1], visits[idx]),
                                     durBefore[idx - 1],
                                     durAt[idx]);

    durAfter.resize(nodes.size());
    durAfter[nodes.size() - 1] = durAt[nodes.size() - 1];
    for (size_t idx = nodes.size() - 1; idx != 0; --idx)
        durAfter[idx - 1]
            = DurationSegment::merge(durMat(visits[idx - 1], visits[idx]),
                                     durAt[idx - 1],
                                     durAfter[idx]);
#endif
>>>>>>> acceece9

    // Load.
    for (size_t dim = 0; dim != data.numLoadDimensions(); ++dim)
    {
        loadAt[dim].resize(nodes.size());
        loadAt[dim][0] = {};
        loadAt[dim][nodes.size() - 1] = {};

        for (size_t idx = 1; idx != nodes.size() - 1; ++idx)
            loadAt[dim][idx] = {data.location(visits[idx]), dim};

        loadBefore[dim].resize(nodes.size());
        loadBefore[dim][0] = loadAt[dim][0];
        for (size_t idx = 1; idx != nodes.size(); ++idx)
            loadBefore[dim][idx] = LoadSegment::merge(loadBefore[dim][idx - 1],
                                                      loadAt[dim][idx]);

        load_[dim] = loadBefore[dim].back().load();
        excessLoad_[dim] = std::max<Load>(load_[dim] - capacity()[dim], 0);

        loadAfter[dim].resize(nodes.size());
        loadAfter[dim][nodes.size() - 1] = loadAt[dim][nodes.size() - 1];
        for (size_t idx = nodes.size() - 1; idx != 0; --idx)
            loadAfter[dim][idx - 1]
                = LoadSegment::merge(loadAt[dim][idx - 1], loadAfter[dim][idx]);
    }

#ifndef NDEBUG
    dirty = false;
#endif
}

std::ostream &operator<<(std::ostream &out, pyvrp::search::Route const &route)
{
    out << "Route #" << route.idx() + 1 << ":";  // route number
    for (auto *node : route)
        out << ' ' << node->client();  // client index
    out << '\n';

    return out;
}<|MERGE_RESOLUTION|>--- conflicted
+++ resolved
@@ -187,46 +187,33 @@
         distAfter[idx - 1] = DistanceSegment::merge(
             distMat(visits[idx - 1], visits[idx]), {0}, distAfter[idx]);
 
-<<<<<<< HEAD
+    durAt.resize(nodes.size());
+    durBefore.resize(nodes.size());
+    durAfter.resize(nodes.size());
     if (data.characteristics().hasDuration)  // Duration.
     {
+        durAt[0] = {vehicleType_};
+        durAt[nodes.size() - 1] = {vehicleType_};
+
+        for (size_t idx = 1; idx != nodes.size() - 1; ++idx)
+            durAt[idx] = {data.location(visits[idx])};
+
+        auto const &durMat = data.durationMatrix(profile());
+
+        durBefore[0] = durAt[0];
         for (size_t idx = 1; idx != nodes.size(); ++idx)
-            durBefore[idx] = DurationSegment::merge(
-                data.durationMatrix(profile()), durBefore[idx - 1], durAt[idx]);
-
-        for (auto idx = nodes.size() - 1; idx != 0; --idx)
-            durAfter[idx - 1] = DurationSegment::merge(
-                data.durationMatrix(profile()), durAt[idx - 1], durAfter[idx]);
+            durBefore[idx]
+                = DurationSegment::merge(durMat(visits[idx - 1], visits[idx]),
+                                         durBefore[idx - 1],
+                                         durAt[idx]);
+
+        durAfter[nodes.size() - 1] = durAt[nodes.size() - 1];
+        for (size_t idx = nodes.size() - 1; idx != 0; --idx)
+            durAfter[idx - 1]
+                = DurationSegment::merge(durMat(visits[idx - 1], visits[idx]),
+                                         durAt[idx - 1],
+                                         durAfter[idx]);
     }
-=======
-#ifndef PYVRP_NO_TIME_WINDOWS
-    // Duration.
-    durAt.resize(nodes.size());
-    durAt[0] = {vehicleType_};
-    durAt[nodes.size() - 1] = {vehicleType_};
-
-    for (size_t idx = 1; idx != nodes.size() - 1; ++idx)
-        durAt[idx] = {data.location(visits[idx])};
-
-    auto const &durMat = data.durationMatrix(profile());
-
-    durBefore.resize(nodes.size());
-    durBefore[0] = durAt[0];
-    for (size_t idx = 1; idx != nodes.size(); ++idx)
-        durBefore[idx]
-            = DurationSegment::merge(durMat(visits[idx - 1], visits[idx]),
-                                     durBefore[idx - 1],
-                                     durAt[idx]);
-
-    durAfter.resize(nodes.size());
-    durAfter[nodes.size() - 1] = durAt[nodes.size() - 1];
-    for (size_t idx = nodes.size() - 1; idx != 0; --idx)
-        durAfter[idx - 1]
-            = DurationSegment::merge(durMat(visits[idx - 1], visits[idx]),
-                                     durAt[idx - 1],
-                                     durAfter[idx]);
-#endif
->>>>>>> acceece9
 
     // Load.
     for (size_t dim = 0; dim != data.numLoadDimensions(); ++dim)
