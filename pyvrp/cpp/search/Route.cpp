#include "Route.h"

#include <cmath>
#include <numbers>
#include <ostream>
#include <utility>

using pyvrp::search::Route;

Route::Node::Node(size_t loc) : loc_(loc), idx_(0), trip_(0), route_(nullptr) {}

void Route::Node::assign(Route *route, size_t idx, size_t trip)
{
    idx_ = idx;
    trip_ = trip;
    route_ = route;
}

void Route::Node::unassign()
{
    idx_ = 0;
    trip_ = 0;
    route_ = nullptr;
}

Route::Iterator::Iterator(std::vector<Node *> const &nodes, size_t idx)
    : nodes_(&nodes), idx_(idx)
{
    ensureValidIndex();
}

void Route::Iterator::ensureValidIndex()
{
    // size() - 1 is the index of the end depot, and what's returned by
    // Route::end() - we must not exceed it.
    while (idx_ < nodes_->size() - 1 && operator*() -> isReloadDepot())
        idx_++;  // skip any intermediate reload depots

    assert(0 < idx_ && idx_ < nodes_->size());
}

bool Route::Iterator::operator==(Iterator const &other) const
{
    return nodes_ == other.nodes_ && idx_ == other.idx_;
}

Route::Node *Route::Iterator::operator*() const { return (*nodes_)[idx_]; }

Route::Iterator Route::Iterator::operator++(int)
{
    auto tmp = *this;
    ++*this;
    return tmp;
}

Route::Iterator &Route::Iterator::operator++()
{
    idx_++;
    ensureValidIndex();
    return *this;
}

Route::Route(ProblemData const &data, size_t idx, size_t vehicleType)
    : data(data),
      vehicleType_(data.vehicleType(vehicleType)),
      idx_(idx),
      loadAt(data.numLoadDimensions()),
      loadAfter(data.numLoadDimensions()),
      loadBefore(data.numLoadDimensions()),
      load_(data.numLoadDimensions()),
      excessLoad_(data.numLoadDimensions())
{
    clear();
}

Route::~Route() { clear(); }

Route::Iterator Route::begin() const { return Iterator(nodes, 1); }

Route::Iterator Route::end() const { return Iterator(nodes, nodes.size() - 1); }

std::pair<double, double> const &Route::centroid() const
{
    assert(!dirty);
    return centroid_;
}

size_t Route::vehicleType() const
{
    auto const &vehicleTypes = data.vehicleTypes();
    return std::distance(&vehicleTypes[0], &vehicleType_);
}

bool Route::overlapsWith(Route const &other, double tolerance) const
{
    assert(!dirty && !other.dirty);

    auto const [dataX, dataY] = data.centroid();
    auto const [thisX, thisY] = centroid_;
    auto const [otherX, otherY] = other.centroid_;

    // Each angle is in [-pi, pi], so the absolute difference is in [0, tau].
    auto const thisAngle = std::atan2(thisY - dataY, thisX - dataX);
    auto const otherAngle = std::atan2(otherY - dataY, otherX - dataX);
    auto const absDiff = std::abs(thisAngle - otherAngle);

    // First case is obvious. Second case exists because tau and 0 are also
    // close together but separated by one period.
    auto constexpr tau = 2 * std::numbers::pi;
    return absDiff <= tolerance * tau || absDiff >= (1 - tolerance) * tau;
}

void Route::clear()
{
    if (nodes.size() == 2)  // then the route is already empty and we have
        return;             // nothing to do.

    for (auto *node : nodes)
        node->unassign();

    nodes.clear();
    depots_.clear();

    depots_.emplace_back(vehicleType_.startDepot);
    depots_.emplace_back(vehicleType_.endDepot);

    for (size_t idx : {0, 1})
    {
        nodes.push_back(&depots_[idx]);
        depots_[idx].assign(this, idx, idx);
    }

    update();
    assert(empty());
}

void Route::reserve(size_t size) { nodes.reserve(size); }

void Route::insert(size_t idx, Node *node)
{
    assert(0 < idx && idx < nodes.size());
    auto const isDepot = node->client() < data.numDepots();

    if (isDepot)  // is depot, so we need to insert a copy into our own memory
    {
        if (depots_.size() == depots_.capacity())  // then we reallocate and
        {                                          // must update references
            depots_.reserve(depots_.size() + 1);
            for (auto &depot : depots_)
                nodes[depot.idx()] = &depot;
        }

        node = &depots_.emplace_back(node->client());
    }

    if (numTrips() > maxTrips())
        throw std::invalid_argument("Vehicle cannot perform this many trips.");

    nodes.insert(nodes.begin() + idx, node);
    node->assign(this, idx, nodes[idx - 1]->trip());

    for (size_t after = idx; after != nodes.size(); ++after)
    {
        nodes[after]->idx_ = after;
        if (isDepot)  // then we need to bump each following trip index
            nodes[after]->trip_++;
    }
}

void Route::push_back(Node *node) { insert(nodes.size() - 1, node); }

void Route::remove(size_t idx)
{
    assert(0 < idx && idx < nodes.size() - 1);  // is not start or end depot
    assert(nodes[idx]->route() == this);        // must be in this route
    auto const isDepot = nodes[idx]->isReloadDepot();

    if (isDepot)
    {
        // We own this node - it's in our depots vector. We erase it, and then
        // update reload depot references that were invalidated by the erasure.
        auto const depotIdx = std::distance(depots_.data(), nodes[idx]);
        auto it = depots_.erase(depots_.begin() + depotIdx);
        for (; it != depots_.end(); ++it)
            nodes[it->idx()] = &*it;
    }
    else
        // We do not own this node, so we only unassign it.
        nodes[idx]->unassign();

    nodes.erase(nodes.begin() + idx);  // remove dangling pointer
    for (auto after = idx; after != nodes.size(); ++after)
    {
        nodes[after]->idx_ = after;
        if (isDepot)  // then we need to decrease each following trip index
            nodes[after]->trip_--;
    }

#ifndef NDEBUG
    dirty = true;
#endif
}

void Route::swap(Node *first, Node *second)
{
    assert(!first->isDepot() && !second->isDepot());

    // TODO specialise std::swap for Node
    if (first->route_)
        first->route_->nodes[first->idx_] = second;

    if (second->route_)
        second->route_->nodes[second->idx_] = first;

    std::swap(first->route_, second->route_);
    std::swap(first->idx_, second->idx_);
    std::swap(first->trip_, second->trip_);

#ifndef NDEBUG
    if (first->route_)
        first->route_->dirty = true;

    if (second->route_)
        second->route_->dirty = true;
#endif
}

void Route::update()
{
    visits.clear();
    for (auto const *node : nodes)
        visits.emplace_back(node->client());

    centroid_ = {0, 0};
    for (auto const *node : nodes)
    {
        if (node->isDepot())
            continue;

        ProblemData::Client const &clientData = data.location(node->client());
        centroid_.first += static_cast<double>(clientData.x) / numClients();
        centroid_.second += static_cast<double>(clientData.y) / numClients();
    }

    // Distance.
    auto const &distMat = data.distanceMatrix(profile());

    cumDist.resize(nodes.size());
    cumDist[0] = 0;
    for (size_t idx = 1; idx != nodes.size(); ++idx)
        cumDist[idx] = cumDist[idx - 1] + distMat(visits[idx - 1], visits[idx]);

<<<<<<< HEAD
=======
    // Duration.
>>>>>>> e8f253da
    durAt.resize(nodes.size());

    ProblemData::Depot const &start = data.location(startDepot());
    DurationSegment const vehStart(vehicleType_, vehicleType_.startLate);
    DurationSegment const depotStart(start);
    durAt[0] = DurationSegment::merge(0, vehStart, depotStart);

    ProblemData::Depot const &end = data.location(endDepot());
    DurationSegment const depotEnd(end);
    DurationSegment const vehEnd(vehicleType_, vehicleType_.twLate);
    durAt[nodes.size() - 1] = DurationSegment::merge(0, depotEnd, vehEnd);

    for (size_t idx = 1; idx != nodes.size() - 1; ++idx)
    {
        auto const *node = nodes[idx];

        if (!node->isReloadDepot())
        {
            ProblemData::Client const &client = data.location(node->client());
            durAt[idx] = {client};
        }
        else
        {
            ProblemData::Depot const &depot = data.location(node->client());
            durAt[idx] = {depot};
        }
    }

    auto const &durations = data.durationMatrix(profile());

    durBefore.resize(nodes.size());
<<<<<<< HEAD
    durAfter.resize(nodes.size());
    if (data.characteristics().hasDuration)  // Duration.
    {
        durBefore[0] = durAt[0];
        for (size_t idx = 1; idx != nodes.size(); ++idx)
            durBefore[idx]
                = DurationSegment::merge(durMat(visits[idx - 1], visits[idx]),
                                         durBefore[idx - 1],
                                         durAt[idx]);

        durAfter[nodes.size() - 1] = durAt[nodes.size() - 1];
        for (size_t idx = nodes.size() - 1; idx != 0; --idx)
            durAfter[idx - 1]
                = DurationSegment::merge(durMat(visits[idx - 1], visits[idx]),
                                         durAt[idx - 1],
                                         durAfter[idx]);
=======
    durBefore[0] = durAt[0];
    for (size_t idx = 1; idx != nodes.size(); ++idx)
    {
        auto const prev = idx - 1;
        auto const before = nodes[prev]->isReloadDepot()
                                ? durBefore[prev].finaliseBack()
                                : durBefore[prev];

        auto const edgeDur = durations(visits[prev], visits[idx]);
        durBefore[idx] = DurationSegment::merge(edgeDur, before, durAt[idx]);
    }

    durAfter.resize(nodes.size());
    durAfter[nodes.size() - 1] = durAt[nodes.size() - 1];
    for (size_t next = nodes.size() - 1; next != 0; --next)
    {
        auto const idx = next - 1;
        auto const after = nodes[next]->isReloadDepot()
                               ? durAfter[next].finaliseFront()
                               : durAfter[next];

        auto const edgeDur = durations(visits[idx], visits[next]);
        durAfter[idx] = DurationSegment::merge(edgeDur, durAt[idx], after);
>>>>>>> e8f253da
    }

    // Load.
    for (size_t dim = 0; dim != data.numLoadDimensions(); ++dim)
    {
        auto const capacity = vehicleType_.capacity[dim];

        loadAt[dim].resize(nodes.size());
        loadAt[dim][0] = {vehicleType_, dim};  // initial load
        loadAt[dim][nodes.size() - 1] = {};

        for (size_t idx = 1; idx != nodes.size() - 1; ++idx)
            loadAt[dim][idx]
                = nodes[idx]->isReloadDepot()
                      ? LoadSegment{}
                      : LoadSegment{data.location(visits[idx]), dim};

        loadBefore[dim].resize(nodes.size());
        loadBefore[dim][0] = loadAt[dim][0];
        for (size_t idx = 1; idx != nodes.size(); ++idx)
        {
            auto const prev = idx - 1;
            auto const before = nodes[prev]->isReloadDepot()
                                    ? loadBefore[dim][prev].finalise(capacity)
                                    : loadBefore[dim][prev];

            loadBefore[dim][idx] = LoadSegment::merge(before, loadAt[dim][idx]);
        }

        load_[dim] = 0;
        excessLoad_[dim]
            = loadBefore[dim][nodes.size() - 1].excessLoad(capacity);
        for (auto it = depots_.begin() + 1; it != depots_.end(); ++it)
            load_[dim] += loadBefore[dim][it->idx()].load();

        loadAfter[dim].resize(nodes.size());
        loadAfter[dim][nodes.size() - 1] = loadAt[dim][nodes.size() - 1];
        for (size_t idx = nodes.size() - 1; idx != 0; --idx)
        {
            auto const prev = idx - 1;
            auto const after = nodes[idx]->isReloadDepot()
                                   ? loadAfter[dim][idx].finalise(capacity)
                                   : loadAfter[dim][idx];

            loadAfter[dim][prev] = LoadSegment::merge(loadAt[dim][prev], after);
        }
    }

#ifndef NDEBUG
    dirty = false;
#endif
}

std::ostream &operator<<(std::ostream &out, pyvrp::search::Route const &route)
{
    for (size_t idx = 1; idx != route.size() - 1; ++idx)
    {
        if (idx != 1)
            out << ' ';

        if (route[idx]->isReloadDepot())
            out << '|';
        else
            out << *route[idx];
    }

    return out;
}

std::ostream &operator<<(std::ostream &out,
                         pyvrp::search::Route::Node const &node)
{
    return out << node.client();
}<|MERGE_RESOLUTION|>--- conflicted
+++ resolved
@@ -250,10 +250,7 @@
     for (size_t idx = 1; idx != nodes.size(); ++idx)
         cumDist[idx] = cumDist[idx - 1] + distMat(visits[idx - 1], visits[idx]);
 
-<<<<<<< HEAD
-=======
     // Duration.
->>>>>>> e8f253da
     durAt.resize(nodes.size());
 
     ProblemData::Depot const &start = data.location(startDepot());
@@ -285,24 +282,6 @@
     auto const &durations = data.durationMatrix(profile());
 
     durBefore.resize(nodes.size());
-<<<<<<< HEAD
-    durAfter.resize(nodes.size());
-    if (data.characteristics().hasDuration)  // Duration.
-    {
-        durBefore[0] = durAt[0];
-        for (size_t idx = 1; idx != nodes.size(); ++idx)
-            durBefore[idx]
-                = DurationSegment::merge(durMat(visits[idx - 1], visits[idx]),
-                                         durBefore[idx - 1],
-                                         durAt[idx]);
-
-        durAfter[nodes.size() - 1] = durAt[nodes.size() - 1];
-        for (size_t idx = nodes.size() - 1; idx != 0; --idx)
-            durAfter[idx - 1]
-                = DurationSegment::merge(durMat(visits[idx - 1], visits[idx]),
-                                         durAt[idx - 1],
-                                         durAfter[idx]);
-=======
     durBefore[0] = durAt[0];
     for (size_t idx = 1; idx != nodes.size(); ++idx)
     {
@@ -326,7 +305,6 @@
 
         auto const edgeDur = durations(visits[idx], visits[next]);
         durAfter[idx] = DurationSegment::merge(edgeDur, durAt[idx], after);
->>>>>>> e8f253da
     }
 
     // Load.
