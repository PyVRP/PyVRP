--- conflicted
+++ resolved
@@ -71,54 +71,7 @@
     endDepot.route = this;
 }
 
-<<<<<<< HEAD
-void Route::setupSector()
-{
-    if (empty())
-        return;
-
-    auto const &depotData = data.client(startDepot.client);
-    auto const &clientData = data.client(n(&startDepot)->client);
-
-    auto const diffX = static_cast<double>(clientData.x - depotData.x);
-    auto const diffY = static_cast<double>(clientData.y - depotData.y);
-    auto const angle = CircleSector::positive_mod(
-        static_cast<int>(32768. * std::atan2(diffY, diffX) / std::numbers::pi));
-
-    sector.initialize(angle);
-
-    for (auto *node : *this)
-    {
-        auto const &clientData = data.client(node->client);
-
-        auto const diffX = static_cast<double>(clientData.x - depotData.x);
-        auto const diffY = static_cast<double>(clientData.y - depotData.y);
-        auto const angle = CircleSector::positive_mod(static_cast<int>(
-            32768. * std::atan2(diffY, diffX) / std::numbers::pi));
-
-        sector.extend(angle);
-    }
-}
-
-void Route::setupRouteTimeWindows()
-{
-    auto *node = &endDepot;
-
-    do  // forward time window segments
-    {
-        auto *prev = p(node);
-        prev->twAfter
-            = TWS::merge(data.durationMatrix(), prev->tw, node->twAfter);
-        node = prev;
-    } while (!node->isDepot());
-}
-
-bool Route::overlapsWith(Route const &other, int const tolerance) const
-=======
-size_t Route::vehicleType() const { return vehicleType_; }
-
 bool Route::overlapsWith(Route const &other, double tolerance) const
->>>>>>> c3221c01
 {
     auto const [dataX, dataY] = data.centroid();
     auto const [thisX, thisY] = centroid;
@@ -189,10 +142,7 @@
         data.durationMatrix(), p(&endDepot)->twBefore, endDepot.tw);
 
     load_ = endDepot.cumulatedLoad;
-<<<<<<< HEAD
     tws_ = endDepot.twBefore;
-=======
-    timeWarp_ = endDepot.twBefore.totalTimeWarp();
 
     // forward time window segments
     node = &endDepot;
@@ -203,7 +153,6 @@
             = TWS::merge(data.durationMatrix(), prev->tw, node->twAfter);
         node = prev;
     } while (!node->isDepot());
->>>>>>> c3221c01
 }
 
 std::ostream &operator<<(std::ostream &out, pyvrp::search::Route const &route)
