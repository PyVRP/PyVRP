#include "Route.h"

#include <cmath>
#include <numbers>
#include <ostream>
#include <utility>

using pyvrp::search::Route;

Route::Node::Node(size_t loc, NodeType type)
    : loc_(loc), idx_(0), tripIdx_(0), route_(nullptr), type_(type)
{
}

void Route::Node::assign(Route *route, size_t idx, size_t tripIdx)
{
    idx_ = idx;
    tripIdx_ = tripIdx;
    route_ = route;
}

void Route::Node::unassign()
{
    idx_ = 0;
    tripIdx_ = 0;
    route_ = nullptr;
}

Route::Route(ProblemData const &data, size_t idx, size_t vehicleType)
    : data(data),
      vehicleType_(data.vehicleType(vehicleType)),
      idx_(idx),
      loadAt(data.numLoadDimensions()),
      tripLoadAfter(data.numLoadDimensions()),
      tripLoadBefore(data.numLoadDimensions()),
      tripLoad_(data.numLoadDimensions()),
      excessLoad_(data.numLoadDimensions())
{
    clear();
}

Route::~Route() { clear(); }

std::vector<Route::Node *>::const_iterator Route::begin() const
{
    return nodes.begin();
}
std::vector<Route::Node *>::const_iterator Route::end() const
{
    return nodes.end();
}

std::vector<Route::Node *>::iterator Route::begin() { return nodes.begin(); }
std::vector<Route::Node *>::iterator Route::end() { return nodes.end(); }

std::pair<double, double> const &Route::centroid() const
{
    assert(!dirty);
    return centroid_;
}

size_t Route::vehicleType() const
{
    auto const &vehicleTypes = data.vehicleTypes();
    return std::distance(&vehicleTypes[0], &vehicleType_);
}

bool Route::overlapsWith(Route const &other, double tolerance) const
{
    assert(!dirty && !other.dirty);

    auto const [dataX, dataY] = data.centroid();
    auto const [thisX, thisY] = centroid_;
    auto const [otherX, otherY] = other.centroid_;

    // Each angle is in [-pi, pi], so the absolute difference is in [0, tau].
    auto const thisAngle = std::atan2(thisY - dataY, thisX - dataX);
    auto const otherAngle = std::atan2(otherY - dataY, otherX - dataX);
    auto const absDiff = std::abs(thisAngle - otherAngle);

    // First case is obvious. Second case exists because tau and 0 are also
    // close together but separated by one period.
    auto constexpr tau = 2 * std::numbers::pi;
    return absDiff <= tolerance * tau || absDiff >= (1 - tolerance) * tau;
}

void Route::clear()
{
    if (nodes.size() == 2)  // then the route is already empty and we have
        return;             // nothing to do.

    for (auto *node : nodes)
        node->unassign();

    // Clear nodes.
    nodes.clear();
    depotNodes.clear();

    // We should never reallocate this vector which would invalidate the node
    // pointers of the depots! Therefore, enough space must be reserved which is
    // the maximum number of trips plus one, such that there can be
    // (temporarily) one extra trip in the route when applying a SwapTails move.
    depotNodes.reserve(vehicleType_.maxTrips + 1);

    // Insert depot nodes of the first trip.
    addTrip();

    update();
}

void Route::insert(size_t idx, Node *node)
{
    assert(0 < idx && idx < nodes.size());
<<<<<<< HEAD
    assert(!node->isDepot());
    // Not allowed to insert between end depot node and start depot node.
    assert(!nodes[idx]->isStartDepot());

    // Insert the node before the node currently at position ``idx``.
    size_t tripIdx = nodes[idx]->tripIdx();
    node->assign(this, idx, tripIdx);
    nodes.insert(nodes.begin() + idx, node);

    // Note that trip indices do not change when only inserting clients.
    for (size_t after = idx + 1; after != nodes.size(); ++after)
        nodes[after]->idx_ = after;
=======
    nodes.insert(nodes.begin() + idx, node);

    for (size_t after = idx; after != nodes.size(); ++after)
        nodes[after]->assign(this, after);
>>>>>>> ab965d96

#ifndef NDEBUG
    dirty = true;
#endif
}

void Route::push_back(Node *node)
{
    // Inserts before the last depot node.
    insert(nodes.size() - 1, node);

#ifndef NDEBUG
    dirty = true;
#endif
}

void Route::insertTrip(size_t tripIdx)
{
    assert(tripIdx <= depotNodes.size());

    // Get the insert index in the vector of nodes.
    size_t const idx = tripIdx == depotNodes.size()
                           ? nodes.size()
                           : depotNodes[tripIdx].first.idx();

    // Not allowed to insert new trip in the middle of an other trip.
    assert(idx == 0 || nodes[idx - 1]->isEndDepot());

    auto depotPair = depotNodes.emplace(
        depotNodes.begin() + tripIdx,
        Node(vehicleType_.startDepot, Node::NodeType::StartDepot),
        Node(vehicleType_.endDepot, Node::NodeType::EndDepot));

    auto &[tripStartDepot, tripEndDepot] = *depotPair;
    tripStartDepot.assign(this, idx, tripIdx);
    tripEndDepot.assign(this, idx + 1, tripIdx);

    nodes.insert(nodes.begin() + idx, &tripStartDepot);
    nodes.insert(nodes.begin() + idx + 1, &tripEndDepot);

    // Update depot node pointers.
    depotPair++;
    for (size_t after = idx + 2; after != nodes.size(); ++after)
    {
        // Note that the pointer at ``nodes[after]`` is outdated if the node is
        // a depot since new depot nodes are inserted before this node. However,
        // this outdated pointer can still be used to determine the type of the
        // node. If the node is a depot node, then the pointer is updated to the
        // correct depot node.
        if (nodes[after]->isStartDepot())
            nodes[after] = &depotPair->first;
        else if (nodes[after]->isEndDepot())
        {
            nodes[after] = &depotPair->second;
            depotPair++;
        }

        nodes[after]->idx_ = after;
        nodes[after]->tripIdx_++;
    }

#ifndef NDEBUG
    dirty = true;
#endif
}

void Route::addTrip()
{
    insertTrip(depotNodes.size());

#ifndef NDEBUG
    dirty = true;
#endif
}

void Route::remove(size_t idx)
{
    assert(0 < idx && idx < nodes.size() - 1);
    assert(nodes[idx]->route() == this);  // must currently be in this route
    assert(!nodes[idx]->isDepot());  // otherwise trip indices must be updated

    nodes[idx]->unassign();
    nodes.erase(nodes.begin() + idx);

    for (auto after = idx; after != nodes.size(); ++after)
        nodes[after]->idx_ = after;

#ifndef NDEBUG
    dirty = true;
#endif
}

void Route::removeTrip(size_t tripIdx)
{
    assert(tripIdx < numTrips());
    assert(numTrips() > 1);  // At least one remaining trip after removal.

    auto &[depotLoadNode, depotUnloadNode] = depotNodes[tripIdx];
    size_t const startIdx = depotLoadNode.idx();
    assert(startIdx + 1 == depotUnloadNode.idx());  // Trip must be empty.

    // Removes start depot node and end depot node.
    nodes.erase(nodes.begin() + startIdx, nodes.begin() + startIdx + 2);

    auto depotPair = depotNodes.erase(depotNodes.begin() + tripIdx);

    // Update depot node pointers.
    for (auto after = startIdx; after != nodes.size(); ++after)
    {
        if (nodes[after]->isStartDepot())
            nodes[after] = &depotPair->first;
        else if (nodes[after]->isEndDepot())
        {
            nodes[after] = &depotPair->second;
            depotPair++;
        }

        nodes[after]->idx_ = after;
        nodes[after]->tripIdx_--;
    }

#ifndef NDEBUG
    dirty = true;
#endif
}

void Route::swap(Node *first, Node *second)
{
    // TODO specialise std::swap for Node
    assert(!first->isDepot());
    assert(!second->isDepot());

    if (first->route_)
        first->route_->nodes[first->idx_] = second;

    if (second->route_)
        second->route_->nodes[second->idx_] = first;

    std::swap(first->route_, second->route_);
    std::swap(first->idx_, second->idx_);
    std::swap(first->tripIdx_, second->tripIdx_);

#ifndef NDEBUG
    if (first->route_)
        first->route_->dirty = true;

    if (second->route_)
        second->route_->dirty = true;
#endif
}

void Route::update()
{
    assert(depotNodes.size() >= 1);
    assert(nodes.size() >= 2);  // Depot nodes of first trip must be included.

    size_t numTrips = this->numTrips();
    assert(numTrips == nodes.back()->tripIdx() + 1);
    assert(numTrips <= vehicleType_.maxTrips);

    std::vector<size_t> tripStart;
    tripStart.reserve(numTrips);
    std::vector<size_t> tripEnd;
    tripEnd.reserve(numTrips);

    size_t numClients = 0;
    visits.clear();

    [[maybe_unused]] bool inTrip = false;
    for (size_t idx = 0; idx != nodes.size(); ++idx)
    {
        auto const *node = nodes[idx];
        visits.emplace_back(node->client());

        if (node->isClient())
        {
            assert(inTrip);
            ++numClients;
        }
        else if (node->isStartDepot())
        {
            assert(!inTrip);
            inTrip = true;
            tripStart.push_back(idx);
        }
        else  // End depot
        {
            assert(node->isEndDepot());
            assert(inTrip);
            inTrip = false;
            tripEnd.push_back(idx);
            assert(tripStart.size() == tripEnd.size());
        }
    }

    assert(numClients == this->numClients());
    assert(!inTrip);

    // Assert no empty trips, unless there is one single empty trip.
    if (numTrips > 1)
        for (size_t trip = 0; trip != numTrips; ++trip)
            assert(tripEnd[trip] > tripStart[trip] + 1);

    centroid_ = {0, 0};
    for (size_t idx = 1; idx != nodes.size() - 1; ++idx)
    {
        if (nodes[idx]->isDepot())
            continue;

        ProblemData::Client const &clientData = data.location(visits[idx]);
        centroid_.first += static_cast<double>(clientData.x) / numClients;
        centroid_.second += static_cast<double>(clientData.y) / numClients;
    }

    // Distance.
    auto const &distMat = data.distanceMatrix(profile());

    cumDist.resize(nodes.size());
    cumDist[0] = 0;
    for (size_t idx = 1; idx != nodes.size(); ++idx)
        cumDist[idx] = cumDist[idx - 1] + distMat(visits[idx - 1], visits[idx]);

#ifndef PYVRP_NO_TIME_WINDOWS
    // Duration.
    durAt.resize(nodes.size());
    durAt[0] = {vehicleType_, vehicleType_.startLate};
    for (size_t idx = 1; idx != nodes.size(); ++idx)
        durAt[idx] = nodes[idx]->isClient()
                         ? DurationSegment(data.location(visits[idx]))
                         : DurationSegment(vehicleType_, vehicleType_.twLate);

    auto const &durMat = data.durationMatrix(profile());

    durBefore.resize(nodes.size());
    durBefore[0] = durAt[0];
    for (size_t idx = 1; idx != nodes.size(); ++idx)
        durBefore[idx]
            = DurationSegment::merge(durMat(visits[idx - 1], visits[idx]),
                                     durBefore[idx - 1],
                                     durAt[idx]);

    durAfter.resize(nodes.size());
    durAfter[nodes.size() - 1] = durAt[nodes.size() - 1];
    for (size_t idx = nodes.size() - 1; idx != 0; --idx)
        durAfter[idx - 1]
            = DurationSegment::merge(durMat(visits[idx - 1], visits[idx]),
                                     durAt[idx - 1],
                                     durAfter[idx]);
#endif

    // Load.
    for (size_t dim = 0; dim != data.numLoadDimensions(); ++dim)
    {
        loadAt[dim].resize(nodes.size());
        tripLoadBefore[dim].resize(nodes.size());
        tripLoad_[dim].resize(numTrips);
        excessLoad_[dim] = 0;
        tripLoadAfter[dim].resize(nodes.size());

        for (size_t trip = 0; trip != numTrips; ++trip)
        {
            // LoadAt
            loadAt[dim][tripStart[trip]] = LoadSegment();
            for (size_t idx = tripStart[trip] + 1; idx != tripEnd[trip]; ++idx)
                loadAt[dim][idx] = LoadSegment(data.location(visits[idx]), dim);

            loadAt[dim][tripEnd[trip]] = LoadSegment();

            // TripLoadBefore
            tripLoadBefore[dim][tripStart[trip]] = loadAt[dim][tripStart[trip]];
            for (size_t idx = tripStart[trip]; idx != tripEnd[trip]; ++idx)
                tripLoadBefore[dim][idx + 1] = LoadSegment::merge(
                    tripLoadBefore[dim][idx], loadAt[dim][idx + 1]);

            // TripLoad and ExcessLoad
            tripLoad_[dim][trip] = tripLoadBefore[dim][tripEnd[trip]];
            excessLoad_[dim] += std::max<Load>(
                tripLoad_[dim][trip].load() - capacity()[dim], 0);

            // TripLoadAfter
            tripLoadAfter[dim][tripEnd[trip]] = loadAt[dim][tripEnd[trip]];
            for (size_t idx = tripEnd[trip]; idx != tripStart[trip]; --idx)
                tripLoadAfter[dim][idx - 1] = LoadSegment::merge(
                    loadAt[dim][idx - 1], tripLoadAfter[dim][idx]);
        }
    }

#ifndef NDEBUG
    dirty = false;
#endif
}

std::ostream &operator<<(std::ostream &out, pyvrp::search::Route const &route)
{
    out << "Route #" << route.idx() + 1 << ":";  // route number
    for (auto *node : route)
    {
        if (node->isClient())
            out << ' ' << node->client();  // client index
        else if (node->isStartDepot())
            out << " [";  // trip start
        else if (node->isEndDepot())
            out << " ]";  // trip end
    }
    out << '\n';

    return out;
}<|MERGE_RESOLUTION|>--- conflicted
+++ resolved
@@ -111,7 +111,6 @@
 void Route::insert(size_t idx, Node *node)
 {
     assert(0 < idx && idx < nodes.size());
-<<<<<<< HEAD
     assert(!node->isDepot());
     // Not allowed to insert between end depot node and start depot node.
     assert(!nodes[idx]->isStartDepot());
@@ -124,12 +123,6 @@
     // Note that trip indices do not change when only inserting clients.
     for (size_t after = idx + 1; after != nodes.size(); ++after)
         nodes[after]->idx_ = after;
-=======
-    nodes.insert(nodes.begin() + idx, node);
-
-    for (size_t after = idx; after != nodes.size(); ++after)
-        nodes[after]->assign(this, after);
->>>>>>> ab965d96
 
 #ifndef NDEBUG
     dirty = true;
