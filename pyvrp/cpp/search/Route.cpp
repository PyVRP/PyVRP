--- conflicted
+++ resolved
@@ -266,7 +266,6 @@
 
     for (size_t idx = 1; idx != nodes.size() - 1; ++idx)
     {
-<<<<<<< HEAD
         auto const *node = nodes[idx];
 
         if (!node->isReloadDepot())
@@ -277,12 +276,8 @@
         else
         {
             ProblemData::Depot const &depot = data.location(node->client());
-            durAt[idx] = {depot, depot.serviceDuration};
+            durAt[idx] = {depot};
         }
-=======
-        ProblemData::Client const &client = data.location(visits[idx]);
-        durAt[idx] = {client};
->>>>>>> fcd06d38
     }
 
     auto const &durMat = data.durationMatrix(profile());
