--- conflicted
+++ resolved
@@ -259,12 +259,8 @@
     DurationSegment const depotStart(start);
     durAt[0] = DurationSegment::merge(0, vehStart, depotStart);
 
-<<<<<<< HEAD
-    DurationSegment const depotEnd(data.location(endDepot()), 0);
-=======
     ProblemData::Depot const &end = data.location(endDepot());
     DurationSegment const depotEnd(end);
->>>>>>> ecb52a00
     DurationSegment const vehEnd(vehicleType_, vehicleType_.twLate);
     durAt[nodes.size() - 1] = DurationSegment::merge(0, depotEnd, vehEnd);
 
