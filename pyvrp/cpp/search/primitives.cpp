--- conflicted
+++ resolved
@@ -15,12 +15,7 @@
         return 0;
 
     auto *route = V->route();
-<<<<<<< HEAD
     auto const &client = data.location(U->client());
-    auto const &vehicleType = data.vehicleType(route->vehicleType());
-=======
-    auto const &client = data.client(U->client());
->>>>>>> 7a202ad9
 
     Distance const deltaDist = data.dist(V->client(), U->client())
                                + data.dist(U->client(), n(V)->client())
@@ -53,12 +48,7 @@
         return 0;
 
     auto *route = U->route();
-<<<<<<< HEAD
     auto const &client = data.location(U->client());
-    auto const &vehicleType = data.vehicleType(route->vehicleType());
-=======
-    auto const &client = data.client(U->client());
->>>>>>> 7a202ad9
 
     Distance const deltaDist = data.dist(p(U)->client(), n(U)->client())
                                - data.dist(p(U)->client(), U->client())
