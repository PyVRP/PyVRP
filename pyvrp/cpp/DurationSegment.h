--- conflicted
+++ resolved
@@ -200,21 +200,13 @@
 
 Duration DurationSegment::timeWarp(Duration const maxDuration) const
 {
-<<<<<<< HEAD
-    // clang-format off
-    return std::max<Duration>(earliestStart_ + duration_ - latestFinish_, 0)
-         + std::max<Duration>(releaseTime_ - latestStart(), 0)
-         + std::max<Duration>(duration_ - maxDuration, 0);
-    // clang-format on
-=======
-    return timeWarp_
-           + std::max<Duration>(releaseTime_ - twLate_, 0)
+    auto const tw
+        = std::max<Duration>(earliestStart_ + duration_ - latestFinish_, 0);
+    return tw
+           + std::max<Duration>(releaseTime_ - latestStart(), 0)
            // Max duration constraint applies only to net route duration,
            // subtracting existing time warp. Use ternary to avoid underflow.
-           + (duration_ - timeWarp_ > maxDuration
-                  ? duration_ - timeWarp_ - maxDuration
-                  : 0);
->>>>>>> da27466c
+           + (duration_ - tw > maxDuration ? duration_ - tw - maxDuration : 0);
 }
 
 Duration DurationSegment::latestStart() const
