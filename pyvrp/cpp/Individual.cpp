--- conflicted
+++ resolved
@@ -6,27 +6,15 @@
 #include <sstream>
 
 using Client = int;
-<<<<<<< HEAD
-using Route = std::vector<Client>;
-using Routes = std::vector<Route>;
-using RouteType = int;
-
-void Individual::evaluate(ProblemData const &data)
-{
-    numNonEmptyRoutes_ = 0;
-    distance_ = 0;
-    excessLoad_ = 0;
-    timeWarp_ = 0;
-=======
 using Visits = std::vector<Client>;
 using Routes = std::vector<Individual::Route>;
+using RouteType = int;
 
 void Individual::evaluate(ProblemData const &data)
 {
     size_t allPrizes = 0;
     for (size_t client = 1; client <= data.numClients(); ++client)
         allPrizes += data.client(client).prize;
->>>>>>> be522fc9
 
     for (size_t idx = 0; idx < data.maxNumRoutes(); idx++)
     {
@@ -35,61 +23,6 @@
         if (route.empty())
             continue;
 
-<<<<<<< HEAD
-        numNonEmptyRoutes_++;
-
-        int routeDist = data.dist(0, route[0]);
-        int routeTimeWarp = 0;
-        int routeLoad = data.client(route[0]).demand;
-
-        int time = routeDist;
-
-        if (time < data.client(route[0]).twEarly)
-            time = data.client(route[0]).twEarly;
-
-        if (time > data.client(route[0]).twLate)
-        {
-            routeTimeWarp += time - data.client(route[0]).twLate;
-            time = data.client(route[0]).twLate;
-        }
-
-        for (size_t idx = 1; idx < route.size(); idx++)
-        {
-            routeDist += data.dist(route[idx - 1], route[idx]);
-            routeLoad += data.client(route[idx]).demand;
-
-            time += data.client(route[idx - 1]).serviceDuration
-                    + data.dist(route[idx - 1], route[idx]);
-
-            // Add possible waiting time
-            if (time < data.client(route[idx]).twEarly)
-                time = data.client(route[idx]).twEarly;
-
-            // Add possible time warp
-            if (time > data.client(route[idx]).twLate)
-            {
-                routeTimeWarp += time - data.client(route[idx]).twLate;
-                time = data.client(route[idx]).twLate;
-            }
-        }
-
-        // For the last client, the successors is the depot. Also update the
-        // rDist and time
-        routeDist += data.dist(route.back(), 0);
-        time += data.client(route.back()).serviceDuration
-                + data.dist(route.back(), 0);
-
-        // For the depot, we only need to check the end of the time window
-        // (add possible time warp)
-        routeTimeWarp += std::max(time - data.depot().twLate, 0);
-
-        // Whole solution stats
-        distance_ += routeDist;
-        timeWarp_ += routeTimeWarp;
-
-        if (static_cast<size_t>(routeLoad) > routeData.vehicleCapacity)
-            excessLoad_ += routeLoad - routeData.vehicleCapacity;
-=======
         // Whole solution statistics.
         numRoutes_++;
         numClients_ += route.size();
@@ -97,7 +30,6 @@
         distance_ += route.distance();
         timeWarp_ += route.timeWarp();
         excessLoad_ += route.excessLoad();
->>>>>>> be522fc9
     }
 
     uncollectedPrizes_ = allPrizes - prizes_;
@@ -140,20 +72,11 @@
 
 void Individual::makeNeighbours(ProblemData const &data)
 {
-<<<<<<< HEAD
-    neighbours[0] = {0, 0};  // note that depot neighbours have no meaning
-
-    for (size_t rIdx = 0; rIdx != data.maxNumRoutes(); ++rIdx)
-    {
-        auto const route = routes_[rIdx];
-=======
     for (auto const &route : routes_)
->>>>>>> be522fc9
         for (size_t idx = 0; idx != route.size(); ++idx)
             neighbours[route[idx]]
                 = {idx == 0 ? 0 : route[idx - 1],                  // pred
                    idx == route.size() - 1 ? 0 : route[idx + 1]};  // succ
-    }
 }
 
 void Individual::makeAssignedRouteTypes(ProblemData const &data)
@@ -186,13 +109,9 @@
 }
 
 Individual::Individual(ProblemData const &data, XorShift128 &rng)
-<<<<<<< HEAD
     : routes_(data.maxNumRoutes()),
-      neighbours(data.numClients() + 1),
+      neighbours(data.numClients() + 1, {0, 0}),
       assignedRouteTypes(data.numClients() + 1)
-=======
-    : routes_(data.numVehicles()), neighbours(data.numClients() + 1, {0, 0})
->>>>>>> be522fc9
 {
     // Shuffle clients (to create random routes)
     auto clients = std::vector<int>(data.numClients());
@@ -213,61 +132,23 @@
     for (size_t idx = 0; idx != routes.size(); ++idx)
         routes_[idx] = Route(data, routes[idx]);
 
-    makeNeighbours(data);
+    makeNeighbours();
     makeAssignedRouteTypes(data);
     evaluate(data);
 }
 
-<<<<<<< HEAD
-Individual::Individual(ProblemData const &data, Routes routes)
-    : routes_(std::move(routes)),
-      neighbours(data.numClients() + 1),
-      assignedRouteTypes(data.numClients() + 1)
-{
-    if (routes_.size() > data.maxNumRoutes())
-=======
 Individual::Individual(ProblemData const &data,
                        std::vector<std::vector<Client>> const &routes)
-    : routes_(data.numVehicles()), neighbours(data.numClients() + 1, {0, 0})
-{
-    if (routes.size() > data.numVehicles())
->>>>>>> be522fc9
+    : routes_(data.numVehicles()),
+      neighbours(data.numClients() + 1, {0, 0}),
+      assignedRouteTypes(data.numClients() + 1)
+{
+    if (routes.size() > data.maxNumRoutes())
     {
         auto const msg = "Number of routes must not exceed number of vehicles.";
         throw std::runtime_error(msg);
     }
 
-<<<<<<< HEAD
-    // Shift routes to the front as much as possible among routes of the same
-    // type (vehicle capacity)
-    size_t j = 0;  // Index of next position to put non-empty route
-    for (size_t i = 0; i < routes_.size(); i++)
-    {
-        // In order to shift forward, routes must be exchangable
-        // so the route data must be equal (same depot and capacity)
-        // Note that this assumes exchangable routes are grouped together
-        if (data.routeType(i) != data.routeType(j))
-        {
-            // Move to next group
-            j = i;
-        }
-        // Note that it holds that i >= j
-        if (!routes_[i].empty())
-        {
-            // Only shift the route if i != j (which means i > j)
-            if (i != j)
-            {
-                routes_[j] = routes_[i];
-                routes_[i].clear();
-            }
-            j++;
-        }
-    }
-
-    // Expand to at least numVehicles routes, where any newly inserted routes
-    // will be empty.
-    routes_.resize(data.maxNumRoutes());
-=======
     std::vector<size_t> visits(data.numClients() + 1, 0);
     for (auto const &route : routes)
         for (auto const client : route)
@@ -293,13 +174,6 @@
     for (size_t idx = 0; idx != routes.size(); ++idx)
         routes_[idx] = Route(data, routes[idx]);
 
-    // a precedes b only when a is not empty and b is. Combined with a stable
-    // sort, this ensures we keep the original sorting as much as possible, but
-    // also make sure all empty routes are at the end of routes_.
-    auto comp = [](auto &a, auto &b) { return !a.empty() && b.empty(); };
-    std::stable_sort(routes_.begin(), routes_.end(), comp);
->>>>>>> be522fc9
-
     makeNeighbours(data);
     makeAssignedRouteTypes(data);
     evaluate(data);
@@ -308,22 +182,6 @@
 Individual::Route::Route(ProblemData const &data, Visits const visits)
     : visits_(std::move(visits))
 {
-<<<<<<< HEAD
-    // Since non-empty routes are guaranteed to come before empty routes
-    // this will print consecutive route numbers for homogeneous problem
-    // instances, but there may be gaps in the route indices corresponding
-    // to different vehicle capacities.
-    auto const &routes = indiv.getRoutes();
-
-    for (size_t rIdx = 0; rIdx != routes.size(); ++rIdx)
-    {
-        if (routes[rIdx].empty())
-            continue;
-        out << "Route #" << rIdx + 1 << ":";  // route number
-        for (int cIdx : routes[rIdx])
-            out << " " << cIdx;  // client index
-        out << '\n';
-=======
     if (visits_.empty())
         return;
 
@@ -356,7 +214,6 @@
         }
 
         prevClient = visits_[idx];
->>>>>>> be522fc9
     }
 
     Client const last = visits_.back();  // last client has depot as successor
@@ -421,10 +278,16 @@
 
 std::ostream &operator<<(std::ostream &out, Individual const &indiv)
 {
+    // Since non-empty routes are guaranteed to come before empty routes
+    // this will print consecutive route numbers for homogeneous problem
+    // instances, but there may be gaps in the route indices corresponding
+    // to different vehicle capacities.
     auto const &routes = indiv.getRoutes();
 
-    for (size_t idx = 0; idx != indiv.numRoutes(); ++idx)
-        out << "Route #" << idx + 1 << ": " << routes[idx] << '\n';
+    for (size_t idx = 0; idx != routes.size(); ++idx)
+        if (routes[idx].empty())
+            continue;
+    out << "Route #" << idx + 1 << ": " << routes[idx] << '\n';
 
     out << "Distance: " << indiv.distance() << '\n';
     out << "Prizes: " << indiv.prizes() << '\n';
