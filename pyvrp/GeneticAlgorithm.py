import time
from dataclasses import dataclass
from typing import Callable, Collection, Tuple

from pyvrp.educate.LocalSearch import LocalSearch
from pyvrp.stop import StoppingCriterion

from .PenaltyManager import PenaltyManager
from .Population import Population
from .Result import Result
from .Statistics import Statistics
from ._CostEvaluator import CostEvaluator
from ._Individual import Individual
from ._ProblemData import ProblemData
from ._XorShift128 import XorShift128

_Parents = Tuple[Individual, Individual]
CrossoverOperator = Callable[
    [_Parents, ProblemData, CostEvaluator, XorShift128], Individual
]


@dataclass
class GeneticAlgorithmParams:
    repair_probability: float = 0.80
    collect_statistics: bool = False
    intensify_probability: float = 0.15
    intensify_on_best: bool = True
    nb_iter_no_improvement: int = 20_000

    def __post_init__(self):
        if not 0 <= self.repair_probability <= 1:
            raise ValueError("repair_probability must be in [0, 1].")

        if not 0 <= self.intensify_probability <= 1:
            raise ValueError("intensify_probability must be in [0, 1].")

        if self.nb_iter_no_improvement < 0:
            raise ValueError("nb_iter_no_improvement < 0 not understood.")


class GeneticAlgorithm:
    """
    Creates a GeneticAlgorithm instance.

    Parameters
    ----------
    data
        Data object describing the problem to be solved.
    penalty_manager
        Penalty manager to use.
    rng
        Random number generator.
    population
        Population to use.
    local_search
        Local search instance to use.
    crossover_op
        Crossover operator to use for generating offspring.
    initial_solutions
        Initial solutions to use to initialise the population.
    params
        Genetic algorithm parameters. If not provided, a default will be used.

    Raises
    ------
    ValueError
        When the population is empty.
    """

    def __init__(
        self,
        data: ProblemData,
        penalty_manager: PenaltyManager,
        rng: XorShift128,
        population: Population,
        local_search: LocalSearch,
        crossover_op: CrossoverOperator,
        initial_solutions: Collection[Individual],
        params: GeneticAlgorithmParams = GeneticAlgorithmParams(),
    ):
        if len(initial_solutions) == 0:
            raise ValueError("Expected at least one initial solution.")

        self._data = data
        self._pm = penalty_manager
        self._rng = rng
        self._pop = population
        self._ls = local_search
        self._op = crossover_op
        self._initial_solutions = initial_solutions
        self._params = params

        # Find best feasible initial solution if any exist, else set the best
        # infeasible solution as the initial best.
        feas = [indiv for indiv in initial_solutions if indiv.is_feasible()]
        sols = feas if feas else initial_solutions
        self._best = min(
            sols, key=lambda indiv: indiv.cost(self._cost_evaluator)
        )

    @property
    def _cost_evaluator(self) -> CostEvaluator:
        # TODO add some caching here or inside PenaltyManager?
        return self._pm.get_cost_evaluator()

    def run(self, stop: StoppingCriterion):
        """
        Runs the genetic algorithm with the provided stopping criterion.

        Parameters
        ----------
        stop
            Stopping criterion to use. The algorithm runs until the first time
            the stopping criterion returns ``True``.

        Returns
        -------
        Result
            A Result object, containing statistics and the best found solution.
        """
        start = time.perf_counter()
        stats = Statistics()
        iters = 0
        iters_no_improvement = 1

        for individual in self._initial_solutions:
            self._pop.add(individual, self._cost_evaluator)

        while not stop(self._best.cost(self._cost_evaluator)):
            iters += 1

            if iters_no_improvement == self._params.nb_iter_no_improvement:
                iters_no_improvement = 1
                self._pop.clear()

                for individual in self._initial_solutions:
                    self._pop.add(individual, self._cost_evaluator)

            curr_best = self._best.cost(self._cost_evaluator)

            parents = self._pop.select(self._rng)
            offspring = self._op(
                parents, self._data, self._cost_evaluator, self._rng
            )
            self._educate(offspring)

            new_best = self._best.cost(self._cost_evaluator)

            if new_best < curr_best:
                iters_no_improvement = 1
            else:
                iters_no_improvement += 1

            if self._params.collect_statistics:
                stats.collect_from(self._pop, self._cost_evaluator)

        end = time.perf_counter() - start
        return Result(self._best, stats, iters, end)

    def _educate(self, individual: Individual):
        def is_new_best(indiv):
<<<<<<< HEAD
            return indiv.is_feasible() and indiv.cost(
                self._cost_evaluator
            ) < self._best.cost(self._cost_evaluator)
=======
            cost = indiv.cost(self._pm)
            best_cost = self._best.cost(self._pm)
            return indiv.is_feasible() and cost < best_cost
>>>>>>> 74becc89

        def add_and_register(indiv):
            self._pop.add(indiv, self._cost_evaluator)
            self._pm.register_load_feasible(not indiv.has_excess_capacity())
            self._pm.register_time_feasible(not indiv.has_time_warp())

        intensify_prob = self._params.intensify_probability
        should_intensify = self._rng.rand() < intensify_prob

        individual = self._ls.run(
            individual, self._cost_evaluator, should_intensify
        )

        if is_new_best(individual):
            self._best = individual

            # Only intensify feasible, new best solutions. See also the repair
            # step below. TODO Refactor to on_best callback (see issue #111)
            if self._params.intensify_on_best:
                individual = self._ls.intensify(
                    individual,
                    self._cost_evaluator,
                    overlap_tolerance_degrees=360,
                )

                if is_new_best(individual):
                    self._best = individual

        add_and_register(individual)

        # Possibly repair if current solution is infeasible. In that case, we
        # penalise infeasibility more using a penalty booster.
        if (
            not individual.is_feasible()
            and self._rng.rand() < self._params.repair_probability
        ):

            should_intensify = self._rng.rand() < intensify_prob
            individual = self._ls.run(
                individual,
                self._pm.get_booster_cost_evaluator(),
                should_intensify,
            )

            if is_new_best(individual):
                self._best = individual

                # TODO Refactor to on_best callback (see issue #111)
                if self._params.intensify_on_best:
                    individual = self._ls.intensify(
                        individual,
                        self._pm.get_booster_cost_evaluator(),
                        overlap_tolerance_degrees=360,
                    )

                    if is_new_best(individual):
                        self._best = individual

            if individual.is_feasible():
                add_and_register(individual)<|MERGE_RESOLUTION|>--- conflicted
+++ resolved
@@ -160,15 +160,9 @@
 
     def _educate(self, individual: Individual):
         def is_new_best(indiv):
-<<<<<<< HEAD
-            return indiv.is_feasible() and indiv.cost(
-                self._cost_evaluator
-            ) < self._best.cost(self._cost_evaluator)
-=======
-            cost = indiv.cost(self._pm)
-            best_cost = self._best.cost(self._pm)
+            cost = indiv.cost(self._cost_evaluator)
+            best_cost = self._best.cost(self._cost_evaluator)
             return indiv.is_feasible() and cost < best_cost
->>>>>>> 74becc89
 
         def add_and_register(indiv):
             self._pop.add(indiv, self._cost_evaluator)
