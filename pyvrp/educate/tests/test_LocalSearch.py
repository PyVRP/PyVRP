--- conflicted
+++ resolved
@@ -1,3 +1,4 @@
+from numpy.testing import assert_raises
 from pytest import mark
 
 from pyvrp import Individual, PenaltyManager, XorShift128
@@ -15,15 +16,7 @@
 def test_local_search_params_does_not_raise_for_valid_arguments(
     post_process_path_length: int,
 ):
-<<<<<<< HEAD
     LocalSearchParams(post_process_path_length)
-=======
-    LocalSearchParams(
-        weight_wait_time,
-        weight_time_warp,
-        nb_granular,
-        post_process_path_length,
-    )
 
 
 def test_local_search_search_raises_when_there_are_no_node_operators():
@@ -37,5 +30,4 @@
     with assert_raises(RuntimeError):
         ls.search(individual)
 
-    # TODO intensify without route ops should also raise
->>>>>>> f5e47126
+    # TODO intensify without route ops should also raise