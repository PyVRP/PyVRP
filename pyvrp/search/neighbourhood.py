--- conflicted
+++ resolved
@@ -44,11 +44,7 @@
 
     weight_wait_time: float = 0.2
     weight_time_warp: float = 1.0
-<<<<<<< HEAD
-    nb_granular: int = 60
-=======
-    num_neighbours: int = 40
->>>>>>> 23ac5c8c
+    num_neighbours: int = 60
     symmetric_proximity: bool = True
     symmetric_neighbours: bool = False
 
