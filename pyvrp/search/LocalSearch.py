--- conflicted
+++ resolved
@@ -80,11 +80,7 @@
         self,
         solution: Solution,
         cost_evaluator: CostEvaluator,
-<<<<<<< HEAD
         candidate_clients: list[int],
-        overlap_tolerance: float = 0.05,
-=======
->>>>>>> 61075815
     ) -> Solution:
         """
         This method uses the :meth:`~search` and :meth:`~intensify` methods to
@@ -99,13 +95,8 @@
             The solution to improve through local search.
         cost_evaluator
             Cost evaluator to use.
-<<<<<<< HEAD
         candidate_clients
             The list of candidate clients to consider for moves.
-        overlap_tolerance
-            See :meth:`~intensify` for details.
-=======
->>>>>>> 61075815
 
         Returns
         -------
@@ -113,14 +104,9 @@
             The improved solution. This is not the same object as the
             solution that was passed in.
         """
-        self._ls.shuffle(self._rng)
-<<<<<<< HEAD
         return self._ls(
             solution, cost_evaluator, candidate_clients, overlap_tolerance
         )
-=======
-        return self._ls(solution, cost_evaluator)
->>>>>>> 61075815
 
     def intensify(
         self,
