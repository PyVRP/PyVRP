--- conflicted
+++ resolved
@@ -80,11 +80,8 @@
         self,
         solution: Solution,
         cost_evaluator: CostEvaluator,
-<<<<<<< HEAD
         candidate_clients: list[int],
-=======
         overlap_tolerance: float = 0.05,
->>>>>>> a7126bb0
     ) -> Solution:
         """
         This method uses the :meth:`~search` and :meth:`~intensify` methods to
@@ -99,13 +96,10 @@
             The solution to improve through local search.
         cost_evaluator
             Cost evaluator to use.
-<<<<<<< HEAD
         candidate_clients
             The list of candidate clients to consider for moves.
-=======
         overlap_tolerance
             See :meth:`~intensify` for details.
->>>>>>> a7126bb0
 
         Returns
         -------
@@ -114,11 +108,9 @@
             solution that was passed in.
         """
         self._ls.shuffle(self._rng)
-<<<<<<< HEAD
-        return self._ls(solution, cost_evaluator, candidate_clients)
-=======
-        return self._ls(solution, cost_evaluator, overlap_tolerance)
->>>>>>> a7126bb0
+        return self._ls(
+            solution, cost_evaluator, candidate_clients, overlap_tolerance
+        )
 
     def intensify(
         self,
