from typing import Type

from .DestroyRepair import DestroyRepair as DestroyRepair
from .LocalSearch import LocalSearch as LocalSearch
from .SearchMethod import SearchMethod as SearchMethod
from ._search import Exchange10 as Exchange10
from ._search import Exchange11 as Exchange11
from ._search import Exchange20 as Exchange20
from ._search import Exchange21 as Exchange21
from ._search import Exchange22 as Exchange22
from ._search import Exchange30 as Exchange30
from ._search import Exchange31 as Exchange31
from ._search import Exchange32 as Exchange32
from ._search import Exchange33 as Exchange33
from ._search import NodeOperator as NodeOperator
from ._search import RelocateWithDepot as RelocateWithDepot
from ._search import RouteOperator as RouteOperator
from ._search import SwapRoutes as SwapRoutes
from ._search import SwapStar as SwapStar
from ._search import SwapTails as SwapTails
from .neighbourhood import NeighbourhoodParams as NeighbourhoodParams
from .neighbourhood import compute_neighbours as compute_neighbours

NODE_OPERATORS: list[Type[NodeOperator]] = [
    Exchange10,
    Exchange20,
<<<<<<< HEAD
    # Exchange30,
    Exchange11,
    Exchange21,
    # Exchange31,
    Exchange22,
    # Exchange32,
    # Exchange33,
    SwapTails,
    # TripRelocate, # TODO fix this
=======
    Exchange11,
    Exchange21,
    Exchange22,
    SwapTails,
    RelocateWithDepot,
>>>>>>> 23ac5c8c
]

ROUTE_OPERATORS: list[Type[RouteOperator]] = [
    # SwapRoutes,
    # SwapStar,
]<|MERGE_RESOLUTION|>--- conflicted
+++ resolved
@@ -24,23 +24,11 @@
 NODE_OPERATORS: list[Type[NodeOperator]] = [
     Exchange10,
     Exchange20,
-<<<<<<< HEAD
-    # Exchange30,
-    Exchange11,
-    Exchange21,
-    # Exchange31,
-    Exchange22,
-    # Exchange32,
-    # Exchange33,
-    SwapTails,
-    # TripRelocate, # TODO fix this
-=======
     Exchange11,
     Exchange21,
     Exchange22,
     SwapTails,
     RelocateWithDepot,
->>>>>>> 23ac5c8c
 ]
 
 ROUTE_OPERATORS: list[Type[RouteOperator]] = [
