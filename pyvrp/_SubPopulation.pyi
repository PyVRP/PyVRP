--- conflicted
+++ resolved
@@ -52,17 +52,10 @@
         ----------
         individual
             Individual to add to the subpopulation.
-<<<<<<< HEAD
         cost_evaluator
-            CostEvaluator to use to compute the cost. Required here
-            since adding an individual may trigger a purge which needs to
-            compute the biased fitness which requires computing the cost.
-=======
-        penalty_manager
-            PenaltyManager to use to compute the cost.
->>>>>>> 74becc89
+            CostEvaluator to use to compute the cost.
         """
-    def purge(self, penalty_manager: PenaltyManager) -> None:
+    def purge(self, cost_evaluator: CostEvaluator) -> None:
         """
         Performs survivor selection: individuals in the subpopulation are
         purged until the population is reduced to the ``min_pop_size``.
@@ -71,8 +64,8 @@
 
         Parameters
         ----------
-        penalty_manager
-            PenaltyManager to use to compute the cost.
+        cost_evaluator
+            CostEvaluator to use to compute the cost.
         """
     def update_fitness(self) -> None:
         """
