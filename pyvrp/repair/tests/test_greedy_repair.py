import pytest
from numpy.testing import assert_, assert_equal, assert_raises

from pyvrp import CostEvaluator, RandomNumberGenerator, Route, Solution
from pyvrp.repair import greedy_repair


def test_raises_given_no_routes_and_unplanned_clients(ok_small):
    """
    Tests that the greedy repair function raises when it's not given any routes
    to insert unplanned clients into. Greedy repair does not create new routes,
    so this is an impossible situation.
    """
    cost_eval = CostEvaluator(1, 1)
    empty = Solution(ok_small, [])

    # This call should not raise since unplanned is empty: there are no routes
    # to insert into, which is OK since we have nothing to insert.
    greedy_repair(empty, [], ok_small, cost_eval)

    with assert_raises(ValueError):
        # But now we do need to insert a client, and that should raise.
        greedy_repair(empty, [1], ok_small, cost_eval)


def test_insert_into_empty_route(ok_small):
    """
    Although greedy repair does not create *new* routes, existing empty routes
    will be used if they're available.
    """
    cost_eval = CostEvaluator(1, 1)

    # We want to insert client one into an empty route. That should result in
    # a solution that has a single route with just client 1.
    routes = [Route(ok_small, [], 0)]
    greedy = greedy_repair(routes, [1], ok_small, cost_eval)
    assert_equal(greedy, Solution(ok_small, [[1]]))


def test_empty_routes_or_unplanned_is_a_no_op(ok_small):
    """
    If there are no routes, or no unplanned clients, then the returned solution
    should be the same as the one that was given as an argument.
    """
    cost_eval = CostEvaluator(1, 1)

    # When unplanned is empty, there is nothing for greedy repair to do, so it
    # should return the exact same solution it received.
    sol = Solution(ok_small, [[3, 2], [1, 4]])
    assert_equal(greedy_repair(sol, [], ok_small, cost_eval), sol)

    # This is also true when the solution is not complete: greedy repair only
    # reinserts what's in unplanned.
    sol = Solution(ok_small, [[2, 3, 4]])
    assert_(not sol.is_complete())
    assert_equal(greedy_repair(sol, [], ok_small, cost_eval), sol)

    # Finally, when both the set of routes and the list of unplanned clients
    # is empty, we get an empty solution.
    assert_equal(greedy_repair([], [], ok_small, cost_eval).num_clients(), 0)


def test_after_depot(ok_small):
    """
    Tests moves where it is optimal to insert directly after the depot.
    """
    cost_eval = CostEvaluator(1, 1)

    # We want to insert client 4 into the following single-route solution. It
    # is optimal to do so directly after the depot, just before client 3.
    sol = Solution(ok_small, [[3, 2, 1]])
    unplanned = [4]

    # The greedy repair operator inserts into *existing* routes; it does not
    # create new ones.
    repaired = greedy_repair(sol, unplanned, ok_small, cost_eval)
    assert_equal(sol.num_routes(), repaired.num_routes())

    # Let's check if the repaired solution indeed visits client 4 first.
    route = repaired.get_routes()[0]
    assert_equal(route.visits(), [4, 3, 2, 1])


def test_OkSmall(ok_small):
    """
    Tests greedy repair on a small instance.
    """
    cost_eval = CostEvaluator(1, 1)

    # We want to insert 1 and 4 into this solution. Both 1 and 4 are close to
    # 3, so it would be cheapest to insert these into the second route, as
    # 1 -> 3 -> 4.
    sol = Solution(ok_small, [[2], [3]])
    unplanned = [1, 4]

    repaired = greedy_repair(sol, unplanned, ok_small, cost_eval)
    expected = Solution(ok_small, [[2], [4, 3, 1]])
    assert_equal(repaired, expected)


@pytest.mark.parametrize("seed", [0, 13, 42])
def test_RC208(rc208, seed: int):
    """
    This smoke test checks that greedy repair is better than random on a larger
    instance, for several seeds.
    """
    assert_(rc208.num_vehicles < rc208.num_clients)

    # Let's first create a random solution that uses all vehicles.
    rng = RandomNumberGenerator(seed=seed)
    random = Solution.make_random(rc208, rng)
    assert_equal(random.num_routes(), rc208.num_vehicles)

    # Let's next create the solution we want to repair. To ensure we use the
    # same number of vehicles, we initialise this solution with dummy routes.
    routes = [[idx + 1] for idx in range(rc208.num_vehicles)]
    to_repair = Solution(rc208, routes)

    cost_eval = CostEvaluator(1, 1)
<<<<<<< HEAD
    unplanned = list(range(data.num_vehicles + 1, data.dimension))
=======
    unplanned = list(range(rc208.num_vehicles + 1, rc208.num_clients + 1))
>>>>>>> 872c0a82

    # Greedily repair the solution by inserting all clients that are not
    # already in the dummy routes.
    greedy = greedy_repair(to_repair, unplanned, rc208, cost_eval)

    # The greedy solution should be (quite a bit) better than random.
    random_cost = cost_eval.penalised_cost(random)
    greedy_cost = cost_eval.penalised_cost(greedy)
    assert_(greedy_cost < random_cost)<|MERGE_RESOLUTION|>--- conflicted
+++ resolved
@@ -117,11 +117,7 @@
     to_repair = Solution(rc208, routes)
 
     cost_eval = CostEvaluator(1, 1)
-<<<<<<< HEAD
-    unplanned = list(range(data.num_vehicles + 1, data.dimension))
-=======
-    unplanned = list(range(rc208.num_vehicles + 1, rc208.num_clients + 1))
->>>>>>> 872c0a82
+    unplanned = list(range(rc208.num_vehicles + 1, rc208.dimension))
 
     # Greedily repair the solution by inserting all clients that are not
     # already in the dummy routes.
