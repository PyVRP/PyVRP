from __future__ import annotations

from typing import Callable, Generator, Tuple

from ._CostEvaluator import CostEvaluator
from ._Individual import Individual
from ._SubPopulation import PopulationParams, SubPopulation
from ._XorShift128 import XorShift128


class Population:
    """
    Creates a Population instance.

    Parameters
    ----------
    diversity_op
        Operator to use to determine pairwise diversity between solutions. Have
        a look at :mod:`pyvrp.diversity` for available operators.
    params, optional
        Population parameters. If not provided, a default will be used.
    """

    def __init__(
        self,
        diversity_op: Callable[[Individual, Individual], float],
        params: PopulationParams = PopulationParams(),
    ):
        self._op = diversity_op
        self._params = params

        self._feas = SubPopulation(diversity_op, params)
        self._infeas = SubPopulation(diversity_op, params)

    def __iter__(self) -> Generator[Individual, None, None]:
        """
        Iterates over the individuals contained in this population.

        Yields
        ------
        iterable
            An iterable object of individuals.
        """
        for item in self._feas:
            yield item.individual

        for item in self._infeas:
            yield item.individual

    def __len__(self) -> int:
        """
        Returns the current population size.

        Returns
        -------
        int
            Population size.
        """
        return len(self._feas) + len(self._infeas)

    def num_feasible(self) -> int:
        """
        Returns the number of feasible individuals in the population.

        Returns
        -------
        int
            Number of feasible individuals.
        """
        return len(self._feas)

    def num_infeasible(self) -> int:
        """
        Returns the number of infeasible individuals in the population.

        Returns
        -------
        int
            Number of infeasible individuals.
        """
        return len(self._infeas)

    def add(self, individual: Individual, cost_evaluator: CostEvaluator):
        """
        Adds the given individual to the population. Survivor selection is
        automatically triggered when the population reaches its maximum size.

        Parameters
        ----------
        individual
            Individual to add to the population.
<<<<<<< HEAD
        cost_evaluator
            CostEvaluator to use to compute the cost. Required here
            since adding an individual may trigger a purge which needs to
            compute the biased fitness which requires computing the cost.
=======
        penalty_manager
            PenaltyManager to use to compute the cost.
>>>>>>> 74becc89
        """
        # Note: the PenaltyManager is required here since adding an individual
        # may trigger a purge which needs to compute the biased fitness which
        # requires computing the cost.
        if individual.is_feasible():
            # Note: the feasible subpopulation actually doet not depend
            # on the penalty values but we use the same implementation.
            self._feas.add(individual, cost_evaluator)
        else:
            self._infeas.add(individual, cost_evaluator)

    def select(self, rng: XorShift128) -> Tuple[Individual, Individual]:
        """
        Selects two (if possible non-identical) parents by binary tournament,
        subject to a diversity restriction.

        Parameters
        ----------
        rng
            Random number generator.

        Returns
        -------
        tuple
            A pair of individuals (parents).
        """
        first = self.get_binary_tournament(rng)
        second = self.get_binary_tournament(rng)

        diversity = self._op(first, second)
        lb = self._params.lb_diversity
        ub = self._params.ub_diversity

        tries = 1
        while not (lb <= diversity <= ub) and tries <= 10:
            tries += 1
            second = self.get_binary_tournament(rng)
            diversity = self._op(first, second)

        return first, second

    def clear(self):
        """
        Clears the population by removing all individuals currently in the
        population.
        """
        self._feas = SubPopulation(self._op, self._params)
        self._infeas = SubPopulation(self._op, self._params)

    def get_binary_tournament(self, rng: XorShift128) -> Individual:
        """
        Selects an individual from this population by binary tournament.

        Parameters
        ----------
        rng
            Random number generator.

        Returns
        -------
        Individual
            The selected individual.
        """

        def select():
            num_feas = len(self._feas)
            idx = rng.randint(len(self))

            if idx < num_feas:
                return self._feas[idx]

            return self._infeas[idx - num_feas]

        item1 = select()
        item2 = select()

        if item1.fitness < item2.fitness:
            return item1.individual

        return item2.individual<|MERGE_RESOLUTION|>--- conflicted
+++ resolved
@@ -89,15 +89,8 @@
         ----------
         individual
             Individual to add to the population.
-<<<<<<< HEAD
         cost_evaluator
-            CostEvaluator to use to compute the cost. Required here
-            since adding an individual may trigger a purge which needs to
-            compute the biased fitness which requires computing the cost.
-=======
-        penalty_manager
-            PenaltyManager to use to compute the cost.
->>>>>>> 74becc89
+            CostEvaluator to use to compute the cost.
         """
         # Note: the PenaltyManager is required here since adding an individual
         # may trigger a purge which needs to compute the biased fitness which
