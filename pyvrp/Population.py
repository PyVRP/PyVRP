--- conflicted
+++ resolved
@@ -118,10 +118,11 @@
         self,
         rng: XorShift128,
         cost_evaluator: CostEvaluator,
+        k: int = 2,
     ) -> Tuple[Individual, Individual]:
         """
-        Selects two (if possible non-identical) parents by binary tournament,
-        subject to a diversity restriction.
+        Selects two (if possible non-identical) parents by tournament, subject
+        to a diversity restriction.
 
         Parameters
         ----------
@@ -129,20 +130,19 @@
             Random number generator.
         cost_evaluator
             Cost evaluator to use when computing the fitness.
+        k
+            The number of individuals to draw for the tournament. Defaults to
+            two, which results in a binary tournament.
 
         Returns
         -------
         tuple
             A pair of individuals (parents).
         """
-<<<<<<< HEAD
-        first = self.get_tournament(rng, k=2)
-        second = self.get_tournament(rng, k=2)
-=======
         self._update_fitness(cost_evaluator)
-        first = self._get_binary_tournament(rng)
-        second = self._get_binary_tournament(rng)
->>>>>>> fbe115aa
+
+        first = self._get_tournament(rng, k)
+        second = self._get_tournament(rng, k)
 
         diversity = self._op(first, second)
         lb = self._params.lb_diversity
@@ -151,11 +151,7 @@
         tries = 1
         while not (lb <= diversity <= ub) and tries <= 10:
             tries += 1
-<<<<<<< HEAD
-            second = self.get_tournament(rng, k=2)
-=======
-            second = self._get_binary_tournament(rng)
->>>>>>> fbe115aa
+            second = self._get_tournament(rng, k)
             diversity = self._op(first, second)
 
         return first, second
@@ -168,15 +164,9 @@
         self._feas = SubPopulation(self._op, self._params)
         self._infeas = SubPopulation(self._op, self._params)
 
-<<<<<<< HEAD
-    def get_tournament(self, rng: XorShift128, k: int = 2) -> Individual:
-=======
-    def get_binary_tournament(
-        self,
-        rng: XorShift128,
-        cost_evaluator: CostEvaluator,
+    def get_tournament(
+        self, rng: XorShift128, cost_evaluator: CostEvaluator, k: int = 2
     ) -> Individual:
->>>>>>> fbe115aa
         """
         Selects an individual from this population by k-ary tournament, based
         on the (internal) fitness values of the selected individuals.
@@ -185,14 +175,11 @@
         ----------
         rng
             Random number generator.
-<<<<<<< HEAD
+        cost_evaluator
+            Cost evaluator to use when computing the fitness.
         k
             The number of individuals to draw for the tournament. Defaults to
             two, which results in a binary tournament.
-=======
-        cost_evaluator
-            Cost evaluator to use when computing the fitness.
->>>>>>> fbe115aa
 
         Returns
         -------
@@ -200,26 +187,11 @@
             The selected individual.
         """
         self._update_fitness(cost_evaluator)
-        return self._get_binary_tournament(rng)
-
-    def _get_binary_tournament(self, rng: XorShift128) -> Individual:
-        """
-        Selects an individual from this population by binary tournament.
-
-        Parameters
-        ----------
-        rng
-            Random number generator.
-
-        Returns
-        -------
-        Individual
-            The selected individual.
-
-        .. warning::
-            This function assumes self._update_fitness() has been called before
-            using this function unless nothing has changed.
-        """
+        return self._get_tournament(rng, k)
+
+    def _get_tournament(self, rng: XorShift128, k: int) -> Individual:
+        if k <= 0:
+            raise ValueError(f"Expected k > 0; got k = {k}.")
 
         def select():
             num_feas = len(self._feas)
@@ -230,9 +202,6 @@
 
             return self._infeas[idx - num_feas]
 
-        if k <= 0:
-            raise ValueError(f"Expected k > 0; got k = {k}.")
-
         items = [select() for _ in range(k)]
         fittest = min(items, key=lambda item: item.fitness)
         return fittest.individual