from __future__ import annotations

from bisect import insort_left
from dataclasses import dataclass
<<<<<<< HEAD
from typing import (
    Callable,
    Generic,
    Iterator,
    List,
    NamedTuple,
    Optional,
    Protocol,
    Tuple,
    Type,
    TypeVar,
    Union,
    cast,
)

from pyvrp.diversity.BiasedFitness import BiasedFitness
=======
from statistics import fmean
from typing import Callable, Iterator, List, NamedTuple, Tuple
>>>>>>> d3f60db5

from .Individual import Individual
from .PenaltyManager import PenaltyManager
from .ProblemData import ProblemData
from .XorShift128 import XorShift128


class PopulationIndividual(Protocol):  # pragma: no cover
    """
    Defines an individual that can be put in a population target protocol.
    """

    def cost(self) -> Union[int, float]:
        ...

    def is_feasible(self) -> bool:
        ...


TIndiv = TypeVar("TIndiv", bound=PopulationIndividual)

_DiversityMeasure = Callable[[TIndiv, TIndiv], float]
_RandIntFunc = Callable[[int], int]


class _DiversityItem(NamedTuple):
    individual: PopulationIndividual
    diversity: float

    def __lt__(self, other) -> bool:
        # Note: this is only used for computing most similar indivs for
        # average diversity, therefore a tie-breaker on cost is not necessary
        return (
            isinstance(other, _DiversityItem)
            and self.diversity < other.diversity
        )


class _Item(NamedTuple):
    individual: PopulationIndividual
    fitness: float
    proximity: List[_DiversityItem]

    def __lt__(self, other) -> bool:
        return (
            isinstance(other, _Item)
            and self.individual.cost() < other.individual.cost()
        )


class SubPopulation(Generic[TIndiv]):
    def __init__(
        self,
        diversity_op: _DiversityMeasure,
        params: PopulationParams,
    ):
        self._op = diversity_op

    def __getitem__(self, idx: int) -> TIndiv:
        raise NotImplementedError()

    def __iter__(self) -> Iterator[TIndiv]:
        raise NotImplementedError()

    def __len__(self) -> int:
        raise NotImplementedError()

    def add(self, individual: TIndiv):
        """
        Adds the given individual to the subpopulation. Survivor selection is
        automatically triggered when the population reaches its maximum size.

        Parameters
        ----------
        individual
            Individual to add to the subpopulation.
        """
        raise NotImplementedError()

    def avg_distance_closest(self, individual_idx: int) -> float:
        raise NotImplementedError()

    def get_biased_fitness(self, individual_idx: int) -> float:
        raise NotImplementedError()


class SubPopulationPython(SubPopulation, Generic[TIndiv]):
    def __init__(
        self,
        diversity_op: _DiversityMeasure,
        params: PopulationParams,
    ):
        """
        Creates a SubPopulation instance.

        This subpopulation manages a number individuals, and initiates survivor
        selection (purging) when their number grows large. A subpopulation's
        individuals (and metadata) can be accessed via indexing and iteration.
        Each individual is stored as a tuple of type ``_Item``, which stores
        the individual itself, a fitness score (higher is worse), and a list
        of proximity values to the other individuals in the subpopulation.

        Parameters
        ----------
        diversity_op
            Operator to use to determine pairwise diversity between solutions.
        params, optional
            Population parameters. If not provided, a default will be used.
        """
        self._op = diversity_op
        self._params = params

        self._items: List[_Item] = []

    def __getitem__(self, idx: int) -> TIndiv:
        return cast(TIndiv, self._items[idx].individual)

    def __iter__(self) -> Iterator[TIndiv]:
        for item in self._items:
            yield cast(TIndiv, item.individual)

    def __len__(self) -> int:
        return len(self._items)

    def add(self, individual: PopulationIndividual):
        indiv_prox: List[_DiversityItem] = []

<<<<<<< HEAD
        for other, _, other_prox in self._items:
            diversity = self._op(individual, other)
=======
        Parameters
        ----------
        individual
            Individual to add to the subpopulation.
        """
        indiv_prox: List[_DiversityItem] = []

        for other, _, other_prox in self:
            diversity = self._op(self._data, individual, other)
>>>>>>> d3f60db5
            insort_left(indiv_prox, _DiversityItem(other, diversity))
            insort_left(other_prox, _DiversityItem(individual, diversity))

        # Insert new individual and update everyone's biased fitness score.
        self._items.append(_Item(individual, 0.0, indiv_prox))
<<<<<<< HEAD
        self._items.sort(key=lambda it: it.individual.cost())
=======
        self._items.sort()
>>>>>>> d3f60db5
        self.update_fitness()

        if len(self) >= self._params.max_pop_size:
            self.purge()

    def remove(self, individual: PopulationIndividual):
        """
        Removes the given individual from the subpopulation. Note that
        individuals are compared by identity, not by equality.

        Parameters
        ----------
        individual
            The individual to remove.

        Raises
        ------
        ValueError
            When the given individual could not be found in the subpopulation.
        """
        # remove individual from other proximities
        for _, _, prox in self._items:
            for idx, (other, _) in enumerate(prox):
                if other is individual:
                    del prox[idx]
                    break

        for item in self._items:  # remove individual from subpopulation.
            if item.individual is individual:
                self._items.remove(item)
                break
        else:
            raise ValueError(f"Individual {individual} not in subpopulation!")

    def purge(self):
        """
        Performs survivor selection: individuals in the subpopulation are
        purged until the population is reduced to the ``min_pop_size``.
        Purging happens to duplicate solutions first, and then to solutions
        with high biased fitness.
        """

        while len(self) > self._params.min_pop_size:
            for individual, _, prox in self._items:
                if prox and prox[0].individual == individual:  # has duplicate?
                    self.remove(individual)
                    break
            else:  # no duplicates, so break loop
                break

        while len(self) > self._params.min_pop_size:
            self.update_fitness()

            # Find the worst individual (in terms of biased fitness) in the
            # population, and remove it.
            self.remove(
                max(self._items, key=lambda item: item.fitness).individual
            )

    def update_fitness(self):
        """
        Updates the biased fitness scores of individuals in the subpopulation.
        This fitness depends on the quality of the solution (based on its cost)
        and the diversity w.r.t. to other individuals in the subpopulation.
        """
        # Sort first by largest diversity, then smallest cost as tie-breaker
        diversity = sorted(
            range(len(self)),
            key=lambda idx: (-self.avg_distance_closest(idx), idx),
        )

        nb_elite = min(self._params.nb_elite, len(self))
        div_weight = 1 - nb_elite / len(self)

        for div_rank, cost_rank in enumerate(diversity):
            new_fitness = (cost_rank + div_weight * div_rank) / len(self)
            individual, _, prox = self._items[cost_rank]
            self._items[cost_rank] = _Item(individual, new_fitness, prox)
<<<<<<< HEAD

    def avg_distance_closest(self, individual_idx: int) -> float:
        """
        Determines the average distance of the individual at the given index to
        a number of individuals that are most similar to it. This provides a
        measure of the relative 'diversity' of this individual.

        Parameters
        ----------
        individual_idx
            Individual whose average distance/diversity to calculate.

        Returns
        -------
        float
            The average distance/diversity of the given individual relative to
            the total subpopulation.
        """
        item = self._items[individual_idx]
        closest = item.proximity[: self._params.nb_close]

        if closest:
            return sum(div for _, div in closest) / len(closest)
        else:
            return 0.0

    def get_biased_fitness(self, individual_idx: int) -> float:
        return self._items[individual_idx].fitness


class SubPopulationNumpy(SubPopulation, Generic[TIndiv]):
    def __init__(
        self,
        diversity_op: _DiversityMeasure,
        params: PopulationParams,
    ):
        """
        Creates a SubPopulation instance.

        This subpopulation manages a number individuals, and initiates survivor
        selection (purging) when their number grows large. A subpopulation's
        individuals (and metadata) can be accessed via indexing and iteration.
        Each individual is stored as a tuple of type ``_Item``, which stores
        the individual itself, a fitness score (higher is worse), and a list
        of proximity values to the other individuals in the subpopulation.

        Parameters
        ----------
        diversity_op
            Operator to use to determine pairwise diversity between solutions.
        params, optional
            Population parameters. If not provided, a default will be used.
        """
        self._op = diversity_op
        self._params = params
        self._biased_fitness = BiasedFitness(
            params.nb_close, params.max_pop_size, params.nb_elite
        )

        self._indivs: List[TIndiv] = []

    def __getitem__(self, idx: int) -> TIndiv:
        return self._indivs[idx]

    def __iter__(self) -> Iterator[TIndiv]:
        return iter(self._indivs)

    def __len__(self) -> int:
        return len(self._indivs)

    def add(self, individual: TIndiv):
        """
        Adds the given individual to the subpopulation. Survivor selection is
        automatically triggered when the population reaches its maximum size.

        Parameters
        ----------
        individual
            Individual to add to the subpopulation.
        """
        self._biased_fitness.add(
            individual.cost(), [self._op(individual, other) for other in self]
        )
        self._indivs.append(individual)

        if len(self) >= self._params.max_pop_size:
            self.purge()
=======
>>>>>>> d3f60db5

    def avg_distance_closest(self, individual_idx: int) -> float:
        """
        Determines the average distance of the individual at the given index to
        a number of individuals that are most similar to it. This provides a
        measure of the relative 'diversity' of this individual.

        Parameters
        ----------
        individual_idx
            Individual whose average distance/diversity to calculate.

        Returns
        -------
        float
            The average distance/diversity of the given individual relative to
            the total subpopulation.
        """
<<<<<<< HEAD
        return self._biased_fitness.avg_distance_closest(individual_idx)

    def get_biased_fitness(self, individual_idx: int) -> float:
        return self._biased_fitness[individual_idx]

    def remove(self, individual: PopulationIndividual):
        """
        Removes the given individual from the subpopulation. Note that
        individuals are compared by identity, not by equality.

        Parameters
        ----------
        individual
            The individual to remove.

        Raises
        ------
        ValueError
            When the given individual could not be found in the subpopulation.
        """
        raise NotImplementedError()

    def purge(self):
        """
        Performs survivor selection: individuals in the subpopulation are
        purged until the population is reduced to the ``min_pop_size``.
        Purging happens to duplicate solutions first, and then to solutions
        with high biased fitness.
        """
        idx_survivor = self._biased_fitness.purge(self._params.min_pop_size)
        self._indivs = [self._indivs[i] for i in idx_survivor]
=======
        item = self._items[individual_idx]
        closest = item.proximity[: self._params.nb_close]

        return fmean(div for _, div in closest) if closest else 0.0
>>>>>>> d3f60db5


@dataclass
class PopulationParams:
    min_pop_size: int = 25
    generation_size: int = 40
    nb_elite: int = 4
    nb_close: int = 5
    lb_diversity: float = 0.1
    ub_diversity: float = 0.5
    use_numpy: bool = True

    def __post_init__(self):
        if not 0 <= self.lb_diversity <= 1.0:
            raise ValueError("lb_diversity must be in [0, 1].")

        if not 0 <= self.ub_diversity <= 1.0:
            raise ValueError("ub_diversity must be in [0, 1].")

        if self.ub_diversity <= self.lb_diversity:
            raise ValueError("ub_diversity <= lb_diversity not understood.")

        if self.nb_elite < 0:
            raise ValueError("nb_elite < 0 not understood.")

        if self.nb_close < 0:
            raise ValueError("nb_close < 0 not understood.")

        if self.min_pop_size < 0:
            # It'll be pretty difficult to do crossover without individuals,
            # but that should not matter much to the Population. Perhaps the
            # user wants to add the pops by themselves somehow.
            raise ValueError("min_pop_size < 0 not understood")

        if self.generation_size < 0:
            raise ValueError("generation_size < 0 not understood.")

    @property
    def max_pop_size(self) -> int:
        return self.min_pop_size + self.generation_size


class GenericPopulation(Generic[TIndiv]):
    def __init__(
        self,
        best: TIndiv,
        diversity_op: Callable[[TIndiv, TIndiv], float],
        rand_int_func: _RandIntFunc,
        params: PopulationParams = PopulationParams(),
    ):
        """
        Creates a GenericPopulation instance.

        Parameters
        ----------
        diversity_op
            Operator to use to determine pairwise diversity between solutions.
        rand_int_func
            Function to generate random integer
        params, optional
            Population parameters. If not provided, a default will be used.
        """
        self._op = diversity_op
        self._rand_int_func = rand_int_func
        self._params = params

        self._subpop_cls: Type[SubPopulation] = (
            SubPopulationNumpy if params.use_numpy else SubPopulationPython
        )
        self._feas = self._subpop_cls(self._op, params)
        self._infeas = self._subpop_cls(self._op, params)

        self._best = best

    @property
    def feasible_subpopulation(self) -> SubPopulation:
        """
        Returns the feasible subpopulation maintained by this population
        instance.

        Returns
        -------
        SubPopulation
            Feasible subpopulation.
        """
        return self._feas

    @property
    def infeasible_subpopulation(self) -> SubPopulation:
        """
        Returns the infeasible subpopulation maintained by this population
        instance.

        Returns
        -------
        SubPopulation
            Infeasible subpopulation.
        """
        return self._infeas

    def __len__(self) -> int:
        """
        Returns the current population size, that is, the size of its feasible
        and infeasible subpopulations.

        Returns
        -------
        int
            Population size.
        """
        return len(self._feas) + len(self._infeas)

    def reset(self):
        """
        Resets the population, creating empty subpopulations.
        """
        self._feas = self._subpop_cls(self._op, self._params)
        self._infeas = self._subpop_cls(self._op, self._params)

    def initialize(self, factory: Callable[[], TIndiv]):
        """
        Initializes the population by adding self._params.min_pop_size
        individuals using the factory function to create individuals.

        Parameters
        ----------
        factory
            Function to use to create a single individual to add to the
            population.
        """
        for _ in range(self._params.min_pop_size):
            self.add(factory())

    def restart(self, factory: Callable[[], TIndiv]):
        """
        Resets the population and then initializes it by adding
        self._params.min_pop_size individuals using the factory function to
        create individuals.

        Parameters
        ----------
        factory
            Function to use to create a single individual to add to the
            population.
        """
        self.reset()
        self.initialize(factory)

    def add(self, individual: TIndiv):
        """
        Adds the given individual to the population. Survivor selection is
        automatically triggered when the population reaches its maximum size.

        Parameters
        ----------
        individual
            Individual to add to the population.
        """
        if individual.is_feasible():
            self._feas.add(individual)

            if individual.cost() < self._best.cost():
                self._best = individual
        else:
            self._infeas.add(individual)

    def select(self) -> Tuple[TIndiv, TIndiv]:
        """
        Selects two (if possible non-identical) parents by binary tournament,
        subject to a diversity restriction.

        Returns
        -------
        tuple
            A pair of individuals (parents).
        """
        first = self.get_binary_tournament()
        second = self.get_binary_tournament()

        diversity = self._op(first, second)
        lb = self._params.lb_diversity
        ub = self._params.ub_diversity

        tries = 1
        while not (lb <= diversity <= ub) and tries <= 10:
            tries += 1
            second = self.get_binary_tournament()
            diversity = self._op(first, second)

        return first, second

    def get_binary_tournament(self) -> TIndiv:
        """
        Selects an individual from this population by binary tournament.

        Returns
        -------
        Individual
            The selected individual.
        """

        def select():
            num_feas = len(self._feas)
            idx = self._rand_int_func(len(self))

            if idx < num_feas:
                return self._feas[idx], self._feas.get_biased_fitness(idx)

            return self._infeas[
                idx - num_feas
            ], self._infeas.get_biased_fitness(idx - num_feas)

        indiv1, fitness1 = select()
        indiv2, fitness2 = select()

        if fitness1 < fitness2:
            return indiv1

        return indiv2

    def get_best_found(self) -> TIndiv:
        """
        Returns the best found solution so far. In early iterations, this
        solution might not be feasible yet.

        Returns
        -------
        Individual
            The best solution found so far.
        """
        # TODO move this best solution stuff to GeneticAlgorithm
        return self._best


_IndividualDiversityMeasure = Callable[
    [ProblemData, Individual, Individual], float
]


class Population(GenericPopulation[Individual]):
    def __init__(
        self,
        data: ProblemData,
        penalty_manager: PenaltyManager,
        rng: XorShift128,
        diversity_op: _IndividualDiversityMeasure,
        initial_solutions: Optional[List[Individual]] = None,
        params: PopulationParams = PopulationParams(),
    ):
        """
        Creates a Population instance.

        Parameters
        ----------
        data
            Data object describing the problem to be solved.
        penalty_manager
            Penalty manager to use.
        rng
            Random number generator.
        diversity_op
            Operator to use to determine pairwise diversity between solutions.
        initial_solutions
            List of Individuals to populate the population with.
            Will be generated randomly if None.
        params, optional
            Population parameters. If not provided, a default will be used.
        """
        super().__init__(
            Individual(data, penalty_manager, rng),
            lambda first, second: diversity_op(data, first, second),
            rng.randint,
            params,
        )

        self._data = data
        self._pm = penalty_manager
        self._rng = rng

        if initial_solutions:
            for indiv in initial_solutions:
                self.add(indiv)
        else:
            self.initialize(lambda: Individual(data, penalty_manager, rng))

    def restart(self):
        """
        Restarts the population. All individuals are removed and a new initial
        population population is generated.
        """
        super().restart(lambda: Individual(self._data, self._pm, self._rng))<|MERGE_RESOLUTION|>--- conflicted
+++ resolved
@@ -2,7 +2,7 @@
 
 from bisect import insort_left
 from dataclasses import dataclass
-<<<<<<< HEAD
+from statistics import fmean
 from typing import (
     Callable,
     Generic,
@@ -19,10 +19,6 @@
 )
 
 from pyvrp.diversity.BiasedFitness import BiasedFitness
-=======
-from statistics import fmean
-from typing import Callable, Iterator, List, NamedTuple, Tuple
->>>>>>> d3f60db5
 
 from .Individual import Individual
 from .PenaltyManager import PenaltyManager
@@ -66,12 +62,6 @@
     fitness: float
     proximity: List[_DiversityItem]
 
-    def __lt__(self, other) -> bool:
-        return (
-            isinstance(other, _Item)
-            and self.individual.cost() < other.individual.cost()
-        )
-
 
 class SubPopulation(Generic[TIndiv]):
     def __init__(
@@ -150,30 +140,14 @@
     def add(self, individual: PopulationIndividual):
         indiv_prox: List[_DiversityItem] = []
 
-<<<<<<< HEAD
         for other, _, other_prox in self._items:
             diversity = self._op(individual, other)
-=======
-        Parameters
-        ----------
-        individual
-            Individual to add to the subpopulation.
-        """
-        indiv_prox: List[_DiversityItem] = []
-
-        for other, _, other_prox in self:
-            diversity = self._op(self._data, individual, other)
->>>>>>> d3f60db5
             insort_left(indiv_prox, _DiversityItem(other, diversity))
             insort_left(other_prox, _DiversityItem(individual, diversity))
 
         # Insert new individual and update everyone's biased fitness score.
         self._items.append(_Item(individual, 0.0, indiv_prox))
-<<<<<<< HEAD
         self._items.sort(key=lambda it: it.individual.cost())
-=======
-        self._items.sort()
->>>>>>> d3f60db5
         self.update_fitness()
 
         if len(self) >= self._params.max_pop_size:
@@ -252,7 +226,6 @@
             new_fitness = (cost_rank + div_weight * div_rank) / len(self)
             individual, _, prox = self._items[cost_rank]
             self._items[cost_rank] = _Item(individual, new_fitness, prox)
-<<<<<<< HEAD
 
     def avg_distance_closest(self, individual_idx: int) -> float:
         """
@@ -274,10 +247,7 @@
         item = self._items[individual_idx]
         closest = item.proximity[: self._params.nb_close]
 
-        if closest:
-            return sum(div for _, div in closest) / len(closest)
-        else:
-            return 0.0
+        return fmean(div for _, div in closest) if closest else 0.0
 
     def get_biased_fitness(self, individual_idx: int) -> float:
         return self._items[individual_idx].fitness
@@ -340,8 +310,6 @@
 
         if len(self) >= self._params.max_pop_size:
             self.purge()
-=======
->>>>>>> d3f60db5
 
     def avg_distance_closest(self, individual_idx: int) -> float:
         """
@@ -360,7 +328,6 @@
             The average distance/diversity of the given individual relative to
             the total subpopulation.
         """
-<<<<<<< HEAD
         return self._biased_fitness.avg_distance_closest(individual_idx)
 
     def get_biased_fitness(self, individual_idx: int) -> float:
@@ -392,12 +359,6 @@
         """
         idx_survivor = self._biased_fitness.purge(self._params.min_pop_size)
         self._indivs = [self._indivs[i] for i in idx_survivor]
-=======
-        item = self._items[individual_idx]
-        closest = item.proximity[: self._params.nb_close]
-
-        return fmean(div for _, div in closest) if closest else 0.0
->>>>>>> d3f60db5
 
 
 @dataclass
