--- conflicted
+++ resolved
@@ -1,15 +1,10 @@
-<<<<<<< HEAD
+import logging
+import sys
+
 from .IteratedLocalSearch import IteratedLocalSearch as IteratedLocalSearch
 from .IteratedLocalSearch import (
     IteratedLocalSearchParams as IteratedLocalSearchParams,
 )
-=======
-import logging
-import sys
-
-from .GeneticAlgorithm import GeneticAlgorithm as GeneticAlgorithm
-from .GeneticAlgorithm import GeneticAlgorithmParams as GeneticAlgorithmParams
->>>>>>> fb082952
 from .Model import Edge as Edge
 from .Model import Model as Model
 from .Model import Profile as Profile
