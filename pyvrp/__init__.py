<<<<<<< HEAD
from ._common import (
=======
from .GeneticAlgorithm import GeneticAlgorithm, GeneticAlgorithmParams
from .Model import Model
from .PenaltyManager import PenaltyManager, PenaltyParams
from .Population import Population, PopulationParams
from .Result import Result
from .Statistics import Statistics
from ._pyvrp import (
>>>>>>> 4d433e6c
    Client,
    CostEvaluator,
    DynamicBitset,
    Matrix,
    ProblemData,
    Route,
    Solution,
    VehicleType,
    XorShift128,
)
from .GeneticAlgorithm import GeneticAlgorithm, GeneticAlgorithmParams
from .Model import Model
from .PenaltyManager import PenaltyManager, PenaltyParams
from .Population import Population, PopulationParams
from .read import read, read_solution
from .Result import Result
from .show_versions import show_versions
from .Statistics import Statistics<|MERGE_RESOLUTION|>--- conflicted
+++ resolved
@@ -1,14 +1,4 @@
-<<<<<<< HEAD
-from ._common import (
-=======
-from .GeneticAlgorithm import GeneticAlgorithm, GeneticAlgorithmParams
-from .Model import Model
-from .PenaltyManager import PenaltyManager, PenaltyParams
-from .Population import Population, PopulationParams
-from .Result import Result
-from .Statistics import Statistics
 from ._pyvrp import (
->>>>>>> 4d433e6c
     Client,
     CostEvaluator,
     DynamicBitset,
