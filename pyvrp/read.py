import functools
import pathlib
from numbers import Number
from typing import Callable, Dict, List, Union

import numpy as np
import vrplib

from ._ProblemData import Client, ProblemData

_Routes = List[List[int]]
_RoundingFunc = Callable[[np.ndarray], np.ndarray]

_INT_MAX = np.iinfo(np.int32).max


def round_nearest(vals: np.ndarray):
    return np.round(vals).astype(int)


def convert_to_int(vals: np.ndarray):
    return vals.astype(int)


def scale_and_truncate_to_decimals(vals: np.ndarray, decimals: int = 0):
    return (vals * (10**decimals)).astype(int)


def no_rounding(vals):
    return vals


INSTANCE_FORMATS = ["vrplib", "solomon"]
ROUND_FUNCS: Dict[str, _RoundingFunc] = {
    "round": round_nearest,
    "trunc": convert_to_int,
    "trunc1": functools.partial(scale_and_truncate_to_decimals, decimals=1),
    "dimacs": functools.partial(scale_and_truncate_to_decimals, decimals=1),
    "none": no_rounding,
}


def read(
    where: Union[str, pathlib.Path],
    instance_format: str = "vrplib",
    round_func: Union[str, _RoundingFunc] = no_rounding,
) -> ProblemData:
    """
    Reads the VRPLIB file at the given location, and returns a ProblemData
    instance.

    Parameters
    ----------
    where
        File location to read. Assumes the data on the given location is in
        VRPLIB format.
    instance_format, optional
        File format of the instance to read, one of ``'vrplib'`` (default) or
        ``'solomon'``.
    round_func, optional
        Optional rounding function. Will be applied to round data if the data
        is not already integer. This can either be a function or a string:

            * ``'round'`` rounds the values to the nearest integer;
            * ``'trunc'`` truncates the values to be integral;
            * ``'trunc1'`` or ``'dimacs'`` scale and truncate to the nearest
              decimal;
            * ``'none'`` does no rounding. This is the default.

    Returns
    -------
    ProblemData
        Data instance constructed from the read data.
    """
    if (key := str(round_func)) in ROUND_FUNCS:
        round_func = ROUND_FUNCS[key]

    if not callable(round_func):
        raise ValueError(
            f"round_func = {round_func} is not understood. Can be a function,"
            f" or one of {ROUND_FUNCS.keys()}."
        )

    instance = vrplib.read_instance(where, instance_format=instance_format)

    # A priori checks
    if "dimension" in instance:
        dimension: int = instance["dimension"]
    else:
        if "demand" not in instance:
            raise ValueError("File should either contain dimension or demands")
        dimension = len(instance["demand"])

    depots: np.ndarray = instance.get("depot", np.array([0]))
    num_vehicles: int = instance.get("vehicles", dimension - 1)
    capacity: int = instance.get("capacity", _INT_MAX)

    distances: np.ndarray = round_func(instance["edge_weight"])

    if "demand" in instance:
        demands: np.ndarray = instance["demand"]
    else:
        demands = np.zeros(dimension, dtype=int)

    if "node_coord" in instance:
        coords: np.ndarray = round_func(instance["node_coord"])
    else:
        coords = np.zeros((dimension, 2), dtype=int)

    if "service_time" in instance:
        if isinstance(instance["service_time"], Number):
            # Some instances describe a uniform service time as a single value
            # that applies to all clients.
            service_times = np.full(dimension, instance["service_time"], int)
            service_times[0] = 0
        else:
            service_times = round_func(instance["service_time"])
    else:
        service_times = np.zeros(dimension, dtype=int)

    if "time_window" in instance:
        # VRPLIB instances typically do not have a duration data field, so we
        # assume duration == distance if the instance has time windows.
        durations = distances
        time_windows: np.ndarray = round_func(instance["time_window"])
    else:
        # No time window data. So the time window component is not relevant,
        # and we set all time-related fields to zero.
        durations = np.zeros_like(distances)
        service_times = np.zeros(dimension, dtype=int)
        time_windows = np.zeros((dimension, 2), dtype=int)

    prizes = round_func(instance.get("prize", np.zeros(dimension, dtype=int)))

    capacities = [capacity for _ in range(num_vehicles)]

    # Checks
    if len(depots) != 1 or depots[0] != 0:
        raise ValueError(
            "Source file should contain single depot with index 1 "
            + "(depot index should be 0 after subtracting offset 1)"
        )

    if demands[0] != 0:
        raise ValueError("Demand of depot must be 0")

    if time_windows[0, 0] != 0:
        raise ValueError("Depot start of time window must be 0")

    if service_times[0] != 0:
        raise ValueError("Depot service duration must be 0")

    if (time_windows[:, 0] > time_windows[:, 1]).any():
        raise ValueError("Time window cannot start after end")

    clients = [
        Client(
            coords[idx][0],  # x
            coords[idx][1],  # y
            demands[idx],
            service_times[idx],
            time_windows[idx][0],  # TW early
            time_windows[idx][1],  # TW late
            prizes[idx],
            np.isclose(prizes[idx], 0),  # required only when prize is zero
        )
        for idx in range(dimension)
    ]

    return ProblemData(
<<<<<<< HEAD
        coords,
        demands,
        capacities,
        time_windows,
        service_times,
        edge_weight,
=======
        clients,
        vehicle_capacities,
        distances,
        durations,
>>>>>>> 1c8a0c56
    )


def read_solution(where: Union[str, pathlib.Path]) -> _Routes:
    """
    Reads a solution in VRPLIB format from file at the given location, and
    returns the routes contained in it.

    Parameters
    ----------
    where
        File location to read. Assumes the solution in the file on the given
        location is in VRPLIB solution format.

    Returns
    -------
    list
        List of routes, where each route is a list of client numbers.
    """
    sol = vrplib.read_solution(str(where))
    return sol["routes"]  # type: ignore<|MERGE_RESOLUTION|>--- conflicted
+++ resolved
@@ -168,19 +168,10 @@
     ]
 
     return ProblemData(
-<<<<<<< HEAD
-        coords,
-        demands,
+        clients,
         capacities,
-        time_windows,
-        service_times,
-        edge_weight,
-=======
-        clients,
-        vehicle_capacities,
         distances,
         durations,
->>>>>>> 1c8a0c56
     )
 
 
