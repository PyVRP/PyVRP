import pathlib
from collections import defaultdict
from itertools import count
from numbers import Number
from typing import Callable
from warnings import warn

import numpy as np
import vrplib

from pyvrp._pyvrp import (
    Client,
    ClientGroup,
    Depot,
    ProblemData,
    Route,
    Solution,
    VehicleType,
)
from pyvrp.constants import MAX_VALUE
from pyvrp.exceptions import ScalingWarning

_RoundingFunc = Callable[[np.ndarray], np.ndarray]

_INT_MAX = np.iinfo(np.int64).max
_UINT_MAX = np.iinfo(np.uint64).max


ROUND_FUNCS: dict[str, _RoundingFunc] = {
    "round": lambda vals: np.round(vals).astype(np.int64),
    "trunc": lambda vals: vals.astype(np.int64),
    "dimacs": lambda vals: (10 * vals).astype(np.int64),
    "exact": lambda vals: np.round(1_000 * vals).astype(np.int64),
    "none": lambda vals: vals,
}


def read(
    where: str | pathlib.Path,
    round_func: str | _RoundingFunc = "none",
) -> ProblemData:
    """
    Reads the ``VRPLIB`` file at the given location, and returns a
    :class:`~pyvrp._pyvrp.ProblemData` instance.

    .. note::

       See the
       :doc:`VRPLIB format explanation <../dev/supported_vrplib_fields>` page
       for more details.

    Parameters
    ----------
    where
        File location to read. Assumes the data on the given location is in
        ``VRPLIB`` format.
    round_func
        Optional rounding function that is applied to all data values in the
        instance. This can either be a function or a string:

            * ``'round'`` rounds the values to the nearest integer;
            * ``'trunc'`` truncates the values to an integer;
            * ``'dimacs'`` scales by 10 and truncates the values to an integer;
            * ``'exact'`` scales by 1000 and rounds to the nearest integer.
            * ``'none'`` does no rounding. This is the default.

    Raises
    ------
    TypeError
        When ``round_func`` does not name a rounding function, or is not
        callable.
    ValueError
        When the data file does not provide information on the problem size.

    Returns
    -------
    ProblemData
        Data instance constructed from the read data.
    """
    if (key := str(round_func)) in ROUND_FUNCS:
        round_func = ROUND_FUNCS[key]

    if not callable(round_func):
        raise TypeError(
            f"round_func = {round_func} is not understood. Can be a function,"
            f" or one of {ROUND_FUNCS.keys()}."
        )

    parser = _InstanceParser(vrplib.read_instance(where), round_func)
    builder = _ProblemDataBuilder(parser)
    return builder.data()


def read_solution(where: str | pathlib.Path, data: ProblemData) -> Solution:
    """
    Reads a solution in ``VRPLIB`` format from the give file location, and
    returns the corresponding Solution object.

    Parameters
    ----------
    where
        File location to read. Assumes the solution in the file on the given
        location is in ``VRPLIB`` solution format.
    data
        Problem data instance that the solution is based on.

    Returns
    -------
    Solution
        Solution object constructed from the read data.
    """
    sol = vrplib.read_solution(str(where))

    # We assume that the routes are listed in order of vehicle types as
    # determined by ``read()``.
    veh2type = []
    for idx, veh_type in enumerate(data.vehicle_types()):
        veh2type.extend([idx] * veh_type.num_available)

    routes = [
        Route(data, visits, veh2type[idx])
        for idx, visits in enumerate(sol["routes"])
        if visits
    ]
    return Solution(data, routes)


class _InstanceParser:
    """
    read() helper that parses VRPLIB data into meaningful parts for further
    processing.
    """

    def __init__(self, instance: dict, round_func: _RoundingFunc):
        self.instance = instance
        self.round_func = round_func

    @property
    def num_locations(self) -> int:
        return self.instance["dimension"]

    @property
    def num_depots(self) -> int:
        return self.instance.get("depot", np.array([0])).size

    @property
    def num_clients(self) -> int:
        return self.num_locations - self.num_depots

    @property
    def num_vehicles(self) -> int:
        return self.instance.get("vehicles", self.num_locations - 1)

    def type(self) -> str:
        return self.instance.get("type", "")

    def edge_weight(self) -> np.ndarray:
        return self.round_func(self.instance["edge_weight"])

    def depot_idcs(self) -> np.ndarray:
        return self.instance.get("depot", np.array([0]))

    def backhauls(self) -> np.ndarray:
        if "backhaul" not in self.instance:
            return np.zeros((self.num_locations, 1), dtype=np.int64)

        return self.round_func(self.instance["backhaul"])

    def demands(self) -> np.ndarray:
        if "demand" not in self.instance and "linehaul" not in self.instance:
            return np.zeros((self.num_locations, 1), dtype=np.int64)

        return self.round_func(
            self.instance.get("demand", self.instance.get("linehaul"))
        )

    def coords(self) -> np.ndarray:
        if "node_coord" not in self.instance:
            return np.zeros((self.num_locations, 2), dtype=np.int64)

        return self.round_func(self.instance["node_coord"])

    def service_times(self) -> np.ndarray:
        if "service_time" not in self.instance:
            return np.zeros(self.num_locations, dtype=np.int64)

        service_times = self.instance["service_time"]

        if isinstance(service_times, Number):
            # Some instances describe a uniform service time as a single value
            # that applies to all clients.
            service_times = np.full(self.num_locations, service_times)
            service_times[: self.num_depots] = 0

        return self.round_func(service_times)

    def time_windows(self) -> np.ndarray:
        if "time_window" not in self.instance:
            time_windows = np.empty((self.num_locations, 2), dtype=np.int64)
            time_windows[:, 0] = 0
            time_windows[:, 1] = _INT_MAX
            return time_windows

        return self.round_func(self.instance["time_window"])

    def release_times(self) -> np.ndarray:
        if "release_time" not in self.instance:
            return np.zeros(self.num_locations, dtype=np.int64)

        return self.round_func(self.instance["release_time"])

    def reload_depots(self) -> list[tuple[int, ...]]:
        if "vehicles_reload_depot" not in self.instance:
            return [tuple() for _ in range(self.num_vehicles)]

        reload_depots = self.instance["vehicles_reload_depot"]

        if isinstance(reload_depots[0], Number):
            # Some instances describe only one reload depot per vehicle, so
            # we first cast it to a 2D array.
            reload_depots = np.atleast_2d(reload_depots).T

        return [tuple(idx - 1 for idx in depots) for depots in reload_depots]

    def prizes(self) -> np.ndarray:
        if "prize" not in self.instance:
            return np.zeros(self.num_locations, dtype=np.int64)

        return self.round_func(self.instance["prize"])

    def capacities(self) -> np.ndarray:
        if "capacity" not in self.instance:
            return np.full(self.num_vehicles, _INT_MAX)

        capacities = self.instance["capacity"]

        if isinstance(capacities, Number):
            # Some instances describe a uniform capacity as a single value
            # that applies to all vehicles.
            capacities = np.full(self.num_vehicles, capacities)

        return self.round_func(capacities)

    def allowed_clients(self) -> list[tuple[int, ...]]:
        if "vehicles_allowed_clients" not in self.instance:
            client_idcs = tuple(range(self.num_depots, self.num_locations))
            return [client_idcs for _ in range(self.num_vehicles)]

        allowed_clients = self.instance["vehicles_allowed_clients"]

        if isinstance(allowed_clients[0], Number):
            # Some instances describe only one allowed client per vehicle, so
            # we first cast it to a 2D array.
            allowed_clients = np.atleast_2d(allowed_clients).T

        return [
            tuple(idx - 1 for idx in clients) for clients in allowed_clients
        ]

    def vehicles_depots(self) -> np.ndarray:
        if "vehicles_depot" not in self.instance:
            depot_idcs = self.depot_idcs()
            return np.full(self.num_vehicles, depot_idcs[0])

        return self.instance["vehicles_depot"] - 1  # zero-indexed

    def max_distances(self) -> np.ndarray:
        if "vehicles_max_distance" not in self.instance:
            return np.full(self.num_vehicles, _INT_MAX)

        max_distances = self.instance["vehicles_max_distance"]

        if isinstance(max_distances, Number):
            # Some instances describe a uniform max distance as a single
            # value that applies to all vehicles.
            max_distances = np.full(self.num_vehicles, max_distances)

        return self.round_func(max_distances)

    def max_durations(self) -> np.ndarray:
        if "vehicles_max_duration" not in self.instance:
            return np.full(self.num_vehicles, _INT_MAX)

        max_durations = self.instance["vehicles_max_duration"]

        if isinstance(max_durations, Number):
            # Some instances describe a uniform max duration as a single
            # value that applies to all vehicles.
            max_durations = np.full(self.num_vehicles, max_durations)

        return self.round_func(max_durations)

<<<<<<< HEAD
    def max_reloads(self) -> np.ndarray:
        if "vehicles_max_reloads" not in self.instance:
            return np.full(self.num_vehicles, _UINT_MAX)

        max_reloads = self.instance["vehicles_max_reloads"]

        if isinstance(max_reloads, Number):
            # Some instances describe a uniform max reloads constraint as a
            # single value that applies to all vehicles.
            return np.full(self.num_vehicles, max_reloads)

        return max_reloads
=======
    def fixed_costs(self) -> np.ndarray:
        if "vehicles_fixed_cost" not in self.instance:
            return np.zeros(self.num_vehicles, dtype=np.int64)

        return self.round_func(self.instance["vehicles_fixed_cost"])

    def unit_distance_costs(self) -> np.ndarray:
        if "vehicles_unit_distance_cost" not in self.instance:
            return np.ones(self.num_vehicles, dtype=np.int64)

        # Unit distance costs are unrounded to prevent double scaling in the
        # total distance cost calculation (unit_distance_cost * distance).
        return self.instance["vehicles_unit_distance_cost"]
>>>>>>> 5e661f96

    def mutually_exclusive_groups(self) -> list[list[int]]:
        if "mutually_exclusive_group" not in self.instance:
            return []

        groups = self.instance["mutually_exclusive_group"]

        if isinstance(groups[0], Number):
            # Some instances describe only one client per group, so we first
            # cast it to a 2D array.
            groups = np.atleast_2d(groups).T

        raw_groups = [[idx - 1 for idx in group] for group in groups]

        # Only keep groups if they have more than one member. Empty groups or
        # groups with one member are trivial to decide, so there is no point
        # in keeping them.
        return [group for group in raw_groups if len(group) > 1]


class _ProblemDataBuilder:
    """
    read() helper that builds a ``ProblemData`` object from the instance
    attributes of the given parser.
    """

    def __init__(self, parser: _InstanceParser):
        self.parser = parser

    def data(self) -> ProblemData:
        clients = self._clients()
        depots = self._depots()
        vehicle_types = self._vehicle_types()
        distance_matrices = self._distance_matrices()
        groups = self._groups()

        return ProblemData(
            clients=clients,
            depots=depots,
            vehicle_types=vehicle_types,
            distance_matrices=distance_matrices,
            # VRPLIB instances typically do not have a duration data field, and
            # instead assume duration == distance.
            duration_matrices=distance_matrices,
            groups=groups,
        )

    def _depots(self) -> list[Depot]:
        num_depots = self.parser.num_depots
        depot_idcs = self.parser.depot_idcs()

        contiguous_lower_idcs = np.arange(num_depots)
        if num_depots == 0 or (depot_idcs != contiguous_lower_idcs).any():
            msg = """
            Source file should contain at least one depot in the contiguous
            lower indices, starting from 1.
            """
            raise ValueError(msg)

        coords = self.parser.coords()
        return [
            Depot(x=coords[idx][0], y=coords[idx][1])
            for idx in range(num_depots)
        ]

    def _clients(self) -> list[Client]:
        groups = self.parser.mutually_exclusive_groups()
        num_locs = self.parser.num_locations

        idx2group: list[int | None] = [None for _ in range(num_locs)]
        for group, members in enumerate(groups):
            for client in members:
                idx2group[client] = group

        coords = self.parser.coords()
        demands = self.parser.demands()
        backhauls = self.parser.backhauls()
        service_duration = self.parser.service_times()
        time_windows = self.parser.time_windows()
        release_times = self.parser.release_times()
        prizes = self.parser.prizes()  # we interpret a zero-prize client as
        required = np.isclose(prizes, 0)  # required in the benchmark instances

        return [
            Client(
                x=coords[idx][0],
                y=coords[idx][1],
                delivery=np.atleast_1d(demands[idx]),
                pickup=np.atleast_1d(backhauls[idx]),
                service_duration=service_duration[idx],
                tw_early=time_windows[idx][0],
                tw_late=time_windows[idx][1],
                release_time=release_times[idx],
                prize=prizes[idx],
                required=required[idx] and idx2group[idx] is None,
                group=idx2group[idx],
            )
            for idx in range(self.parser.num_depots, num_locs)
        ]

    def _vehicle_types(self) -> list[VehicleType]:
        num_vehicles = self.parser.num_vehicles
        vehicles_data = (
            self.parser.capacities(),
            self.parser.allowed_clients(),
            self.parser.reload_depots(),
            self.parser.vehicles_depots(),
            self.parser.max_distances(),
            self.parser.max_durations(),
<<<<<<< HEAD
            self.parser.max_reloads(),
=======
            self.parser.fixed_costs(),
            self.parser.unit_distance_costs(),
>>>>>>> 5e661f96
        )

        if any(len(attr) != num_vehicles for attr in vehicles_data):
            msg = """
            The number of elements in the vehicles data attributes should be
            equal to the number of vehicles in the problem.
            """
            raise ValueError(msg)

        # VRPLIB instances includes data for each available vehicle. We group
        # vehicles by their attributes to create unique vehicle types.
        type2idcs = defaultdict(list)
        for vehicle, (capacity, *veh_type) in enumerate(zip(*vehicles_data)):
            capacity = tuple(np.atleast_1d(capacity))
            type2idcs[(capacity, *veh_type)].append(vehicle)

        client2profile = self._allowed2profile()
        time_windows = self.parser.time_windows()

        vehicle_types = []
        for attributes, vehicles in type2idcs.items():
            (
                capacity,
                clients,
<<<<<<< HEAD
                reloads,
                depot,
                max_distance,
                max_duration,
                max_reloads,
=======
                depot_idx,
                max_dist,
                max_duration,
                fixed_cost,
                unit_distance_cost,
>>>>>>> 5e661f96
            ) = attributes

            vehicle_type = VehicleType(
                num_available=len(vehicles),
                capacity=capacity,
<<<<<<< HEAD
                start_depot=depot,
                end_depot=depot,
=======
                start_depot=depot_idx,
                end_depot=depot_idx,
                fixed_cost=fixed_cost,
>>>>>>> 5e661f96
                # The literature specifies depot time windows. We do not have
                # depot time windows but instead set those on the vehicles.
                tw_early=time_windows[depot][0],
                tw_late=time_windows[depot][1],
                max_duration=max_duration,
<<<<<<< HEAD
                max_distance=max_distance,
=======
                max_distance=max_dist,
                unit_distance_cost=unit_distance_cost,
>>>>>>> 5e661f96
                profile=client2profile[clients],
                reload_depots=reloads,
                max_reloads=max_reloads,
                # A bit hacky, but this csv-like name is really useful to track
                # the actual vehicles that make up this vehicle type.
                name=",".join(map(str, vehicles)),
            )
            vehicle_types.append(vehicle_type)

        return vehicle_types

    def _distance_matrices(self) -> list[np.ndarray]:
        distances = self.parser.edge_weight()

        if self.parser.type() == "VRPB":
            # In VRPB, linehauls must be served before backhauls. This can be
            # enforced by setting a high value for the distance/duration from
            # depot to backhaul (forcing linehaul to be served first) and a
            # large value from backhaul to linehaul (avoiding linehaul after
            # backhaul clients).
            linehaul = self.parser.demands() > 0
            backhaul = self.parser.backhauls() > 0
            distances[0, backhaul] = MAX_VALUE
            distances[np.ix_(backhaul, linehaul)] = MAX_VALUE

        allowed2profile = self._allowed2profile()
        num_profiles = len(allowed2profile)
        dist_mats = [distances.copy() for _ in range(num_profiles)]

        for allowed_clients, type_idx in allowed2profile.items():
            if len(allowed_clients) == self.parser.num_clients:
                # True if this feature is unused, and the distance matrix for
                # this profile does not have to be modified.
                continue

            num_depots = self.parser.num_depots
            num_locations = self.parser.num_locations

            # This profile is allowed to visit every depot and all clients in
            # its allowed clients section.
            allowed = np.zeros((num_locations,), dtype=bool)
            allowed[:num_depots] = True
            allowed[list(allowed_clients)] = True

            # Some dtype trickery to ensure the MAX_VALUE assignment below does
            # not overflow.
            dtype = np.promote_types(dist_mats[type_idx].dtype, np.int64)
            dist_mats[type_idx] = dist_mats[type_idx].astype(dtype)

            # Set MAX_VALUE to and from disallowed clients, preventing this
            # vehicle type from serving them.
            dist_mat = dist_mats[type_idx]
            dist_mat[:, ~allowed] = dist_mat[~allowed, :] = MAX_VALUE
            np.fill_diagonal(dist_mat, 0)

        if any(dist.max() > MAX_VALUE for dist in dist_mats):
            msg = """
            The maximum distance value is very large. This might impact 
            numerical stability. Consider rescaling your input data.
            """
            warn(msg, ScalingWarning)

        return dist_mats

    def _groups(self) -> list[ClientGroup]:
        groups = self.parser.mutually_exclusive_groups()
        return [ClientGroup(group) for group in groups]

    def _allowed2profile(self) -> dict[tuple[int, ...], int]:
        allowed_clients2profile_idx = {}
        profile_idx = count(0)
        for clients in self.parser.allowed_clients():
            if clients not in allowed_clients2profile_idx:
                allowed_clients2profile_idx[clients] = next(profile_idx)

        return allowed_clients2profile_idx<|MERGE_RESOLUTION|>--- conflicted
+++ resolved
@@ -290,7 +290,6 @@
 
         return self.round_func(max_durations)
 
-<<<<<<< HEAD
     def max_reloads(self) -> np.ndarray:
         if "vehicles_max_reloads" not in self.instance:
             return np.full(self.num_vehicles, _UINT_MAX)
@@ -303,7 +302,7 @@
             return np.full(self.num_vehicles, max_reloads)
 
         return max_reloads
-=======
+
     def fixed_costs(self) -> np.ndarray:
         if "vehicles_fixed_cost" not in self.instance:
             return np.zeros(self.num_vehicles, dtype=np.int64)
@@ -317,7 +316,6 @@
         # Unit distance costs are unrounded to prevent double scaling in the
         # total distance cost calculation (unit_distance_cost * distance).
         return self.instance["vehicles_unit_distance_cost"]
->>>>>>> 5e661f96
 
     def mutually_exclusive_groups(self) -> list[list[int]]:
         if "mutually_exclusive_group" not in self.instance:
@@ -427,12 +425,9 @@
             self.parser.vehicles_depots(),
             self.parser.max_distances(),
             self.parser.max_durations(),
-<<<<<<< HEAD
             self.parser.max_reloads(),
-=======
             self.parser.fixed_costs(),
             self.parser.unit_distance_costs(),
->>>>>>> 5e661f96
         )
 
         if any(len(attr) != num_vehicles for attr in vehicles_data):
@@ -457,43 +452,28 @@
             (
                 capacity,
                 clients,
-<<<<<<< HEAD
                 reloads,
                 depot,
                 max_distance,
                 max_duration,
                 max_reloads,
-=======
-                depot_idx,
-                max_dist,
-                max_duration,
                 fixed_cost,
                 unit_distance_cost,
->>>>>>> 5e661f96
             ) = attributes
 
             vehicle_type = VehicleType(
                 num_available=len(vehicles),
                 capacity=capacity,
-<<<<<<< HEAD
                 start_depot=depot,
                 end_depot=depot,
-=======
-                start_depot=depot_idx,
-                end_depot=depot_idx,
                 fixed_cost=fixed_cost,
->>>>>>> 5e661f96
                 # The literature specifies depot time windows. We do not have
                 # depot time windows but instead set those on the vehicles.
                 tw_early=time_windows[depot][0],
                 tw_late=time_windows[depot][1],
                 max_duration=max_duration,
-<<<<<<< HEAD
                 max_distance=max_distance,
-=======
-                max_distance=max_dist,
                 unit_distance_cost=unit_distance_cost,
->>>>>>> 5e661f96
                 profile=client2profile[clients],
                 reload_depots=reloads,
                 max_reloads=max_reloads,
