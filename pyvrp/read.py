--- conflicted
+++ resolved
@@ -168,20 +168,10 @@
     ]
 
     return ProblemData(
-<<<<<<< HEAD
-        coords,
-        demands,
+        clients,
         vehicle_capacities,
-        time_windows,
-        service_times,
-        edge_weight,
-=======
-        clients,
-        num_vehicles,
-        capacity,
         distances,
         durations,
->>>>>>> be522fc9
     )
 
 
