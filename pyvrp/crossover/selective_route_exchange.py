from typing import Tuple

from pyvrp._CostEvaluator import CostEvaluator
from pyvrp._Individual import Individual
from pyvrp._ProblemData import ProblemData
from pyvrp._XorShift128 import XorShift128

from ._selective_route_exchange import selective_route_exchange as _srex


def selective_route_exchange(
    parents: Tuple[Individual, Individual],
    data: ProblemData,
    cost_evaluator: CostEvaluator,
    rng: XorShift128,
) -> Individual:
    """
    This crossover operator due to Nagata and Kobayashi (2010) combines routes
    from both parents to generate a new offspring solution. It does this by
    carefully selecting routes from the second parent that could be exchanged
    with routes from the first parent. After exchanging these routes, the
    resulting offspring solution is repaired using a greedy repair strategy.

    Parameters
    ----------
    parents
        The two parent solutions to create an offspring from.
    data
        The problem instance.
    cost_evaluator
        The cost evaluator to be used during the greedy repair step.
    rng
        The random number generator to use.

    Returns
    -------
    Individual
        A new offspring.

    References
    ----------
    .. [1] Nagata, Y., & Kobayashi, S. (2010). A Memetic Algorithm for the
           Pickup and Delivery Problem with Time Windows Using Selective Route
           Exchange Crossover. *Parallel Problem Solving from Nature*, PPSN XI,
           536 - 545.
    """
    first, second = parents

<<<<<<< HEAD
    idx1 = rng.randint(first.num_non_empty_routes())
    idx2 = idx1 if idx1 < second.num_non_empty_routes() else 0

    max_routes_to_move = min(
        first.num_non_empty_routes(), second.num_non_empty_routes()
    )
    num_routes_to_move = rng.randint(max_routes_to_move) + 1  # at least one
=======
    idx1 = rng.randint(first.num_routes())
    idx2 = idx1 if idx1 < second.num_routes() else 0
    max_routes_to_move = min(first.num_routes(), second.num_routes())

    if max_routes_to_move == 0:  # rng.randint() cannot be called in this case
        num_routes_to_move = 1
    else:
        num_routes_to_move = rng.randint(max_routes_to_move) + 1
>>>>>>> be522fc9

    return _srex(
        parents,
        data,
        cost_evaluator,
        (idx1, idx2),
        num_routes_to_move,
    )<|MERGE_RESOLUTION|>--- conflicted
+++ resolved
@@ -46,24 +46,16 @@
     """
     first, second = parents
 
-<<<<<<< HEAD
     idx1 = rng.randint(first.num_non_empty_routes())
     idx2 = idx1 if idx1 < second.num_non_empty_routes() else 0
-
     max_routes_to_move = min(
         first.num_non_empty_routes(), second.num_non_empty_routes()
     )
-    num_routes_to_move = rng.randint(max_routes_to_move) + 1  # at least one
-=======
-    idx1 = rng.randint(first.num_routes())
-    idx2 = idx1 if idx1 < second.num_routes() else 0
-    max_routes_to_move = min(first.num_routes(), second.num_routes())
 
     if max_routes_to_move == 0:  # rng.randint() cannot be called in this case
         num_routes_to_move = 1
     else:
         num_routes_to_move = rng.randint(max_routes_to_move) + 1
->>>>>>> be522fc9
 
     return _srex(
         parents,
