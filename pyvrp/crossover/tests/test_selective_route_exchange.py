import itertools

from numpy.testing import assert_equal, assert_raises
from pytest import mark

<<<<<<< HEAD
from pyvrp import CostEvaluator, Individual, Route, VehicleType, XorShift128
=======
from pyvrp import CostEvaluator, Solution, XorShift128
>>>>>>> ba5ea6e7
from pyvrp.crossover import selective_route_exchange as srex
from pyvrp.crossover._selective_route_exchange import (
    selective_route_exchange as cpp_srex,
)
from pyvrp.tests.helpers import make_heterogeneous, read


def test_same_parents_same_offspring():
    """
    Tests that SREX produces identical offspring when both parents are the
    same.
    """
    data = read("data/OkSmall.txt")
    cost_evaluator = CostEvaluator(20, 6)
    rng = XorShift128(seed=42)

    solution = Solution(data, [[1, 2], [3, 4]])
    offspring = srex((solution, solution), data, cost_evaluator, rng)

    assert_equal(offspring, solution)


@mark.parametrize(
    "idx1, idx2, num_moved_routes",
    [
        (10, 0, 1),  # idx1 >= # routes first
        (0, 10, 1),  # idx2 >= # routes second
        (0, 0, 0),  # num_moved_routes < 1
        (0, 0, 2),  # num_moved_routes > min(# routes first, # routes second)
    ],
)
def test_raise_invalid_arguments(idx1, idx2, num_moved_routes):
    data = read("data/OkSmall.txt")
    cost_evaluator = CostEvaluator(20, 6)

    sol1 = Solution(data, [[1], [2], [3, 4]])
    sol2 = Solution(data, [[1, 2, 3, 4]])

    with assert_raises(ValueError):
        cpp_srex(
            (sol1, sol2),
            data,
            cost_evaluator,
            (idx1, idx2),
            num_moved_routes,
        )


def test_srex_move_all_routes():
    """
    Tests if SREX produces an offspring that is identical to the second parent
    when all routes are replaced during crossover.
    """
    data = read("data/OkSmall.txt")
    cost_evaluator = CostEvaluator(20, 6)

    sol1 = Solution(data, [[1], [2], [3, 4]])
    sol2 = Solution(data, [[1, 2], [3], [4]])
    offspring = cpp_srex((sol1, sol2), data, cost_evaluator, (0, 0), 3)

    # Note: result will be permuted but equality is invariant to that.
    assert_equal(offspring, sol2)


def test_srex_sorts_routes():
    """
    Tests if SREX sorts the input before applying the operator.

    Internally, SREX first sorts the given routes by angle w.r.t. the depot.
    Since that always results in the same route order for the same set of
    routes, SREX should be invariant to route permutations and always produce
    the exact same offspring.
    """
    data = read("data/OkSmall.txt")
    cost_evaluator = CostEvaluator(20, 6)

    routes1 = [[1], [2], [3, 4]]
    routes2 = [[1, 2], [3], [4]]
    sol1 = Solution(data, routes1)
    sol2 = Solution(data, routes2)
    offspring = cpp_srex((sol1, sol2), data, cost_evaluator, (0, 0), 1)

    for permuted_routes1 in itertools.permutations(routes1):
        for permuted_routes2 in itertools.permutations(routes2):
            sol1 = Solution(data, permuted_routes1)
            sol2 = Solution(data, permuted_routes2)
            permuted_offspring = cpp_srex(
                (sol1, sol2), data, cost_evaluator, (0, 0), 1
            )
            assert_equal(permuted_offspring, offspring)


def test_srex_greedy_repair():
    """
    Tests the case where greedy repair is used during SREX crossover.
    """
    data = read("data/OkSmallGreedyRepair.txt")
    cost_evaluator = CostEvaluator(20, 6)

    sol1 = Solution(data, [[3, 4], [1, 2]])
    sol2 = Solution(data, [[2, 3], [4, 1]])

    # The start indices do not change because there are no improving moves.
    # So, sol1's route [3, 4] will be replaced by sol2's route [2, 3].
    # This results in two incomplete offspring [[2, 3], [1]] and [[3], [1, 2]],
    # which are both repaired using greedy repair. After repair, we obtain the
    # offspring [[2, 3, 4], [1]] with cost 8188, and [[3, 4], [1, 2]] with
    # cost 9725. The first one is returned since it has the lowest cost.
    offspring = cpp_srex((sol1, sol2), data, cost_evaluator, (0, 0), 1)
    expected = Solution(data, [[2, 3, 4], [1]])
    assert_equal(offspring, expected)


def test_srex_heterogeneous_greedy_repair():
    """
    Tests the case where greedy repair is used during SREX crossover for
    heterogeneous routes.
    """
    data = read("data/OkSmallGreedyRepair.txt")
    data = make_heterogeneous(data, [VehicleType(10, 2), VehicleType(20, 1)])
    cost_evaluator = CostEvaluator(20, 6)

    # We create the routes sorted by angle such that SREX sorting doesn't
    # affect them, and create a heterogeneous version for each
    indiv1 = Individual(data, [[3, 4], [1, 2]])
    indiv1h = Individual(
        data, [Route(data, [3, 4], 0), Route(data, [1, 2], 1)]
    )
    indiv2 = Individual(data, [[2, 3], [4, 1]])
    indiv2h = Individual(
        data, [Route(data, [2, 3], 0), Route(data, [4, 1], 1)]
    )

    # The start indices do not change because there are no improving moves.
    # So, indiv1's route [3, 4] will be replaced by indiv2's route [2, 3].
    # This results in two incomplete offspring [[2, 3], [1]] and [[3], [1, 2]],
    # which are both repaired using greedy repair. After repair, we obtain the
    # offspring [[2, 3, 4], [1]] with cost 8188, and [[3, 4], [1, 2]] with
    # cost 9725. The first one is returned since it has the lowest cost.

    # The offspring solution should have the routes according to indiv1
    offspring = cpp_srex((indiv1, indiv2), data, cost_evaluator, (0, 0), 1)
    routes = offspring.get_routes()
    assert_equal(len(routes), 2)
    assert_equal(routes[0].visits(), [2, 3, 4])
    assert_equal(routes[0].vehicle_type(), 0)
    assert_equal(routes[1].visits(), [1])
    assert_equal(routes[1].vehicle_type(), 0)

    # Even if indiv2 is heterogeneous
    offspring = cpp_srex((indiv1, indiv2h), data, cost_evaluator, (0, 0), 1)
    routes = offspring.get_routes()
    assert_equal(routes[0].visits(), [2, 3, 4])
    assert_equal(routes[0].vehicle_type(), 0)
    assert_equal(routes[1].visits(), [1])
    assert_equal(routes[1].vehicle_type(), 0)

    # If indiv1 is heterogeneous, the result should be so too
    offspring = cpp_srex((indiv1h, indiv2), data, cost_evaluator, (0, 0), 1)
    routes = offspring.get_routes()
    assert_equal(routes[0].visits(), [2, 3, 4])
    assert_equal(routes[0].vehicle_type(), 0)
    assert_equal(routes[1].visits(), [1])
    assert_equal(routes[1].vehicle_type(), 1)

    # Same if indiv2 is also heterogeneous
    offspring = cpp_srex((indiv1h, indiv2h), data, cost_evaluator, (0, 0), 1)
    routes = offspring.get_routes()
    assert_equal(routes[0].visits(), [2, 3, 4])
    assert_equal(routes[0].vehicle_type(), 0)
    assert_equal(routes[1].visits(), [1])
    assert_equal(routes[1].vehicle_type(), 1)


def test_srex_changed_start_indices():
    """
    Tests the case where the initial start indices are changed in SREX.
    """
    data = read("data/OkSmall.txt")
    cost_evaluator = CostEvaluator(20, 6)

    sol1 = Solution(data, [[4], [1, 2, 3]])
    sol2 = Solution(data, [[3], [1, 2, 4]])

    # We will start with idx1 = 1 and idx2 = 1 (1 for both solutions)
    # The difference for A to move left (= right) is -1. The difference for B
    # to move left (= right) is 1. The new indices become idx1 = 0 and
    # idx2 = 1. There are no improving moves in this position since the
    # difference for A to move is 1 and difference for B to move is 1.
    # So, sol1's route [4] will be replaced by sol2's route [1, 2, 4].
    # This results in two candidate offspring, [[1, 2, 4], [3]] with cost
    # 10195, and [[4], [1, 2, 3]] with cost 31029. The first candidate is
    # returned since it has the lowest cost.
    offspring = cpp_srex((sol1, sol2), data, cost_evaluator, (1, 1), 1)
    expected = Solution(data, [[1, 2, 4], [3]])
    assert_equal(offspring, expected)


def test_srex_heterogeneous_changed_start_indices():
    """
    Tests the case where the initial start indices are changed in SREX for
    heterogeneous routes.
    """
    data = make_heterogeneous(
        read("data/OkSmall.txt"), [VehicleType(10, 2), VehicleType(20, 1)]
    )
    cost_evaluator = CostEvaluator(20, 6)

    # We create the routes sorted by angle such that SREX sorting doesn't
    # affect them
    indiv1 = Individual(data, [[4], [1, 2, 3]])
    indiv1h = Individual(
        data, [Route(data, [4], 0), Route(data, [1, 2, 3], 1)]
    )
    indiv2 = Individual(data, [[3], [1, 2, 4]])
    indiv2h = Individual(
        data, [Route(data, [3], 0), Route(data, [1, 2, 4], 1)]
    )

    # We will start with idx1 = 1 and idx2 = 1 (1 for both indivs)
    # Note that the indices relate to the indices of the non-empty routes!
    # The difference for A to move left (= right) is -1. The difference for B
    # to move left (= right) is 1. The new indices become idx1 = 0 and
    # idx2 = 1. There are no improving moves in this position since the
    # difference for A to move is 1 and difference for B to move is 1.
    # So, indiv1's route [4] will be replaced by indiv2's route [1, 2, 4].
    # This results in two candidate offspring, [[1, 2, 4], [3]] with cost
    # 10195, and [[4], [1, 2, 3]] with cost 31029. The first candidate is
    # returned since it has the lowest cost.

    offspring = cpp_srex((indiv1, indiv2), data, cost_evaluator, (1, 1), 1)
    routes = offspring.get_routes()
    assert_equal(len(routes), 2)
    assert_equal(routes[0].visits(), [1, 2, 4])
    assert_equal(routes[0].vehicle_type(), 0)
    assert_equal(routes[1].visits(), [3])
    assert_equal(routes[1].vehicle_type(), 0)

    offspring = cpp_srex((indiv1, indiv2h), data, cost_evaluator, (1, 1), 1)
    routes = offspring.get_routes()
    assert_equal(len(routes), 2)
    assert_equal(routes[0].visits(), [1, 2, 4])
    assert_equal(routes[0].vehicle_type(), 0)
    assert_equal(routes[1].visits(), [3])
    assert_equal(routes[1].vehicle_type(), 0)

    offspring = cpp_srex((indiv1h, indiv2), data, cost_evaluator, (1, 1), 1)
    routes = offspring.get_routes()
    assert_equal(len(routes), 2)
    assert_equal(routes[0].visits(), [1, 2, 4])
    assert_equal(routes[0].vehicle_type(), 0)
    assert_equal(routes[1].visits(), [3])
    assert_equal(routes[1].vehicle_type(), 1)

    offspring = cpp_srex((indiv1h, indiv2h), data, cost_evaluator, (1, 1), 1)
    routes = offspring.get_routes()
    assert_equal(len(routes), 2)
    assert_equal(routes[0].visits(), [1, 2, 4])
    assert_equal(routes[0].vehicle_type(), 0)
    assert_equal(routes[1].visits(), [3])
    assert_equal(routes[1].vehicle_type(), 1)


def test_srex_a_right_move():
    """
    Tests the case where the initial start indices are changed by moving the
    A index to the right.
    """
    data = read("data/OkSmall.txt")
    cost_evaluator = CostEvaluator(20, 6)

    sol1 = Solution(data, [[4], [2], [1, 3]])
    sol2 = Solution(data, [[3], [2], [4, 1]])

    # We describe the A-right case here in detail. The tests below for A-left,
    # B-left and B-right can be worked out similarly. Note that the test cases
    # are somewhat contrived since the input routes must be sorted by angle.
    #
    # Initial start indices (indicated by **) A\B = {1,3} \ {1, 4} = {3}, # = 1
    # [4] [2] *[1, 3]*
    # [3] [2] *[4, 1]*
    #
    # Differences
    # A-left:   1 - 1 =  0
    # A-right:  0 - 1 = -1
    # B-left:   1 - 0 =  1
    # B-right:  1 - 1 =  0
    #
    # New start indices A\B = {4} \ {1, 4} = {} # = 0
    # *[4]* [2] [1, 3]
    # [3] [2] *[4, 1]*
    #
    # Differences
    # A-left:   1 - 0 = 1
    # A-right:  1 - 0 = 1
    # B-left:   1 - 0 = 1
    # B-right:  1 - 0 = 1
    #
    # No more improving moves.
    #
    # Candidate offspring
    # [4, 1] [2] [3] - cost: 12699 <-- selected as new offspring
    # [4] [2] [1, 3] - cost: 24416
    offspring = cpp_srex((sol1, sol2), data, cost_evaluator, (2, 2), 1)
    expected = Solution(data, [[4, 1], [2], [3]])
    assert_equal(offspring, expected)


def test_srex_a_left_move():
    """
    Tests the case where the initial start indices are changed by moving to
    A index to the left.
    """
    data = read("data/OkSmall.txt")
    cost_evaluator = CostEvaluator(20, 6)

    # We create the routes sorted by angle such that SREX sorting doesn't
    # affect them.
    sol1 = Solution(data, [[2], [1, 3], [4]])
    sol2 = Solution(data, [[3], [2, 1], [4]])

    offspring = cpp_srex((sol1, sol2), data, cost_evaluator, (2, 2), 1)
    expected = Solution(data, [[4], [2, 1], [3]])
    assert_equal(offspring, expected)


def test_srex_b_left_move():
    """
    Tests the case where the initial start indices are changed by moving the
    B index to the left.
    """
    data = read("data/OkSmall.txt")
    cost_evaluator = CostEvaluator(20, 6)

    # We create the routes sorted by angle such that SREX sorting doesn't
    # affect them.
    sol1 = Solution(data, [[2], [1, 3], [4]])
    sol2 = Solution(data, [[3], [4, 1], [2]])
    offspring = cpp_srex((sol1, sol2), data, cost_evaluator, (1, 2), 1)
    expected = Solution(data, [[4, 1], [2], [3]])
    assert_equal(offspring, expected)


def test_srex_b_right_move():
    """
    Tests the case where the initial start indices are changed by moving the
    B index to the right.
    """
    data = read("data/OkSmall.txt")
    cost_evaluator = CostEvaluator(20, 6)

    # We create the routes sorted by angle such that SREX sorting doesn't
    # affect them.
    sol1 = Solution(data, [[2], [1, 3], [4]])
    sol2 = Solution(data, [[3], [2, 1], [4]])

    offspring = cpp_srex((sol1, sol2), data, cost_evaluator, (2, 1), 1)
    expected = Solution(data, [[4], [2], [1, 3]])
    assert_equal(offspring, expected)<|MERGE_RESOLUTION|>--- conflicted
+++ resolved
@@ -3,11 +3,7 @@
 from numpy.testing import assert_equal, assert_raises
 from pytest import mark
 
-<<<<<<< HEAD
-from pyvrp import CostEvaluator, Individual, Route, VehicleType, XorShift128
-=======
-from pyvrp import CostEvaluator, Solution, XorShift128
->>>>>>> ba5ea6e7
+from pyvrp import CostEvaluator, Route, Solution, VehicleType, XorShift128
 from pyvrp.crossover import selective_route_exchange as srex
 from pyvrp.crossover._selective_route_exchange import (
     selective_route_exchange as cpp_srex,
@@ -132,14 +128,10 @@
 
     # We create the routes sorted by angle such that SREX sorting doesn't
     # affect them, and create a heterogeneous version for each
-    indiv1 = Individual(data, [[3, 4], [1, 2]])
-    indiv1h = Individual(
-        data, [Route(data, [3, 4], 0), Route(data, [1, 2], 1)]
-    )
-    indiv2 = Individual(data, [[2, 3], [4, 1]])
-    indiv2h = Individual(
-        data, [Route(data, [2, 3], 0), Route(data, [4, 1], 1)]
-    )
+    indiv1 = Solution(data, [[3, 4], [1, 2]])
+    indiv1h = Solution(data, [Route(data, [3, 4], 0), Route(data, [1, 2], 1)])
+    indiv2 = Solution(data, [[2, 3], [4, 1]])
+    indiv2h = Solution(data, [Route(data, [2, 3], 0), Route(data, [4, 1], 1)])
 
     # The start indices do not change because there are no improving moves.
     # So, indiv1's route [3, 4] will be replaced by indiv2's route [2, 3].
@@ -218,14 +210,10 @@
 
     # We create the routes sorted by angle such that SREX sorting doesn't
     # affect them
-    indiv1 = Individual(data, [[4], [1, 2, 3]])
-    indiv1h = Individual(
-        data, [Route(data, [4], 0), Route(data, [1, 2, 3], 1)]
-    )
-    indiv2 = Individual(data, [[3], [1, 2, 4]])
-    indiv2h = Individual(
-        data, [Route(data, [3], 0), Route(data, [1, 2, 4], 1)]
-    )
+    indiv1 = Solution(data, [[4], [1, 2, 3]])
+    indiv1h = Solution(data, [Route(data, [4], 0), Route(data, [1, 2, 3], 1)])
+    indiv2 = Solution(data, [[3], [1, 2, 4]])
+    indiv2h = Solution(data, [Route(data, [3], 0), Route(data, [1, 2, 4], 1)])
 
     # We will start with idx1 = 1 and idx2 = 1 (1 for both indivs)
     # Note that the indices relate to the indices of the non-empty routes!
