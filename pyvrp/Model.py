from __future__ import annotations

<<<<<<< HEAD
from typing import TYPE_CHECKING, Iterator, Optional, Union
=======
from typing import TYPE_CHECKING, Optional, Union
>>>>>>> 0aef08db
from warnings import warn

import numpy as np

from pyvrp.GeneticAlgorithm import GeneticAlgorithm
from pyvrp.PenaltyManager import PenaltyManager
from pyvrp.Population import Population, PopulationParams
from pyvrp._pyvrp import (
    Client,
    ClientGroup,
    Depot,
    ProblemData,
    RandomNumberGenerator,
    Solution,
    VehicleType,
)
from pyvrp.constants import MAX_VALUE
from pyvrp.crossover import ordered_crossover as ox
from pyvrp.crossover import selective_route_exchange as srex
from pyvrp.diversity import broken_pairs_distance as bpd
from pyvrp.exceptions import ScalingWarning
from pyvrp.search import (
    NODE_OPERATORS,
    ROUTE_OPERATORS,
    LocalSearch,
    compute_neighbours,
)

if TYPE_CHECKING:
    from pyvrp.Result import Result
    from pyvrp.stop import StoppingCriterion


class Edge:
    """
    Stores an edge connecting two locations.
    """

    __slots__ = ["frm", "to", "distance", "duration"]

    def __init__(
        self,
        frm: Union[Client, Depot],
        to: Union[Client, Depot],
        distance: int,
        duration: int,
    ):
        self.frm = frm
        self.to = to
        self.distance = distance
        self.duration = duration


class MutuallyExclusiveGroup:
    """
    Models a mutually exclusive group of clients: if ``required``, exactly one
    of the clients in this group must be visited, not all.

    Parameters
    ----------
    model
        The model this group is associated with.
    required
        Whether visiting this client group is required.
    """

    def __init__(self, model: Model, required: bool):
        self._model = model
        self._required = required
        self._clients: list[Client] = []

    @property
    def required(self) -> bool:
        return self._required

    def __contains__(self, client: Client) -> bool:
        """
        Returns whether the given client is in the group.
        """
        return client in self._clients

    def __iter__(self) -> Iterator[Client]:
        """
        Iterates over the clients in this group.
        """
        return iter(self._clients)

    def __len__(self) -> int:
        """
        Returns the number of clients in the group.
        """
        return len(self._clients)

    def add_client(
        self,
        x: int,
        y: int,
        delivery: int = 0,
        pickup: int = 0,
        service_duration: int = 0,
        tw_early: int = 0,
        tw_late: int = np.iinfo(np.int64).max,
        release_time: int = 0,
        prize: int = 0,
        name: str = "",
    ):
        """
        Adds a client with the given attributes to this group (and to the model
        to which this group belongs). Returns the created
        :class:`~pyvrp._pyvrp.Client` instance.
        """
        client = self._model.add_client(
            x=x,
            y=y,
            delivery=delivery,
            pickup=pickup,
            service_duration=service_duration,
            tw_early=tw_early,
            tw_late=tw_late,
            release_time=release_time,
            prize=prize,
            required=False,  # only one is required via the group constraint
            group=self,
            name=name,
        )

        self._clients.append(client)
        return client


class Model:
    """
    A simple interface for modelling vehicle routing problems with PyVRP.
    """

    def __init__(self) -> None:
        self._clients: list[Client] = []
        self._depots: list[Depot] = []
        self._edges: list[Edge] = []
<<<<<<< HEAD
        self._groups: list[MutuallyExclusiveGroup] = []
=======
        self._groups: list[ClientGroup] = []
>>>>>>> 0aef08db
        self._vehicle_types: list[VehicleType] = []

    @property
    def locations(self) -> list[Union[Client, Depot]]:
        """
        Returns all locations (depots and clients) in the current model. The
        clients in the routes of the solution returned by :meth:`~solve` can be
        used to index these locations.
        """
        return self._depots + self._clients

    @property
<<<<<<< HEAD
    def groups(self) -> list[MutuallyExclusiveGroup]:
        """
        Returns all the mutually exclusive client groups in the current model.
=======
    def groups(self) -> list[ClientGroup]:
        """
        Returns all client groups currently in the model.
>>>>>>> 0aef08db
        """
        return self._groups

    @property
    def vehicle_types(self) -> list[VehicleType]:
        """
        Returns the vehicle types in the current model. The routes of the
        solution returned by :meth:`~solve` have a property
        :meth:`~pyvrp._pyvrp.Route.vehicle_type()` that can be used to index
        these vehicle types.
        """
        return self._vehicle_types

    @classmethod
    def from_data(cls, data: ProblemData) -> "Model":
        """
        Constructs a model instance from the given data.

        Parameters
        ----------
        data
            Problem data to feed into the model.

        Returns
        -------
        Model
            A model instance representing the given data.
        """
        depots = data.depots()
        clients = data.clients()
        locs = depots + clients
        edges = [
            Edge(
                frm=locs[frm],
                to=locs[to],
                distance=data.dist(frm, to),
                duration=data.duration(frm, to),
            )
            for frm in range(data.num_locations)
            for to in range(data.num_locations)
        ]

        self = Model()
        self._clients = clients
        self._depots = depots
        self._edges = edges
        self._groups = data.groups()
        self._vehicle_types = data.vehicle_types()

        for group in data.groups():
            new_group = MutuallyExclusiveGroup(self, group.required)
            group_clients = [
                clients[client - len(depots)] for client in group.clients
            ]
            new_group._clients = group_clients  # noqa
            self._groups.append(new_group)

        return self

    def add_client(
        self,
        x: int,
        y: int,
        delivery: int = 0,
        pickup: int = 0,
        service_duration: int = 0,
        tw_early: int = 0,
        tw_late: int = np.iinfo(np.int64).max,
        release_time: int = 0,
        prize: int = 0,
        required: bool = True,
<<<<<<< HEAD
        group: Optional[MutuallyExclusiveGroup] = None,
=======
        group: Optional[ClientGroup] = None,
        *,
>>>>>>> 0aef08db
        name: str = "",
    ) -> Client:
        """
        Adds a client with the given attributes to the model. Returns the
        created :class:`~pyvrp._pyvrp.Client` instance.

        Raises
        ------
        ValueError
<<<<<<< HEAD
            When ``group`` is not ``None``, and the given ``group`` is not
            already added to this model instance.
=======
            When ``group`` is not ``None``, and the given ``group`` is not part
            of this model instance, or when a required client is being added to
            a mutually exclusive client group.
>>>>>>> 0aef08db
        """
        if group is None:
            group_idx = None
        elif group in self._groups:
            group_idx = self._groups.index(group)
        else:
            raise ValueError("The given group is not in this model instance.")

<<<<<<< HEAD
=======
        if required and group is not None and group.mutually_exclusive:
            # Required clients cannot be part of a mutually exclusive client
            # group, since then there's nothing to decide about.
            raise ValueError("Required client in mutually exclusive group.")

>>>>>>> 0aef08db
        client = Client(
            x=x,
            y=y,
            delivery=delivery,
            pickup=pickup,
            service_duration=service_duration,
            tw_early=tw_early,
            tw_late=tw_late,
            release_time=release_time,
            prize=prize,
            required=required,
            group=group_idx,
            name=name,
        )

        if group_idx is not None:
            client_idx = len(self._depots) + len(self._clients)
            self._groups[group_idx].add_client(client_idx)

        self._clients.append(client)
        return client

    def add_client_group(self, required: bool = True) -> ClientGroup:
        """
        Adds a new, possibly optional, client group to the model. Returns the
        created group.
        """
        group = ClientGroup(required=required)
        self._groups.append(group)
        return group

    def add_depot(
        self,
        x: int,
        y: int,
        tw_early: int = 0,
        tw_late: int = np.iinfo(np.int64).max,
        *,
        name: str = "",
    ) -> Depot:
        """
        Adds a depot with the given attributes to the model. Returns the
        created :class:`~pyvrp._pyvrp.Depot` instance.
        """
        depot = Depot(x=x, y=y, tw_early=tw_early, tw_late=tw_late, name=name)
        self._depots.append(depot)

        for group in self._groups:  # new depot invalidates client indices
            group.clear()

        for idx, client in enumerate(self._clients, len(self._depots)):
            if client.group is not None:
                self._groups[client.group].add_client(idx)

        return depot

    def add_edge(
        self,
        frm: Union[Client, Depot],
        to: Union[Client, Depot],
        distance: int,
        duration: int = 0,
    ) -> Edge:
        """
        Adds an edge :math:`(i, j)` between ``frm`` (:math:`i`) and ``to``
        (:math:`j`). The edge can be given distance and duration attributes.
        Distance is required, but the default duration is zero. Returns the
        created edge.

        Raises
        ------
        ValueError
            When either distance or duration is a negative value, or when self
            loops have nonzero distance or duration values.
        """
        if distance < 0 or duration < 0:
            raise ValueError("Cannot have negative edge distance or duration.")

        if frm == to and (distance != 0 or duration != 0):
            raise ValueError("A self loop must have 0 distance and duration.")

        if max(distance, duration) > MAX_VALUE:
            msg = """
            The given distance or duration value is very large. This may impact
            numerical stability. Consider rescaling your input data.
            """
            warn(msg, ScalingWarning)

        edge = Edge(frm=frm, to=to, distance=distance, duration=duration)
        self._edges.append(edge)
        return edge

    def add_mutually_exclusive_group(
        self, required: bool = True
    ) -> MutuallyExclusiveGroup:
        """
        Adds a mutually exclusive client group to the model. Exactly one of the
        clients in the group must be visited if visiting the group is
        ``required``. Returns the created group.
        """
        group = MutuallyExclusiveGroup(self, required)
        self._groups.append(group)
        return group

    def add_vehicle_type(
        self,
        num_available: int = 1,
        capacity: int = 0,
        depot: Optional[Depot] = None,
        fixed_cost: int = 0,
        tw_early: int = 0,
        tw_late: int = np.iinfo(np.int64).max,
        max_duration: int = np.iinfo(np.int64).max,
        max_distance: int = np.iinfo(np.int64).max,
        *,
        name: str = "",
    ) -> VehicleType:
        """
        Adds a vehicle type with the given attributes to the model. Returns the
        created vehicle type.

        .. note::

           The vehicle type is assigned to the first depot if ``depot`` is not
           provided.

        Raises
        ------
        ValueError
            When the given ``depot`` is not already added to this model
            instance.
        """
        if depot is None:
            depot_idx = 0
        elif depot in self._depots:
            depot_idx = self._depots.index(depot)
        else:
            raise ValueError("The given depot is not in this model instance.")

        vehicle_type = VehicleType(
            num_available=num_available,
            capacity=capacity,
            depot=depot_idx,
            fixed_cost=fixed_cost,
            tw_early=tw_early,
            tw_late=tw_late,
            max_duration=max_duration,
            max_distance=max_distance,
            name=name,
        )

        self._vehicle_types.append(vehicle_type)
        return vehicle_type

    def data(self) -> ProblemData:
        """
        Creates and returns a :class:`~pyvrp._pyvrp.ProblemData` instance
        from this model's attributes.
        """
        locs = self.locations
        loc2idx = {id(loc): idx for idx, loc in enumerate(locs)}

        # Default value is a sufficiently large value to make sure any edges
        # not set below are never traversed.
        distances = np.full((len(locs), len(locs)), MAX_VALUE, dtype=int)
        durations = np.full((len(locs), len(locs)), MAX_VALUE, dtype=int)
        np.fill_diagonal(distances, 0)
        np.fill_diagonal(durations, 0)

        for edge in self._edges:
            frm = loc2idx[id(edge.frm)]
            to = loc2idx[id(edge.to)]
            distances[frm, to] = edge.distance
            durations[frm, to] = edge.duration

        groups = []
        for group in self._groups:
            clients = [loc2idx[id(client)] for client in group]
            groups.append(ClientGroup(clients, group.required))

        return ProblemData(
            self._clients,
            self._depots,
            self.vehicle_types,
            distances,
            durations,
<<<<<<< HEAD
            groups,
=======
            self._groups,
>>>>>>> 0aef08db
        )

    def solve(
        self,
        stop: StoppingCriterion,
        seed: int = 0,
        display: bool = True,
    ) -> Result:
        """
        Solve this model.

        Parameters
        ----------
        stop
            Stopping criterion to use.
        seed
            Seed value to use for the random number stream. Default 0.
        display
            Whether to display information about the solver progress. Default
            ``True``.

        Returns
        -------
        Result
            The solution result object, containing the best found solution.
        """
        data = self.data()
        rng = RandomNumberGenerator(seed=seed)
        ls = LocalSearch(data, rng, compute_neighbours(data))

        for node_op in NODE_OPERATORS:
            ls.add_node_operator(node_op(data))

        for route_op in ROUTE_OPERATORS:
            ls.add_route_operator(route_op(data))

        pm = PenaltyManager()
        pop_params = PopulationParams()
        pop = Population(bpd, pop_params)
        init = [
            Solution.make_random(data, rng)
            for _ in range(pop_params.min_pop_size)
        ]

        # We use SREX when the instance is a proper VRP; else OX for TSP.
        crossover = srex if data.num_vehicles > 1 else ox

        gen_args = (data, pm, rng, pop, ls, crossover, init)
        algo = GeneticAlgorithm(*gen_args)  # type: ignore
        return algo.run(stop, display)<|MERGE_RESOLUTION|>--- conflicted
+++ resolved
@@ -1,10 +1,6 @@
 from __future__ import annotations
 
-<<<<<<< HEAD
-from typing import TYPE_CHECKING, Iterator, Optional, Union
-=======
 from typing import TYPE_CHECKING, Optional, Union
->>>>>>> 0aef08db
 from warnings import warn
 
 import numpy as np
@@ -58,83 +54,6 @@
         self.duration = duration
 
 
-class MutuallyExclusiveGroup:
-    """
-    Models a mutually exclusive group of clients: if ``required``, exactly one
-    of the clients in this group must be visited, not all.
-
-    Parameters
-    ----------
-    model
-        The model this group is associated with.
-    required
-        Whether visiting this client group is required.
-    """
-
-    def __init__(self, model: Model, required: bool):
-        self._model = model
-        self._required = required
-        self._clients: list[Client] = []
-
-    @property
-    def required(self) -> bool:
-        return self._required
-
-    def __contains__(self, client: Client) -> bool:
-        """
-        Returns whether the given client is in the group.
-        """
-        return client in self._clients
-
-    def __iter__(self) -> Iterator[Client]:
-        """
-        Iterates over the clients in this group.
-        """
-        return iter(self._clients)
-
-    def __len__(self) -> int:
-        """
-        Returns the number of clients in the group.
-        """
-        return len(self._clients)
-
-    def add_client(
-        self,
-        x: int,
-        y: int,
-        delivery: int = 0,
-        pickup: int = 0,
-        service_duration: int = 0,
-        tw_early: int = 0,
-        tw_late: int = np.iinfo(np.int64).max,
-        release_time: int = 0,
-        prize: int = 0,
-        name: str = "",
-    ):
-        """
-        Adds a client with the given attributes to this group (and to the model
-        to which this group belongs). Returns the created
-        :class:`~pyvrp._pyvrp.Client` instance.
-        """
-        client = self._model.add_client(
-            x=x,
-            y=y,
-            delivery=delivery,
-            pickup=pickup,
-            service_duration=service_duration,
-            tw_early=tw_early,
-            tw_late=tw_late,
-            release_time=release_time,
-            prize=prize,
-            required=False,  # only one is required via the group constraint
-            group=self,
-            name=name,
-        )
-
-        self._clients.append(client)
-        return client
-
-
 class Model:
     """
     A simple interface for modelling vehicle routing problems with PyVRP.
@@ -144,11 +63,7 @@
         self._clients: list[Client] = []
         self._depots: list[Depot] = []
         self._edges: list[Edge] = []
-<<<<<<< HEAD
-        self._groups: list[MutuallyExclusiveGroup] = []
-=======
         self._groups: list[ClientGroup] = []
->>>>>>> 0aef08db
         self._vehicle_types: list[VehicleType] = []
 
     @property
@@ -161,15 +76,9 @@
         return self._depots + self._clients
 
     @property
-<<<<<<< HEAD
-    def groups(self) -> list[MutuallyExclusiveGroup]:
-        """
-        Returns all the mutually exclusive client groups in the current model.
-=======
     def groups(self) -> list[ClientGroup]:
         """
         Returns all client groups currently in the model.
->>>>>>> 0aef08db
         """
         return self._groups
 
@@ -219,14 +128,6 @@
         self._groups = data.groups()
         self._vehicle_types = data.vehicle_types()
 
-        for group in data.groups():
-            new_group = MutuallyExclusiveGroup(self, group.required)
-            group_clients = [
-                clients[client - len(depots)] for client in group.clients
-            ]
-            new_group._clients = group_clients  # noqa
-            self._groups.append(new_group)
-
         return self
 
     def add_client(
@@ -241,12 +142,8 @@
         release_time: int = 0,
         prize: int = 0,
         required: bool = True,
-<<<<<<< HEAD
-        group: Optional[MutuallyExclusiveGroup] = None,
-=======
         group: Optional[ClientGroup] = None,
         *,
->>>>>>> 0aef08db
         name: str = "",
     ) -> Client:
         """
@@ -256,14 +153,9 @@
         Raises
         ------
         ValueError
-<<<<<<< HEAD
-            When ``group`` is not ``None``, and the given ``group`` is not
-            already added to this model instance.
-=======
             When ``group`` is not ``None``, and the given ``group`` is not part
             of this model instance, or when a required client is being added to
             a mutually exclusive client group.
->>>>>>> 0aef08db
         """
         if group is None:
             group_idx = None
@@ -272,14 +164,11 @@
         else:
             raise ValueError("The given group is not in this model instance.")
 
-<<<<<<< HEAD
-=======
         if required and group is not None and group.mutually_exclusive:
             # Required clients cannot be part of a mutually exclusive client
             # group, since then there's nothing to decide about.
             raise ValueError("Required client in mutually exclusive group.")
 
->>>>>>> 0aef08db
         client = Client(
             x=x,
             y=y,
@@ -372,18 +261,6 @@
         self._edges.append(edge)
         return edge
 
-    def add_mutually_exclusive_group(
-        self, required: bool = True
-    ) -> MutuallyExclusiveGroup:
-        """
-        Adds a mutually exclusive client group to the model. Exactly one of the
-        clients in the group must be visited if visiting the group is
-        ``required``. Returns the created group.
-        """
-        group = MutuallyExclusiveGroup(self, required)
-        self._groups.append(group)
-        return group
-
     def add_vehicle_type(
         self,
         num_available: int = 1,
@@ -455,22 +332,13 @@
             distances[frm, to] = edge.distance
             durations[frm, to] = edge.duration
 
-        groups = []
-        for group in self._groups:
-            clients = [loc2idx[id(client)] for client in group]
-            groups.append(ClientGroup(clients, group.required))
-
         return ProblemData(
             self._clients,
             self._depots,
             self.vehicle_types,
             distances,
             durations,
-<<<<<<< HEAD
-            groups,
-=======
             self._groups,
->>>>>>> 0aef08db
         )
 
     def solve(
