--- conflicted
+++ resolved
@@ -247,13 +247,8 @@
             raise ValueError("The given group is not in this model instance.")
 
         client = Client(
-<<<<<<< HEAD
-            x,
-            y,
-=======
             x=x,
             y=y,
->>>>>>> 81d5b8e2
             delivery=delivery,
             pickup=pickup,
             service_duration=service_duration,
@@ -262,10 +257,7 @@
             release_time=release_time,
             prize=prize,
             required=required,
-<<<<<<< HEAD
             group=group_idx,
-=======
->>>>>>> 81d5b8e2
             name=name,
         )
 
