import datetime
import importlib
import inspect
import os
import shutil
import subprocess
import sys

import tomli

# -- Project information
sys.path.insert(0, os.path.abspath("../../"))

now = datetime.date.today()

project = "PyVRP"
authors = "PyVRP contributors"
copyright = f"2022 - {now.year}, {authors}"

with open("../../pyproject.toml", "rb") as fh:
    pyproj = tomli.load(fh)
    release = version = pyproj["tool"]["poetry"]["version"]

print("Copying example notebooks into docs/source/examples/")
shutil.copytree("../../examples", "examples/", dirs_exist_ok=True)

# -- API documentation
autoclass_content = "class"
autodoc_member_order = "bysource"
autodoc_typehints = "signature"


# -- sphinx.ext.linkcode
REVISION_CMD = "git rev-parse --short HEAD"


def _get_git_revision():
    try:
        revision = subprocess.check_output(REVISION_CMD.split()).strip()
    except (subprocess.CalledProcessError, OSError):
        print("Failed to execute git to get revision")
        return None
    return revision.decode("utf-8")


def linkcode_resolve(domain: str, info: dict):
    """
    Returns the URL to source code corresponding to a object.

    Parameters
    ----------
    domain: str
        The domain of the object (e.g., "py" for Python, "cpp" for C++).
    info: dict
        A dictionary containing the information about the object.
    """
    # TODO make this commit-specific
    base_url = "https:///github.com/PyVRP/PyVRP/blob"

    if domain != "py" or not info.get("module") or not info.get("fullname"):
        # Only accept Python objects with complete module and fullname info.
        return None

    module = importlib.import_module(info["module"])

    if "." in info["fullname"]:
        objname, attrname = info["fullname"].split(".")
        obj = getattr(module, objname)

        try:
            obj = getattr(obj, attrname)  # object is a method of a class
        except AttributeError:
            return None  # object is an attribute of a class
    else:
        obj = getattr(module, info["fullname"])

    try:
        source_file = inspect.getsourcefile(obj)
        lines = inspect.getsourcelines(obj)
    except Exception:
        print(info)
        return None

    source_file = os.path.relpath(source_file, os.path.abspath(".."))
    line_no = lines[1]

    revision = _get_git_revision()
    revision = "main"  # TODO use this during testing
    return f"{base_url}/{revision}/{source_file}#L{line_no}"


# -- numpydoc
numpydoc_xref_param_type = True
numpydoc_class_members_toctree = False
numpydoc_attributes_as_param_list = False
napoleon_include_special_with_doc = True

# -- nbsphinx
nbsphinx_execute = "always"

# -- General configuration
extensions = [
    "sphinx.ext.duration",
    "sphinx.ext.doctest",
    "sphinx.ext.autodoc",
    "sphinx.ext.intersphinx",
<<<<<<< HEAD
    "sphinx.ext.linkcode",
=======
    "sphinx.ext.napoleon",
>>>>>>> ef4446a4
    "sphinx_immaterial",
    "nbsphinx",
    "numpydoc",
]

exclude_patterns = ["_build", "**.ipynb_checkpoints"]

intersphinx_mapping = {
    "python": ("https://docs.python.org/3/", None),
    "sphinx": ("https://www.sphinx-doc.org/en/master/", None),
    "numpy": ("https://numpy.org/doc/stable/", None),
    "matplotlib": ("https://matplotlib.org/stable/", None),
}
intersphinx_disabled_domains = ["std"]

templates_path = ["_templates"]

add_module_names = False
python_use_unqualified_type_names = True

# -- Options for HTML output
html_theme = "sphinx_immaterial"
html_logo = "assets/images/icon.svg"
html_theme_options = {
    "site_url": "https://pyvrp.org/",
    "repo_url": "https://github.com/PyVRP/PyVRP/",
    "icon": {
        "repo": "fontawesome/brands/github",
        "edit": "material/file-edit-outline",
    },
    "features": [
        "navigation.expand",
        "navigation.top",
    ],
    "palette": [
        {
            "media": "(prefers-color-scheme: light)",
            "primary": "orange",
            "accent": "yellow",
            "scheme": "default",
            "toggle": {
                "icon": "material/lightbulb-outline",
                "name": "Switch to dark mode",
            },
        },
        {
            "media": "(prefers-color-scheme: dark)",
            "primary": "orange",
            "accent": "yellow",
            "scheme": "slate",
            "toggle": {
                "icon": "material/lightbulb",
                "name": "Switch to light mode",
            },
        },
    ],
    "version_dropdown": True,
    "version_info": [
        {
            "version": "",
            "title": "Development",
            "aliases": [],
        },
        {
            "version": "https://pyvrp.github.io/v0.5.0",
            "title": "v0.5.0",
            "aliases": [],
        },
        {
            "version": "https://pyvrp.github.io/v0.4.4",
            "title": "v0.4.4",
            "aliases": [],
        },
        {
            "version": "https://pyvrp.github.io/v0.3.0",
            "title": "v0.3.0",
            "aliases": [],
        },
        {
            "version": "https://pyvrp.github.io/v0.2.1",
            "title": "v0.2.1",
            "aliases": [],
        },
        {
            "version": "https://pyvrp.github.io/v0.1.0",
            "title": "v0.1.0",
            "aliases": [],
        },
    ],
}

python_resolve_unqualified_typing = True
python_transform_type_annotations_pep585 = True
python_transform_type_annotations_pep604 = True
object_description_options = [
    ("py:.*", dict(include_fields_in_toc=False, include_rubrics_in_toc=False)),
    ("py:attribute", dict(include_in_toc=False)),
    ("py:parameter", dict(include_in_toc=False)),
]


# -- Options for EPUB output
epub_show_urls = "footnote"<|MERGE_RESOLUTION|>--- conflicted
+++ resolved
@@ -104,11 +104,8 @@
     "sphinx.ext.doctest",
     "sphinx.ext.autodoc",
     "sphinx.ext.intersphinx",
-<<<<<<< HEAD
     "sphinx.ext.linkcode",
-=======
     "sphinx.ext.napoleon",
->>>>>>> ef4446a4
     "sphinx_immaterial",
     "nbsphinx",
     "numpydoc",
