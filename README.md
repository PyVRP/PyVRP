--- conflicted
+++ resolved
@@ -25,11 +25,7 @@
 The documentation is available [here][1].
 
 > [!TIP]
-<<<<<<< HEAD
-> If you are new to vehicle routing or metaheuristics, you might benefit from first reading the [introduction to VRP][6] and [introduction to ILS][7] pages.
-=======
 > Looking for professional support? [RoutingLab](https://routinglab.tech) provides consulting, custom development, and FastVRP - a production-ready route optimisation API built on PyVRP.
->>>>>>> fb082952
 
 ### Examples
 
@@ -44,7 +40,7 @@
 - A notebook implementing a `solve` method using PyVRP's components, [here][9].
   This notebook is a great way to dive deeper into how PyVRP works internally.
 
-If you are new to vehicle routing or metaheuristics, you might also benefit from reading the [introduction to VRP][6] and [introduction to HGS][7] pages.
+If you are new to vehicle routing or metaheuristics, you might also benefit from reading the [introduction to VRP][6] and [introduction to ILS][7] pages.
 
 ### Getting help
 
