{
 "cells": [
  {
   "attachments": {},
   "cell_type": "markdown",
   "metadata": {},
   "source": [
    "# A quick tutorial\n",
    "\n",
    "This notebook provides a brief tutorial to modelling vehicle routing problems with PyVRP, introducing some of its most important modelling features:\n",
    "\n",
    "- We first solve a capacitated VRP, introducing the modelling interface and the most basic components.\n",
    "- We then solve a VRP with time windows, where we introduce the support PyVRP has for problems with duration constraints.\n",
    "- We then solve a multi-depot VRP with time windows and maximum route duration constraints.\n",
    "- We also solve a prize-collecting VRP with optional clients to showcase the modelling optional client visits.\n",
    "- We finally solve a VRP with simultaneous pickup and delivery to show problems with deliveries from the depot to clients, and return shipments from clients to depots."
   ]
  },
  {
   "cell_type": "markdown",
   "metadata": {},
   "source": [
    "### Capacitated VRP\n",
    "\n",
    "We will first model and solve the small capacitated VRP instance with 16 clients defined [in the OR-Tools documentation](https://developers.google.com/optimization/routing/cvrp).\n",
    "This instance has an optimal solution of cost 6208.\n",
    "The data are as follows:"
   ]
  },
  {
   "cell_type": "code",
   "execution_count": null,
   "metadata": {},
   "outputs": [],
   "source": [
    "# fmt: off\n",
    "COORDS = [\n",
    "    (456, 320),  # location 0 - the depot\n",
    "    (228, 0),    # location 1\n",
    "    (912, 0),    # location 2\n",
    "    (0, 80),     # location 3\n",
    "    (114, 80),   # location 4\n",
    "    (570, 160),  # location 5\n",
    "    (798, 160),  # location 6\n",
    "    (342, 240),  # location 7\n",
    "    (684, 240),  # location 8\n",
    "    (570, 400),  # location 9\n",
    "    (912, 400),  # location 10\n",
    "    (114, 480),  # location 11\n",
    "    (228, 480),  # location 12\n",
    "    (342, 560),  # location 13\n",
    "    (684, 560),  # location 14\n",
    "    (0, 640),    # location 15\n",
    "    (798, 640),  # location 16\n",
    "]\n",
    "DEMANDS = [0, 1, 1, 2, 4, 2, 4, 8, 8, 1, 2, 1, 2, 4, 4, 8, 8]\n",
    "# fmt: on"
   ]
  },
  {
   "attachments": {},
   "cell_type": "markdown",
   "metadata": {},
   "source": [
    "We can use the `pyvrp.Model` interface to conveniently specify our vehicle routing problem using this data.\n",
    "A full description of the `Model` interface is given in our [API documentation](https://pyvrp.org/api/pyvrp.html#pyvrp.Model.Model)."
   ]
  },
  {
   "cell_type": "code",
   "execution_count": null,
   "metadata": {},
   "outputs": [],
   "source": [
    "from pyvrp import Model\n",
    "\n",
    "m = Model()\n",
    "m.add_vehicle_type(4, capacity=15)\n",
    "depot = m.add_depot(x=COORDS[0][0], y=COORDS[0][1])\n",
    "clients = [\n",
    "    m.add_client(x=COORDS[idx][0], y=COORDS[idx][1], delivery=DEMANDS[idx])\n",
    "    for idx in range(1, len(COORDS))\n",
    "]\n",
    "\n",
    "locations = [depot] + clients\n",
    "for frm in locations:\n",
    "    for to in locations:\n",
    "        distance = abs(frm.x - to.x) + abs(frm.y - to.y)  # Manhattan\n",
    "        m.add_edge(frm, to, distance=distance)"
   ]
  },
  {
   "attachments": {},
   "cell_type": "markdown",
   "metadata": {},
   "source": [
    "Let's inspect the resulting data instance."
   ]
  },
  {
   "cell_type": "code",
   "execution_count": null,
   "metadata": {},
   "outputs": [],
   "source": [
    "import matplotlib.pyplot as plt\n",
    "\n",
    "from pyvrp.plotting import plot_coordinates\n",
    "\n",
    "_, ax = plt.subplots(figsize=(8, 8))\n",
    "plot_coordinates(m.data(), ax=ax)"
   ]
  },
  {
   "attachments": {},
   "cell_type": "markdown",
   "metadata": {},
   "source": [
    "The instance looks good, so we are ready to solve it.\n",
    "Let's do so with a second of runtime, and display the search progress using the `display` argument on `Model.solve`."
   ]
  },
  {
   "cell_type": "code",
   "execution_count": null,
   "metadata": {},
   "outputs": [],
   "source": [
    "from pyvrp.stop import MaxRuntime\n",
    "\n",
    "res = m.solve(stop=MaxRuntime(1), display=True)  # one second"
   ]
  },
  {
   "cell_type": "markdown",
   "metadata": {},
   "source": [
    "By passing the `display` argument, PyVRP displays statistics about the solver progress and the instance being solved.\n",
    "In particular, it outputs the sizes of the feasible and infeasible solution pools, their average objective values, and the objective of the best solutions in either pool.\n",
    "A heuristic improvement is indicated by a `H` at the start of a line.\n",
    "\n",
    "Let's print the solution we have found to see the routes."
   ]
  },
  {
   "cell_type": "code",
   "execution_count": null,
   "metadata": {},
   "outputs": [],
   "source": [
    "print(res)"
   ]
  },
  {
   "attachments": {},
   "cell_type": "markdown",
   "metadata": {},
   "source": [
    "Good! Our solution attains the same objective value as the optimal solution OR-Tools finds.\n",
    "Let's inspect our solution more closely."
   ]
  },
  {
   "cell_type": "code",
   "execution_count": null,
   "metadata": {},
   "outputs": [],
   "source": [
    "from pyvrp.plotting import plot_solution\n",
    "\n",
    "_, ax = plt.subplots(figsize=(8, 8))\n",
    "plot_solution(res.best, m.data(), ax=ax)"
   ]
  },
  {
   "attachments": {},
   "cell_type": "markdown",
   "metadata": {},
   "source": [
    "We have just solved our first vehicle routing problem using PyVRP!"
   ]
  },
  {
   "cell_type": "markdown",
   "metadata": {},
   "source": [
    ".. warning::\n",
    "   PyVRP automatically converts all numeric input values to integers.\n",
    "   If your data has decimal values, you must scale and convert them to integers first to avoid unexpected behaviour.\n"
   ]
  },
  {
   "cell_type": "markdown",
   "metadata": {},
   "source": [
    "### VRP with time windows\n",
    "\n",
    "\n",
    "Besides the capacitated VRP, PyVRP also supports the VRP with time windows.\n",
    "Let's see if we can also solve such an instance, again following the [OR-Tools documentation](https://developers.google.com/optimization/routing/vrptw).\n",
    "Like in the OR-Tools example, we will ignore capacity restrictions, and give each vehicle a maximum route duration of 30.\n",
    "Unlike the OR-Tools example, we still aim to minimise the total travel _distance_, not _duration_."
   ]
  },
  {
   "cell_type": "code",
   "execution_count": null,
   "metadata": {},
   "outputs": [],
   "source": [
    "# fmt: off\n",
    "DURATION_MATRIX = [\n",
    "        [0, 6, 9, 8, 7, 3, 6, 2, 3, 2, 6, 6, 4, 4, 5, 9, 7],\n",
    "        [6, 0, 8, 3, 2, 6, 8, 4, 8, 8, 13, 7, 5, 8, 12, 10, 14],\n",
    "        [9, 8, 0, 11, 10, 6, 3, 9, 5, 8, 4, 15, 14, 13, 9, 18, 9],\n",
    "        [8, 3, 11, 0, 1, 7, 10, 6, 10, 10, 14, 6, 7, 9, 14, 6, 16],\n",
    "        [7, 2, 10, 1, 0, 6, 9, 4, 8, 9, 13, 4, 6, 8, 12, 8, 14],\n",
    "        [3, 6, 6, 7, 6, 0, 2, 3, 2, 2, 7, 9, 7, 7, 6, 12, 8],\n",
    "        [6, 8, 3, 10, 9, 2, 0, 6, 2, 5, 4, 12, 10, 10, 6, 15, 5],\n",
    "        [2, 4, 9, 6, 4, 3, 6, 0, 4, 4, 8, 5, 4, 3, 7, 8, 10],\n",
    "        [3, 8, 5, 10, 8, 2, 2, 4, 0, 3, 4, 9, 8, 7, 3, 13, 6],\n",
    "        [2, 8, 8, 10, 9, 2, 5, 4, 3, 0, 4, 6, 5, 4, 3, 9, 5],\n",
    "        [6, 13, 4, 14, 13, 7, 4, 8, 4, 4, 0, 10, 9, 8, 4, 13, 4],\n",
    "        [6, 7, 15, 6, 4, 9, 12, 5, 9, 6, 10, 0, 1, 3, 7, 3, 10],\n",
    "        [4, 5, 14, 7, 6, 7, 10, 4, 8, 5, 9, 1, 0, 2, 6, 4, 8],\n",
    "        [4, 8, 13, 9, 8, 7, 10, 3, 7, 4, 8, 3, 2, 0, 4, 5, 6],\n",
    "        [5, 12, 9, 14, 12, 6, 6, 7, 3, 3, 4, 7, 6, 4, 0, 9, 2],\n",
    "        [9, 10, 18, 6, 8, 12, 15, 8, 13, 9, 13, 3, 4, 5, 9, 0, 9],\n",
    "        [7, 14, 9, 16, 14, 8, 5, 10, 6, 5, 4, 10, 8, 6, 2, 9, 0],\n",
    "]\n",
    "TIME_WINDOWS = [\n",
    "        (0, 999),  # location 0 - the depot (modified to be unrestricted)\n",
    "        (7, 12),   # location 1\n",
    "        (10, 15),  # location 2\n",
    "        (16, 18),  # location 3\n",
    "        (10, 13),  # location 4\n",
    "        (0, 5),    # location 5\n",
    "        (5, 10),   # location 6\n",
    "        (0, 4),    # location 7\n",
    "        (5, 10),   # location 8\n",
    "        (0, 3),    # location 9\n",
    "        (10, 16),  # location 10\n",
    "        (10, 15),  # location 11\n",
    "        (0, 5),    # location 12\n",
    "        (5, 10),   # location 13\n",
    "        (7, 8),    # location 14\n",
    "        (10, 15),  # location 15\n",
    "        (11, 15),  # location 16\n",
    "]\n",
    "# fmt: on"
   ]
  },
  {
   "attachments": {},
   "cell_type": "markdown",
   "metadata": {},
   "source": [
    "We now need to specify the time windows for all locations, and the duration of travelling along each edge.\n",
    "PyVRP does not allow depot time windows, so the depot's time window is instead applied to the vehicle type.\n",
    "This is completely equivalent to specifying a time window on the depot."
   ]
  },
  {
   "cell_type": "code",
   "execution_count": null,
   "metadata": {},
   "outputs": [],
   "source": [
    "m = Model()\n",
    "m.add_vehicle_type(\n",
    "    4,\n",
    "    max_duration=30,\n",
    "    tw_early=TIME_WINDOWS[0][0],\n",
    "    tw_late=TIME_WINDOWS[0][1],\n",
    ")\n",
    "\n",
    "depot = m.add_depot(x=COORDS[0][0], y=COORDS[0][1])\n",
    "clients = [\n",
    "    m.add_client(\n",
    "        x=COORDS[idx][0],\n",
    "        y=COORDS[idx][1],\n",
    "        tw_early=TIME_WINDOWS[idx][0],\n",
    "        tw_late=TIME_WINDOWS[idx][1],\n",
    "    )\n",
    "    for idx in range(1, len(COORDS))\n",
    "]\n",
    "\n",
    "locations = [depot] + clients\n",
    "for frm_idx, frm in enumerate(locations):\n",
    "    for to_idx, to in enumerate(locations):\n",
    "        distance = abs(frm.x - to.x) + abs(frm.y - to.y)  # Manhattan\n",
    "        duration = DURATION_MATRIX[frm_idx][to_idx]\n",
    "        m.add_edge(frm, to, distance=distance, duration=duration)"
   ]
  },
  {
   "cell_type": "code",
   "execution_count": null,
   "metadata": {},
   "outputs": [],
   "source": [
    "res = m.solve(stop=MaxRuntime(1), display=False)  # one second\n",
    "print(res)"
   ]
  },
  {
   "attachments": {},
   "cell_type": "markdown",
   "metadata": {},
   "source": [
    "Due to the hard time windows requirements, the total travel distance has increased slightly compared to our solution for the capacitated VRP.\n",
    "Let's have a look at the new solution."
   ]
  },
  {
   "cell_type": "code",
   "execution_count": null,
   "metadata": {},
   "outputs": [],
   "source": [
    "_, ax = plt.subplots(figsize=(8, 8))\n",
    "plot_solution(res.best, m.data(), ax=ax)"
   ]
  },
  {
   "cell_type": "markdown",
   "metadata": {},
   "source": [
    "### Multi-depot VRP with time windows\n",
    "\n",
    "Let's now solve a VRP with multiple depots and time windows.\n",
    "We consider two depots, and two vehicles per depot that have to start and end their routes at their respective depot.\n",
    "For this, we will re-use some of the data from the VRPTW case, but change the time window data slightly: the first client now becomes the second depot."
   ]
  },
  {
   "cell_type": "code",
   "execution_count": null,
   "metadata": {},
   "outputs": [],
   "source": [
    "# fmt: off\n",
    "TIME_WINDOWS = [\n",
    "    (0, 999),  # location 0 - a depot (modified to be unrestricted)\n",
    "    (0, 999),  # location 1 - a depot (modified to be unrestricted)\n",
    "    (10, 15),  # location 2\n",
    "    (16, 18),  # location 3\n",
    "    (10, 13),  # location 4\n",
    "    (0, 5),    # location 5\n",
    "    (5, 10),   # location 6\n",
    "    (0, 4),    # location 7\n",
    "    (5, 10),   # location 8\n",
    "    (0, 3),    # location 9\n",
    "    (10, 16),  # location 10\n",
    "    (10, 15),  # location 11\n",
    "    (0, 5),    # location 12\n",
    "    (5, 10),   # location 13\n",
    "    (7, 8),    # location 14\n",
    "    (10, 15),  # location 15\n",
    "    (11, 15),  # location 16\n",
    "]\n",
    "# fmt: on"
   ]
  },
  {
   "cell_type": "code",
   "execution_count": null,
   "metadata": {},
   "outputs": [],
   "source": [
    "m = Model()\n",
    "\n",
    "for idx in range(2):\n",
    "    depot = m.add_depot(x=COORDS[idx][0], y=COORDS[idx][1])\n",
    "\n",
    "    # Two vehicles at each of the depots, with maximum route durations of 30.\n",
    "    m.add_vehicle_type(\n",
    "        2,\n",
    "        depot=depot,\n",
    "        max_duration=30,\n",
    "        tw_early=TIME_WINDOWS[idx][0],\n",
    "        tw_late=TIME_WINDOWS[idx][1],\n",
    "    )\n",
    "\n",
<<<<<<< HEAD
    "for depot in depots:\n",
    "    # Two vehicles at each of the depots, with maximum route durations\n",
    "    # of 30.\n",
    "    m.add_vehicle_type(2, start_depot=depot, end_depot=depot, max_duration=30)\n",
    "\n",
    "clients = [\n",
=======
    "for idx in range(2, len(COORDS)):\n",
>>>>>>> 62b8e11b
    "    m.add_client(\n",
    "        x=COORDS[idx][0],\n",
    "        y=COORDS[idx][1],\n",
    "        tw_early=TIME_WINDOWS[idx][0],\n",
    "        tw_late=TIME_WINDOWS[idx][1],\n",
    "    )\n",
    "\n",
    "for frm_idx, frm in enumerate(m.locations):\n",
    "    for to_idx, to in enumerate(m.locations):\n",
    "        distance = abs(frm.x - to.x) + abs(frm.y - to.y)  # Manhattan\n",
    "        duration = DURATION_MATRIX[frm_idx][to_idx]\n",
    "        m.add_edge(frm, to, distance=distance, duration=duration)"
   ]
  },
  {
   "cell_type": "markdown",
   "metadata": {},
   "source": [
    "Let's have a look at the modified data instance to familiarise ourself with the changes."
   ]
  },
  {
   "cell_type": "code",
   "execution_count": null,
   "metadata": {},
   "outputs": [],
   "source": [
    "_, ax = plt.subplots(figsize=(8, 8))\n",
    "plot_coordinates(m.data(), ax=ax)"
   ]
  },
  {
   "cell_type": "markdown",
   "metadata": {},
   "source": [
    "Let's solve the instance."
   ]
  },
  {
   "cell_type": "code",
   "execution_count": null,
   "metadata": {},
   "outputs": [],
   "source": [
    "res = m.solve(stop=MaxRuntime(1), display=False)  # one second\n",
    "print(res)"
   ]
  },
  {
   "cell_type": "code",
   "execution_count": null,
   "metadata": {},
   "outputs": [],
   "source": [
    "_, ax = plt.subplots(figsize=(8, 8))\n",
    "plot_solution(res.best, m.data(), ax=ax)"
   ]
  },
  {
   "cell_type": "markdown",
   "metadata": {},
   "source": [
    "### Prize-collecting VRP\n",
    "\n",
    "We now have a basic familiarity with PyVRP's `Model` interface, but have not seen some of its additional features yet.\n",
    "In this short section we will discuss _optional_ clients, which offer a reward (a prize) when they are visited, but are not required for feasibility.\n",
    "This VRP variant is often called a prize-collecting VRP, and PyVRP supports this out-of-the-box.\n",
    "\n",
    "Let's stick to the multiple depot setting, and also define a `PRIZES` list that provides the prizes of visiting each client."
   ]
  },
  {
   "cell_type": "code",
   "execution_count": null,
   "metadata": {},
   "outputs": [],
   "source": [
    "# fmt: off\n",
    "PRIZES = [\n",
    "    0,    # location 0 - a depot\n",
    "    0,    # location 1 - a depot\n",
    "    334,  # location 2\n",
    "    413,  # location 3\n",
    "    295,  # location 4\n",
    "    471,  # location 5\n",
    "    399,  # location 6\n",
    "    484,  # location 7\n",
    "    369,  # location 8\n",
    "    410,  # location 9\n",
    "    471,  # location 10\n",
    "    382,  # location 11\n",
    "    347,  # location 12\n",
    "    380,  # location 13\n",
    "    409,  # location 14\n",
    "    302,  # location 15\n",
    "    411,  # location 16\n",
    "]\n",
    "# fmt: on"
   ]
  },
  {
   "cell_type": "markdown",
   "metadata": {},
   "source": [
    "When modelling optional clients, it is important to provide both a reward (the `prize` argument to `add_client`), and to mark the client as optional by passing `required=False`:"
   ]
  },
  {
   "cell_type": "code",
   "execution_count": null,
   "metadata": {},
   "outputs": [],
   "source": [
    "m = Model()\n",
    "\n",
    "for idx in range(2):\n",
    "    depot = m.add_depot(x=COORDS[idx][0], y=COORDS[idx][1])\n",
    "    m.add_vehicle_type(\n",
    "        2,\n",
    "        depot=depot,\n",
    "        tw_early=TIME_WINDOWS[idx][0],\n",
    "        tw_late=TIME_WINDOWS[idx][1],\n",
    "    )\n",
    "\n",
<<<<<<< HEAD
    "for depot in depots:\n",
    "    m.add_vehicle_type(2, start_depot=depot, end_depot=depot)\n",
=======
>>>>>>> 62b8e11b
    "\n",
    "for idx in range(2, len(COORDS)):\n",
    "    m.add_client(\n",
    "        x=COORDS[idx][0],\n",
    "        y=COORDS[idx][1],\n",
    "        tw_early=TIME_WINDOWS[idx][0],\n",
    "        tw_late=TIME_WINDOWS[idx][1],\n",
    "        prize=PRIZES[idx],\n",
    "        required=False,\n",
    "    )\n",
    "\n",
    "for frm_idx, frm in enumerate(m.locations):\n",
    "    for to_idx, to in enumerate(m.locations):\n",
    "        distance = abs(frm.x - to.x) + abs(frm.y - to.y)  # Manhattan\n",
    "        duration = DURATION_MATRIX[frm_idx][to_idx]\n",
    "        m.add_edge(frm, to, distance=distance, duration=duration)"
   ]
  },
  {
   "cell_type": "code",
   "execution_count": null,
   "metadata": {},
   "outputs": [],
   "source": [
    "res = m.solve(stop=MaxRuntime(1), display=False)  # one second\n",
    "print(res)"
   ]
  },
  {
   "cell_type": "code",
   "execution_count": null,
   "metadata": {},
   "outputs": [],
   "source": [
    "_, ax = plt.subplots(figsize=(8, 8))\n",
    "plot_solution(res.best, m.data(), plot_clients=True, ax=ax)"
   ]
  },
  {
   "cell_type": "markdown",
   "metadata": {},
   "source": [
    "Some clients are not visited in the figure above.\n",
    "These clients are too far from other locations for their prizes to be worth the additional travel cost of visiting.\n",
    "Thus, PyVRP's solver opts not to visit such optional clients."
   ]
  },
  {
   "cell_type": "markdown",
   "metadata": {},
   "source": [
    "### VRP with simultaneous pickup and delivery\n",
    "\n",
    "Finally, we consider the VRP with simultaneous pickup and delivery.\n",
    "In this problem variant, clients request items from the depot, and also produce return shipments that needs to be delivered back to the depot after visiting the client.\n",
    "Thus, there are both deliveries from the depot to the clients, and pickups from the clients to the depot.\n",
    "\n",
    "Let's remain in the multi-depot, prize-collecting world we entered through the last example.\n",
    "We first define a `LOADS` list that tracks the delivery and pickup amount for each location:"
   ]
  },
  {
   "cell_type": "code",
   "execution_count": null,
   "metadata": {},
   "outputs": [],
   "source": [
    "# fmt: off\n",
    "LOADS = [\n",
    "    (0, 0),   # location 0 - a depot\n",
    "    (0, 0),   # location 1 - a depot\n",
    "    (1, 4),   # location 2 - simultaneous pickup and delivery\n",
    "    (2, 0),   # location 3 - pure delivery\n",
    "    (0, 5),   # location 4 - pure pickup\n",
    "    (6, 3),   # location 5 - simultaneous pickup and delivery\n",
    "    (4, 7),   # location 6 - simultaneous pickup and delivery\n",
    "    (11, 0),  # location 7 - pure delivery\n",
    "    (3, 0),   # location 8 - pure delivery\n",
    "    (0, 5),   # location 9 - pure pickup\n",
    "    (6, 4),   # location 10 - simultaneous pickup and delivery\n",
    "    (1, 4),   # location 11 - simultaneous pickup and delivery\n",
    "    (0, 3),   # location 12 - pure pickup\n",
    "    (6, 0),   # location 13 - pure delivery\n",
    "    (3, 2),   # location 14 - simultaneous pickup and delivery\n",
    "    (4, 3),   # location 15 - simultaneous pickup and delivery\n",
    "    (0, 6),   # location 16 - pure pickup\n",
    "]\n",
    "# fmt: on"
   ]
  },
  {
   "cell_type": "code",
   "execution_count": null,
   "metadata": {},
   "outputs": [],
   "source": [
    "m = Model()\n",
    "\n",
    "for idx in range(2):\n",
    "    depot = m.add_depot(x=COORDS[idx][0], y=COORDS[idx][1])\n",
    "    m.add_vehicle_type(\n",
    "        2,\n",
    "        depot=depot,\n",
    "        capacity=15,\n",
    "        tw_early=TIME_WINDOWS[idx][0],\n",
    "        tw_late=TIME_WINDOWS[idx][1],\n",
    "    )\n",
    "\n",
<<<<<<< HEAD
    "for depot in depots:\n",
    "    m.add_vehicle_type(2, start_depot=depot, end_depot=depot, capacity=15)\n",
=======
>>>>>>> 62b8e11b
    "\n",
    "for idx in range(2, len(COORDS)):\n",
    "    m.add_client(\n",
    "        x=COORDS[idx][0],\n",
    "        y=COORDS[idx][1],\n",
    "        tw_early=TIME_WINDOWS[idx][0],\n",
    "        tw_late=TIME_WINDOWS[idx][1],\n",
    "        delivery=LOADS[idx][0],\n",
    "        pickup=LOADS[idx][1],\n",
    "        prize=PRIZES[idx],\n",
    "        required=False,\n",
    "    )\n",
    "\n",
    "for frm_idx, frm in enumerate(m.locations):\n",
    "    for to_idx, to in enumerate(m.locations):\n",
    "        distance = abs(frm.x - to.x) + abs(frm.y - to.y)  # Manhattan\n",
    "        duration = DURATION_MATRIX[frm_idx][to_idx]\n",
    "        m.add_edge(frm, to, distance=distance, duration=duration)"
   ]
  },
  {
   "cell_type": "code",
   "execution_count": null,
   "metadata": {},
   "outputs": [],
   "source": [
    "res = m.solve(stop=MaxRuntime(1), display=False)  # one second\n",
    "print(res)"
   ]
  },
  {
   "cell_type": "code",
   "execution_count": null,
   "metadata": {},
   "outputs": [],
   "source": [
    "_, ax = plt.subplots(figsize=(8, 8))\n",
    "plot_solution(res.best, m.data(), plot_clients=True, ax=ax)"
   ]
  },
  {
   "cell_type": "markdown",
   "metadata": {},
   "source": [
    "This concludes the brief tutorial: you now know how to model and solve vehicle routing problems using PyVRP's `Model` interface.\n",
    "PyVRP supports several additional VRP variants we have not covered here.\n",
    "Have a look at the VRP introduction and other documentation pages to see how those can be modelled and solved. "
   ]
  },
  {
   "cell_type": "markdown",
   "metadata": {},
   "source": []
  }
 ],
 "metadata": {
  "kernelspec": {
   "display_name": ".venv",
   "language": "python",
   "name": "python3"
  },
  "language_info": {
   "codemirror_mode": {
    "name": "ipython",
    "version": 3
   },
   "file_extension": ".py",
   "mimetype": "text/x-python",
   "name": "python",
   "nbconvert_exporter": "python",
   "pygments_lexer": "ipython3",
<<<<<<< HEAD
   "version": "3.11.4"
=======
   "version": "3.11.9"
>>>>>>> 62b8e11b
  }
 },
 "nbformat": 4,
 "nbformat_minor": 2
}<|MERGE_RESOLUTION|>--- conflicted
+++ resolved
@@ -376,22 +376,14 @@
     "    # Two vehicles at each of the depots, with maximum route durations of 30.\n",
     "    m.add_vehicle_type(\n",
     "        2,\n",
-    "        depot=depot,\n",
+    "        start_depot=depot,\n",
+    "        end_depot=depot,\n",
     "        max_duration=30,\n",
     "        tw_early=TIME_WINDOWS[idx][0],\n",
     "        tw_late=TIME_WINDOWS[idx][1],\n",
     "    )\n",
     "\n",
-<<<<<<< HEAD
-    "for depot in depots:\n",
-    "    # Two vehicles at each of the depots, with maximum route durations\n",
-    "    # of 30.\n",
-    "    m.add_vehicle_type(2, start_depot=depot, end_depot=depot, max_duration=30)\n",
-    "\n",
-    "clients = [\n",
-=======
     "for idx in range(2, len(COORDS)):\n",
->>>>>>> 62b8e11b
     "    m.add_client(\n",
     "        x=COORDS[idx][0],\n",
     "        y=COORDS[idx][1],\n",
@@ -511,16 +503,12 @@
     "    depot = m.add_depot(x=COORDS[idx][0], y=COORDS[idx][1])\n",
     "    m.add_vehicle_type(\n",
     "        2,\n",
-    "        depot=depot,\n",
+    "        start_depot=depot,\n",
+    "        end_depot=depot,\n",
     "        tw_early=TIME_WINDOWS[idx][0],\n",
     "        tw_late=TIME_WINDOWS[idx][1],\n",
     "    )\n",
     "\n",
-<<<<<<< HEAD
-    "for depot in depots:\n",
-    "    m.add_vehicle_type(2, start_depot=depot, end_depot=depot)\n",
-=======
->>>>>>> 62b8e11b
     "\n",
     "for idx in range(2, len(COORDS)):\n",
     "    m.add_client(\n",
@@ -623,17 +611,13 @@
     "    depot = m.add_depot(x=COORDS[idx][0], y=COORDS[idx][1])\n",
     "    m.add_vehicle_type(\n",
     "        2,\n",
-    "        depot=depot,\n",
+    "        start_depot=depot,\n",
+    "        end_depot=depot,\n",
     "        capacity=15,\n",
     "        tw_early=TIME_WINDOWS[idx][0],\n",
     "        tw_late=TIME_WINDOWS[idx][1],\n",
     "    )\n",
     "\n",
-<<<<<<< HEAD
-    "for depot in depots:\n",
-    "    m.add_vehicle_type(2, start_depot=depot, end_depot=depot, capacity=15)\n",
-=======
->>>>>>> 62b8e11b
     "\n",
     "for idx in range(2, len(COORDS)):\n",
     "    m.add_client(\n",
@@ -705,11 +689,7 @@
    "name": "python",
    "nbconvert_exporter": "python",
    "pygments_lexer": "ipython3",
-<<<<<<< HEAD
-   "version": "3.11.4"
-=======
    "version": "3.11.9"
->>>>>>> 62b8e11b
   }
  },
  "nbformat": 4,
