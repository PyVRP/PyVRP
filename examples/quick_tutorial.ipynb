{
 "cells": [
  {
   "attachments": {},
   "cell_type": "markdown",
   "metadata": {},
   "source": [
    "# A quick tutorial\n",
    "\n",
    "This notebook provides a brief tutorial to modelling vehicle routing problems with PyVRP, introducing some of its most important modelling features:\n",
    "\n",
    "- We first solve a capacitated VRP, introducing the modelling interface and the most basic components.\n",
    "- We then solve a VRP with time windows, where we introduce the support PyVRP has for problems with duration constraints.\n",
    "- We then solve a multi-depot VRP with time windows and maximum route duration constraints.\n",
    "- We also solve a prize-collecting VRP with optional clients to showcase the modelling optional client visits.\n",
    "- We then solve a VRP with simultaneous pickup and delivery to show problems with deliveries from the depot to clients, and return shipments from clients to depots.\n",
    "- We briefly show how to use routing profiles to model zone restrictions.\n",
    "- Finally, we show how to model a VRP with reloading at various reload depots along the route."
   ]
  },
  {
   "cell_type": "markdown",
   "metadata": {},
   "source": [
    "### Capacitated VRP\n",
    "\n",
    "We will first model and solve the small capacitated VRP instance with 16 clients defined [in the OR-Tools documentation](https://developers.google.com/optimization/routing/cvrp).\n",
    "This instance has an optimal solution of cost 6208.\n",
    "The data are as follows:"
   ]
  },
  {
   "cell_type": "code",
   "execution_count": null,
   "metadata": {},
   "outputs": [],
   "source": [
    "# fmt: off\n",
    "COORDS = [\n",
    "    (456, 320),  # location 0 - the depot\n",
    "    (228, 0),    # location 1\n",
    "    (912, 0),    # location 2\n",
    "    (0, 80),     # location 3\n",
    "    (114, 80),   # location 4\n",
    "    (570, 160),  # location 5\n",
    "    (798, 160),  # location 6\n",
    "    (342, 240),  # location 7\n",
    "    (684, 240),  # location 8\n",
    "    (570, 400),  # location 9\n",
    "    (912, 400),  # location 10\n",
    "    (114, 480),  # location 11\n",
    "    (228, 480),  # location 12\n",
    "    (342, 560),  # location 13\n",
    "    (684, 560),  # location 14\n",
    "    (0, 640),    # location 15\n",
    "    (798, 640),  # location 16\n",
    "]\n",
    "DEMANDS = [0, 1, 1, 2, 4, 2, 4, 8, 8, 1, 2, 1, 2, 4, 4, 8, 8]\n",
    "# fmt: on"
   ]
  },
  {
   "attachments": {},
   "cell_type": "markdown",
   "metadata": {},
   "source": [
    "We can use the `pyvrp.Model` interface to conveniently specify our vehicle routing problem using this data.\n",
    "A full description of the `Model` interface is given in our [API documentation](https://pyvrp.org/api/pyvrp.html#pyvrp.Model.Model)."
   ]
  },
  {
   "cell_type": "code",
   "execution_count": null,
   "metadata": {},
   "outputs": [],
   "source": [
    "from pyvrp import Model\n",
    "\n",
    "m = Model()\n",
    "m.add_vehicle_type(4, capacity=15)\n",
    "depot = m.add_depot(x=COORDS[0][0], y=COORDS[0][1])\n",
    "clients = [\n",
    "    m.add_client(x=COORDS[idx][0], y=COORDS[idx][1], delivery=DEMANDS[idx])\n",
    "    for idx in range(1, len(COORDS))\n",
    "]\n",
    "\n",
    "for frm in m.locations:\n",
    "    for to in m.locations:\n",
    "        distance = abs(frm.x - to.x) + abs(frm.y - to.y)  # Manhattan\n",
    "        m.add_edge(frm, to, distance=distance)"
   ]
  },
  {
   "attachments": {},
   "cell_type": "markdown",
   "metadata": {},
   "source": [
    "Let's inspect the resulting data instance."
   ]
  },
  {
   "cell_type": "code",
   "execution_count": null,
   "metadata": {},
   "outputs": [],
   "source": [
    "import matplotlib.pyplot as plt\n",
    "\n",
    "from pyvrp.plotting import plot_coordinates\n",
    "\n",
    "_, ax = plt.subplots(figsize=(8, 8))\n",
    "plot_coordinates(m.data(), ax=ax)"
   ]
  },
  {
   "attachments": {},
   "cell_type": "markdown",
   "metadata": {},
   "source": [
    "The instance looks good, so we are ready to solve it.\n",
    "Let's do so with a second of runtime, and display the search progress using the `display` argument on `Model.solve`."
   ]
  },
  {
   "cell_type": "code",
   "execution_count": null,
   "metadata": {},
   "outputs": [],
   "source": [
    "from pyvrp.stop import MaxRuntime\n",
    "\n",
    "res = m.solve(stop=MaxRuntime(1), display=True)  # one second"
   ]
  },
  {
   "cell_type": "markdown",
   "metadata": {},
   "source": [
    "By passing the `display` argument, PyVRP displays statistics about the solver progress and the instance being solved.\n",
    "In particular, it outputs the sizes of the feasible and infeasible solution pools, their average objective values, and the objective of the best solutions in either pool.\n",
    "A heuristic improvement is indicated by a `H` at the start of a line.\n",
    "\n",
    "Let's print the solution we have found to see the routes."
   ]
  },
  {
   "cell_type": "code",
   "execution_count": null,
   "metadata": {},
   "outputs": [],
   "source": [
    "print(res)"
   ]
  },
  {
   "attachments": {},
   "cell_type": "markdown",
   "metadata": {},
   "source": [
    "Good! Our solution attains the same objective value as the optimal solution OR-Tools finds.\n",
    "Let's inspect our solution more closely."
   ]
  },
  {
   "cell_type": "code",
   "execution_count": null,
   "metadata": {},
   "outputs": [],
   "source": [
    "from pyvrp.plotting import plot_solution\n",
    "\n",
    "_, ax = plt.subplots(figsize=(8, 8))\n",
    "plot_solution(res.best, m.data(), ax=ax)"
   ]
  },
  {
   "attachments": {},
   "cell_type": "markdown",
   "metadata": {},
   "source": [
    "We have just solved our first vehicle routing problem using PyVRP!"
   ]
  },
  {
   "cell_type": "markdown",
   "metadata": {},
   "source": [
    ".. warning::\n",
    "   PyVRP automatically converts all numeric input values to integers.\n",
    "   If your data has decimal values, you must scale and convert them to integers first to avoid unexpected behaviour.\n"
   ]
  },
  {
   "cell_type": "markdown",
   "metadata": {},
   "source": [
    "### VRP with time windows\n",
    "\n",
    "\n",
    "Besides the capacitated VRP, PyVRP also supports the VRP with time windows.\n",
    "Let's see if we can also solve such an instance, again following the [OR-Tools documentation](https://developers.google.com/optimization/routing/vrptw).\n",
    "Like in the OR-Tools example, we will ignore capacity restrictions, and give each vehicle a maximum route duration of 30.\n",
    "Unlike the OR-Tools example, we still aim to minimise the total travel _distance_, not _duration_."
   ]
  },
  {
   "cell_type": "code",
   "execution_count": null,
   "metadata": {},
   "outputs": [],
   "source": [
    "# fmt: off\n",
    "DURATION_MATRIX = [\n",
    "        [0, 6, 9, 8, 7, 3, 6, 2, 3, 2, 6, 6, 4, 4, 5, 9, 7],\n",
    "        [6, 0, 8, 3, 2, 6, 8, 4, 8, 8, 13, 7, 5, 8, 12, 10, 14],\n",
    "        [9, 8, 0, 11, 10, 6, 3, 9, 5, 8, 4, 15, 14, 13, 9, 18, 9],\n",
    "        [8, 3, 11, 0, 1, 7, 10, 6, 10, 10, 14, 6, 7, 9, 14, 6, 16],\n",
    "        [7, 2, 10, 1, 0, 6, 9, 4, 8, 9, 13, 4, 6, 8, 12, 8, 14],\n",
    "        [3, 6, 6, 7, 6, 0, 2, 3, 2, 2, 7, 9, 7, 7, 6, 12, 8],\n",
    "        [6, 8, 3, 10, 9, 2, 0, 6, 2, 5, 4, 12, 10, 10, 6, 15, 5],\n",
    "        [2, 4, 9, 6, 4, 3, 6, 0, 4, 4, 8, 5, 4, 3, 7, 8, 10],\n",
    "        [3, 8, 5, 10, 8, 2, 2, 4, 0, 3, 4, 9, 8, 7, 3, 13, 6],\n",
    "        [2, 8, 8, 10, 9, 2, 5, 4, 3, 0, 4, 6, 5, 4, 3, 9, 5],\n",
    "        [6, 13, 4, 14, 13, 7, 4, 8, 4, 4, 0, 10, 9, 8, 4, 13, 4],\n",
    "        [6, 7, 15, 6, 4, 9, 12, 5, 9, 6, 10, 0, 1, 3, 7, 3, 10],\n",
    "        [4, 5, 14, 7, 6, 7, 10, 4, 8, 5, 9, 1, 0, 2, 6, 4, 8],\n",
    "        [4, 8, 13, 9, 8, 7, 10, 3, 7, 4, 8, 3, 2, 0, 4, 5, 6],\n",
    "        [5, 12, 9, 14, 12, 6, 6, 7, 3, 3, 4, 7, 6, 4, 0, 9, 2],\n",
    "        [9, 10, 18, 6, 8, 12, 15, 8, 13, 9, 13, 3, 4, 5, 9, 0, 9],\n",
    "        [7, 14, 9, 16, 14, 8, 5, 10, 6, 5, 4, 10, 8, 6, 2, 9, 0],\n",
    "]\n",
    "TIME_WINDOWS = [\n",
    "        (0, 999),  # location 0 - the depot (modified to be unrestricted)\n",
    "        (7, 12),   # location 1\n",
    "        (10, 15),  # location 2\n",
    "        (16, 18),  # location 3\n",
    "        (10, 13),  # location 4\n",
    "        (0, 5),    # location 5\n",
    "        (5, 10),   # location 6\n",
    "        (0, 4),    # location 7\n",
    "        (5, 10),   # location 8\n",
    "        (0, 3),    # location 9\n",
    "        (10, 16),  # location 10\n",
    "        (10, 15),  # location 11\n",
    "        (0, 5),    # location 12\n",
    "        (5, 10),   # location 13\n",
    "        (7, 8),    # location 14\n",
    "        (10, 15),  # location 15\n",
    "        (11, 15),  # location 16\n",
    "]\n",
    "# fmt: on"
   ]
  },
  {
   "attachments": {},
   "cell_type": "markdown",
   "metadata": {},
   "source": [
    "We now need to specify the time windows for all locations, and the duration of travelling along each edge.\n",
    "The depot's time window is also applied to the vehicle type, to indicate shift time windows."
   ]
  },
  {
   "cell_type": "code",
   "execution_count": null,
   "metadata": {},
   "outputs": [],
   "source": [
    "m = Model()\n",
    "m.add_vehicle_type(\n",
    "    4,\n",
    "    max_duration=30,\n",
    "    tw_early=TIME_WINDOWS[0][0],\n",
    "    tw_late=TIME_WINDOWS[0][1],\n",
    ")\n",
    "\n",
    "depot = m.add_depot(\n",
    "    x=COORDS[0][0],\n",
    "    y=COORDS[0][1],\n",
    "    tw_early=TIME_WINDOWS[0][0],\n",
    "    tw_late=TIME_WINDOWS[0][1],\n",
    ")\n",
    "clients = [\n",
    "    m.add_client(\n",
    "        x=COORDS[idx][0],\n",
    "        y=COORDS[idx][1],\n",
    "        tw_early=TIME_WINDOWS[idx][0],\n",
    "        tw_late=TIME_WINDOWS[idx][1],\n",
    "    )\n",
    "    for idx in range(1, len(COORDS))\n",
    "]\n",
    "\n",
    "for frm_idx, frm in enumerate(m.locations):\n",
    "    for to_idx, to in enumerate(m.locations):\n",
    "        distance = abs(frm.x - to.x) + abs(frm.y - to.y)  # Manhattan\n",
    "        duration = DURATION_MATRIX[frm_idx][to_idx]\n",
    "        m.add_edge(frm, to, distance=distance, duration=duration)"
   ]
  },
  {
   "cell_type": "code",
   "execution_count": null,
   "metadata": {},
   "outputs": [],
   "source": [
    "res = m.solve(stop=MaxRuntime(1), display=False)  # one second\n",
    "print(res)"
   ]
  },
  {
   "attachments": {},
   "cell_type": "markdown",
   "metadata": {},
   "source": [
    "Due to the hard time windows requirements, the total travel distance has increased slightly compared to our solution for the capacitated VRP.\n",
    "Let's have a look at the new solution."
   ]
  },
  {
   "cell_type": "code",
   "execution_count": null,
   "metadata": {},
   "outputs": [],
   "source": [
    "_, ax = plt.subplots(figsize=(8, 8))\n",
    "plot_solution(res.best, m.data(), ax=ax)"
   ]
  },
  {
   "cell_type": "markdown",
   "metadata": {},
   "source": [
    "### Multi-depot VRP with time windows\n",
    "\n",
    "Let's now solve a VRP with multiple depots and time windows.\n",
    "We consider two depots, and two vehicles per depot that have to start and end their routes at their respective depot.\n",
    "PyVRP additionally supports vehicles ending their routes at a different depot from where they start, by passing different depots to the `start_depot` and `end_depot` arguments of the `VehicleType`.\n",
    "\n",
    "We will re-use some of the data from the VRPTW case, but change the time window data slightly: the first client now becomes the second depot.\n",
    "Note that in the case of multiple depots, the distinction between vehicle shifts and depot opening times becomes particularly important."
   ]
  },
  {
   "cell_type": "code",
   "execution_count": null,
   "metadata": {},
   "outputs": [],
   "source": [
    "# fmt: off\n",
    "TIME_WINDOWS = [\n",
    "    (0, 999),  # location 0 - a depot (modified to be unrestricted)\n",
    "    (0, 999),  # location 1 - a depot (modified to be unrestricted)\n",
    "    (10, 15),  # location 2\n",
    "    (16, 18),  # location 3\n",
    "    (10, 13),  # location 4\n",
    "    (0, 5),    # location 5\n",
    "    (5, 10),   # location 6\n",
    "    (0, 4),    # location 7\n",
    "    (5, 10),   # location 8\n",
    "    (0, 3),    # location 9\n",
    "    (10, 16),  # location 10\n",
    "    (10, 15),  # location 11\n",
    "    (0, 5),    # location 12\n",
    "    (5, 10),   # location 13\n",
    "    (7, 8),    # location 14\n",
    "    (10, 15),  # location 15\n",
    "    (11, 15),  # location 16\n",
    "]\n",
    "# fmt: on"
   ]
  },
  {
   "cell_type": "code",
   "execution_count": null,
   "metadata": {},
   "outputs": [],
   "source": [
    "m = Model()\n",
    "\n",
    "for idx in range(2):\n",
    "    depot = m.add_depot(x=COORDS[idx][0], y=COORDS[idx][1])\n",
    "\n",
    "    # Two vehicles at each depot, with 30 maximum route duration.\n",
    "    m.add_vehicle_type(\n",
    "        2,\n",
    "        start_depot=depot,\n",
    "        end_depot=depot,\n",
    "        max_duration=30,\n",
    "        tw_early=TIME_WINDOWS[idx][0],\n",
    "        tw_late=TIME_WINDOWS[idx][1],\n",
    "    )\n",
    "\n",
    "for idx in range(2, len(COORDS)):\n",
    "    m.add_client(\n",
    "        x=COORDS[idx][0],\n",
    "        y=COORDS[idx][1],\n",
    "        tw_early=TIME_WINDOWS[idx][0],\n",
    "        tw_late=TIME_WINDOWS[idx][1],\n",
    "    )\n",
    "\n",
    "for frm_idx, frm in enumerate(m.locations):\n",
    "    for to_idx, to in enumerate(m.locations):\n",
    "        distance = abs(frm.x - to.x) + abs(frm.y - to.y)  # Manhattan\n",
    "        duration = DURATION_MATRIX[frm_idx][to_idx]\n",
    "        m.add_edge(frm, to, distance=distance, duration=duration)"
   ]
  },
  {
   "cell_type": "markdown",
   "metadata": {},
   "source": [
    "Let's have a look at the modified data instance to familiarise ourself with the changes."
   ]
  },
  {
   "cell_type": "code",
   "execution_count": null,
   "metadata": {},
   "outputs": [],
   "source": [
    "_, ax = plt.subplots(figsize=(8, 8))\n",
    "plot_coordinates(m.data(), ax=ax)"
   ]
  },
  {
   "cell_type": "markdown",
   "metadata": {},
   "source": [
    "Let's solve the instance."
   ]
  },
  {
   "cell_type": "code",
   "execution_count": null,
   "metadata": {},
   "outputs": [],
   "source": [
    "res = m.solve(stop=MaxRuntime(1), display=False)  # one second\n",
    "print(res)"
   ]
  },
  {
   "cell_type": "code",
   "execution_count": null,
   "metadata": {},
   "outputs": [],
   "source": [
    "_, ax = plt.subplots(figsize=(8, 8))\n",
    "plot_solution(res.best, m.data(), ax=ax)"
   ]
  },
  {
   "cell_type": "markdown",
   "metadata": {},
   "source": [
    "### Prize-collecting VRP\n",
    "\n",
    "We now have a basic familiarity with PyVRP's `Model` interface, but have not seen some of its additional features yet.\n",
    "In this short section we will discuss _optional_ clients, which offer a reward (a prize) when they are visited, but are not required for feasibility.\n",
    "This VRP variant is often called a prize-collecting VRP, and PyVRP supports this out-of-the-box.\n",
    "\n",
    "Let's stick to the multiple depot setting, and also define a `PRIZES` list that provides the prizes of visiting each client."
   ]
  },
  {
   "cell_type": "code",
   "execution_count": null,
   "metadata": {},
   "outputs": [],
   "source": [
    "# fmt: off\n",
    "PRIZES = [\n",
    "    0,    # location 0 - a depot\n",
    "    0,    # location 1 - a depot\n",
    "    334,  # location 2\n",
    "    413,  # location 3\n",
    "    295,  # location 4\n",
    "    471,  # location 5\n",
    "    399,  # location 6\n",
    "    484,  # location 7\n",
    "    369,  # location 8\n",
    "    410,  # location 9\n",
    "    471,  # location 10\n",
    "    382,  # location 11\n",
    "    347,  # location 12\n",
    "    380,  # location 13\n",
    "    409,  # location 14\n",
    "    302,  # location 15\n",
    "    411,  # location 16\n",
    "]\n",
    "# fmt: on"
   ]
  },
  {
   "cell_type": "markdown",
   "metadata": {},
   "source": [
    "When modelling optional clients, it is important to provide both a reward (the `prize` argument to `add_client`), and to mark the client as optional by passing `required=False`:"
   ]
  },
  {
   "cell_type": "code",
   "execution_count": null,
   "metadata": {},
   "outputs": [],
   "source": [
    "m = Model()\n",
    "\n",
    "for idx in range(2):\n",
    "    depot = m.add_depot(x=COORDS[idx][0], y=COORDS[idx][1])\n",
    "    m.add_vehicle_type(\n",
    "        2,\n",
    "        start_depot=depot,\n",
    "        end_depot=depot,\n",
    "        tw_early=TIME_WINDOWS[idx][0],\n",
    "        tw_late=TIME_WINDOWS[idx][1],\n",
    "    )\n",
    "\n",
    "\n",
    "for idx in range(2, len(COORDS)):\n",
    "    m.add_client(\n",
    "        x=COORDS[idx][0],\n",
    "        y=COORDS[idx][1],\n",
    "        tw_early=TIME_WINDOWS[idx][0],\n",
    "        tw_late=TIME_WINDOWS[idx][1],\n",
    "        prize=PRIZES[idx],\n",
    "        required=False,\n",
    "    )\n",
    "\n",
    "for frm_idx, frm in enumerate(m.locations):\n",
    "    for to_idx, to in enumerate(m.locations):\n",
    "        distance = abs(frm.x - to.x) + abs(frm.y - to.y)  # Manhattan\n",
    "        duration = DURATION_MATRIX[frm_idx][to_idx]\n",
    "        m.add_edge(frm, to, distance=distance, duration=duration)"
   ]
  },
  {
   "cell_type": "code",
   "execution_count": null,
   "metadata": {},
   "outputs": [],
   "source": [
    "res = m.solve(stop=MaxRuntime(1), display=False)  # one second\n",
    "print(res)"
   ]
  },
  {
   "cell_type": "code",
   "execution_count": null,
   "metadata": {},
   "outputs": [],
   "source": [
    "_, ax = plt.subplots(figsize=(8, 8))\n",
    "plot_solution(res.best, m.data(), plot_clients=True, ax=ax)"
   ]
  },
  {
   "cell_type": "markdown",
   "metadata": {},
   "source": [
    "Some clients are not visited in the figure above.\n",
    "These clients are too far from other locations for their prizes to be worth the additional travel cost of visiting.\n",
    "Thus, PyVRP's solver opts not to visit such optional clients."
   ]
  },
  {
   "cell_type": "markdown",
   "metadata": {},
   "source": [
    "### VRP with simultaneous pickup and delivery\n",
    "\n",
    "We will now consider the VRP with simultaneous pickup and delivery.\n",
    "In this problem variant, clients request items from the depot, and also produce return shipments that needs to be delivered back to the depot after visiting the client.\n",
    "Thus, there are both deliveries from the depot to the clients, and pickups from the clients to the depot.\n",
    "\n",
    "Let's remain in the multi-depot, prize-collecting world we entered through the last example.\n",
    "We first define a `LOADS` list that tracks the delivery and pickup amount for each location:"
   ]
  },
  {
   "cell_type": "code",
   "execution_count": null,
   "metadata": {},
   "outputs": [],
   "source": [
    "# fmt: off\n",
    "LOADS = [\n",
    "    (0, 0),   # location 0 - a depot\n",
    "    (0, 0),   # location 1 - a depot\n",
    "    (1, 4),   # location 2 - simultaneous pickup and delivery\n",
    "    (2, 0),   # location 3 - pure delivery\n",
    "    (0, 5),   # location 4 - pure pickup\n",
    "    (6, 3),   # location 5 - simultaneous pickup and delivery\n",
    "    (4, 7),   # location 6 - simultaneous pickup and delivery\n",
    "    (11, 0),  # location 7 - pure delivery\n",
    "    (3, 0),   # location 8 - pure delivery\n",
    "    (0, 5),   # location 9 - pure pickup\n",
    "    (6, 4),   # location 10 - simultaneous pickup and delivery\n",
    "    (1, 4),   # location 11 - simultaneous pickup and delivery\n",
    "    (0, 3),   # location 12 - pure pickup\n",
    "    (6, 0),   # location 13 - pure delivery\n",
    "    (3, 2),   # location 14 - simultaneous pickup and delivery\n",
    "    (4, 3),   # location 15 - simultaneous pickup and delivery\n",
    "    (0, 6),   # location 16 - pure pickup\n",
    "]\n",
    "# fmt: on"
   ]
  },
  {
   "cell_type": "code",
   "execution_count": null,
   "metadata": {},
   "outputs": [],
   "source": [
    "m = Model()\n",
    "\n",
    "for idx in range(2):\n",
    "    depot = m.add_depot(x=COORDS[idx][0], y=COORDS[idx][1])\n",
    "    m.add_vehicle_type(\n",
    "        2,\n",
    "        start_depot=depot,\n",
    "        end_depot=depot,\n",
    "        capacity=15,\n",
    "        tw_early=TIME_WINDOWS[idx][0],\n",
    "        tw_late=TIME_WINDOWS[idx][1],\n",
    "    )\n",
    "\n",
    "\n",
    "for idx in range(2, len(COORDS)):\n",
    "    m.add_client(\n",
    "        x=COORDS[idx][0],\n",
    "        y=COORDS[idx][1],\n",
    "        tw_early=TIME_WINDOWS[idx][0],\n",
    "        tw_late=TIME_WINDOWS[idx][1],\n",
    "        delivery=LOADS[idx][0],\n",
    "        pickup=LOADS[idx][1],\n",
    "        prize=PRIZES[idx],\n",
    "        required=False,\n",
    "    )\n",
    "\n",
    "for frm_idx, frm in enumerate(m.locations):\n",
    "    for to_idx, to in enumerate(m.locations):\n",
    "        distance = abs(frm.x - to.x) + abs(frm.y - to.y)  # Manhattan\n",
    "        duration = DURATION_MATRIX[frm_idx][to_idx]\n",
    "        m.add_edge(frm, to, distance=distance, duration=duration)"
   ]
  },
  {
   "cell_type": "code",
   "execution_count": null,
   "metadata": {},
   "outputs": [],
   "source": [
    "res = m.solve(stop=MaxRuntime(1), display=False)  # one second\n",
    "print(res)"
   ]
  },
  {
   "cell_type": "code",
   "execution_count": null,
   "metadata": {},
   "outputs": [],
   "source": [
    "_, ax = plt.subplots(figsize=(8, 8))\n",
    "plot_solution(res.best, m.data(), plot_clients=True, ax=ax)"
   ]
  },
  {
   "cell_type": "markdown",
   "metadata": {},
   "source": [
    "### VRP with zone restrictions\n",
    "\n",
    "We have seen several VRP variants in this notebook already.\n",
    "Let us conclude with a variant showing how to model zone restrictions, where some vehicles are not allowed to visit clients located inside a particular area.\n",
    "Such restrictions commonly apply in urban environments with emission zones, where several types of (heavy) trucks may not enter.\n",
    "We will add one regular vehicle type to the model that can enter the restricted zone.\n",
    "Additionally, we will consider a vehicle type that cannot enter the restricted zone, and has to travel from the first to the second depot."
   ]
  },
  {
   "cell_type": "markdown",
   "metadata": {},
   "source": [
    "Suppose we have a rectangular zone defined by the following `(x, y)` coordinates."
   ]
  },
  {
   "cell_type": "code",
   "execution_count": null,
   "metadata": {},
   "outputs": [],
   "source": [
    "ZONE = ((500, 125), (850, 275))\n",
    "\n",
    "\n",
    "def in_zone(client) -> bool:\n",
    "    return (\n",
    "        ZONE[0][0] <= client.x <= ZONE[1][0]\n",
    "        and ZONE[0][1] <= client.y <= ZONE[1][1]\n",
    "    )"
   ]
  },
  {
   "cell_type": "markdown",
   "metadata": {},
   "source": [
    "We can now set up a `Model` as follows, using routing profiles to restrict which vehicle types can enter the zone to visit clients there."
   ]
  },
  {
   "cell_type": "code",
   "execution_count": null,
   "metadata": {},
   "outputs": [],
   "source": [
    "m = Model()\n",
    "\n",
    "depot1 = m.add_depot(x=COORDS[0][0], y=COORDS[0][1])\n",
    "depot2 = m.add_depot(x=COORDS[1][0], y=COORDS[1][1])\n",
    "\n",
    "regular = m.add_profile(name=\"regular\")\n",
    "m.add_vehicle_type(\n",
    "    2,\n",
    "    start_depot=depot1,\n",
    "    end_depot=depot1,\n",
    "    tw_early=TIME_WINDOWS[0][0],\n",
    "    tw_late=TIME_WINDOWS[0][1],\n",
    "    profile=regular,\n",
    ")\n",
    "\n",
    "restricted = m.add_profile(name=\"restricted\")\n",
    "m.add_vehicle_type(\n",
    "    2,\n",
    "    start_depot=depot1,\n",
    "    end_depot=depot2,\n",
    "    tw_early=TIME_WINDOWS[1][0],\n",
    "    tw_late=TIME_WINDOWS[1][1],\n",
    "    profile=restricted,\n",
    ")\n",
    "\n",
    "for idx in range(2, len(COORDS)):\n",
    "    m.add_client(\n",
    "        x=COORDS[idx][0],\n",
    "        y=COORDS[idx][1],\n",
    "        tw_early=TIME_WINDOWS[idx][0],\n",
    "        tw_late=TIME_WINDOWS[idx][1],\n",
    "    )\n",
    "\n",
    "for frm_idx, frm in enumerate(m.locations):\n",
    "    for to_idx, to in enumerate(m.locations):\n",
    "        distance = abs(frm.x - to.x) + abs(frm.y - to.y)  # Manhattan\n",
    "        duration = DURATION_MATRIX[frm_idx][to_idx]\n",
    "\n",
    "        # Edges without a specific profile assignment are added to all\n",
    "        # profiles, unless a profile-specific edge overrides them.\n",
    "        m.add_edge(frm, to, distance=distance, duration=duration)\n",
    "\n",
    "        if frm_idx != to_idx and in_zone(to):\n",
    "            # Here we specify an edge with a high distance and duration\n",
    "            # for the restricted profile. This ensures vehicles with\n",
    "            # that profile do not travel over this edge.\n",
    "            m.add_edge(\n",
    "                frm,\n",
    "                to,\n",
    "                distance=1_000,\n",
    "                duration=1_000,\n",
    "                profile=restricted,\n",
    "            )"
   ]
  },
  {
   "cell_type": "code",
   "execution_count": null,
   "metadata": {},
   "outputs": [],
   "source": [
    "res = m.solve(stop=MaxRuntime(1), display=False)  # one second"
   ]
  },
  {
   "cell_type": "code",
   "execution_count": null,
   "metadata": {},
   "outputs": [],
   "source": [
    "_, ax = plt.subplots(figsize=(8, 8))\n",
    "plot_solution(res.best, m.data(), ax=ax)\n",
    "\n",
    "# Highlight the restricted zone.\n",
    "ax.fill_between(\n",
    "    [ZONE[0][0], ZONE[1][0]],\n",
    "    ZONE[0][1],\n",
    "    ZONE[1][1],\n",
    "    color=\"red\",\n",
    "    alpha=0.15,\n",
    ");"
   ]
  },
  {
   "cell_type": "markdown",
   "metadata": {},
   "source": [
    "### VRP with reloading\n",
    "\n",
    "Sometimes vehicles can execute multiple trips over a time horizon, by reloading at the depot between trips.\n",
    "This effectively mitigates the capacity constraint we have so far seen, because vehicles can instead opt to return to the depot to reload if needed.\n",
    "PyVRP supports a very general form of reloading, with free depot selection.\n",
    "Optionally, the maximum number of reloads per vehicle type may also be restricted.\n",
    "See the FAQ for modelling service or loading durations at the depots.\n",
    "We will solve a small example problem here to showcase some of these features, focusing on reloading, rather than time window support."
   ]
  },
  {
   "cell_type": "code",
   "execution_count": null,
   "metadata": {},
   "outputs": [],
   "source": [
    "m = Model()\n",
    "\n",
    "depot1 = m.add_depot(x=COORDS[0][0], y=COORDS[0][1])\n",
    "depot2 = m.add_depot(x=COORDS[1][0], y=COORDS[1][1])\n",
    "\n",
    "m.add_vehicle_type(\n",
    "    2,\n",
    "    capacity=15,\n",
    "    start_depot=depot1,\n",
    "    end_depot=depot1,\n",
    "    reload_depots=[depot1, depot2],  # where reloads may take place\n",
    "    max_reloads=2,  # maximum number of reload depot visits on a route\n",
    ")\n",
    "\n",
    "for idx in range(2, len(COORDS)):\n",
    "    m.add_client(\n",
    "        x=COORDS[idx][0],\n",
    "        y=COORDS[idx][1],\n",
    "        delivery=DEMANDS[idx],\n",
    "    )\n",
    "\n",
    "for frm in m.locations:\n",
    "    for to in m.locations:\n",
    "        distance = abs(frm.x - to.x) + abs(frm.y - to.y)  # Manhattan\n",
    "        m.add_edge(frm, to, distance=distance)"
   ]
  },
  {
   "cell_type": "markdown",
   "metadata": {},
   "source": [
    "Returns to a reload depot are marked with a `|` in the result summary, as follows:"
   ]
  },
  {
   "cell_type": "code",
   "execution_count": null,
   "metadata": {},
   "outputs": [],
   "source": [
    "res = m.solve(stop=MaxRuntime(1), display=False)  # one second\n",
    "print(res)"
   ]
  },
  {
   "cell_type": "markdown",
   "metadata": {},
   "source": [
    "Each route in the solution consists of two trips.\n",
    "Let's investigate the first route in more detail:"
   ]
  },
  {
   "cell_type": "code",
   "execution_count": null,
   "metadata": {},
   "outputs": [],
   "source": [
<<<<<<< HEAD
    "route = res.best.routes()[0]\n",
=======
    "route, *_ = res.best.routes()\n",
>>>>>>> c638b7ef
    "\n",
    "for idx, trip in enumerate(route.trips()):\n",
    "    start_depot = trip.start_depot()\n",
    "    end_depot = trip.end_depot()\n",
    "    delivery = trip.delivery()[0]\n",
    "\n",
    "    print(f\"{idx}: Trip visits clients {trip.visits()}.\")\n",
    "    print(f\"   It starts at depot {start_depot} and ends at {end_depot}.\")\n",
    "    print(f\"   Trip distance is {trip.distance()}, total delivery {delivery}.\")"
   ]
  },
  {
   "cell_type": "markdown",
   "metadata": {},
   "source": [
    "A plot reveals the routing and reloading decisions that PyVRP determined:"
   ]
  },
  {
   "cell_type": "code",
   "execution_count": null,
   "metadata": {},
   "outputs": [],
   "source": [
    "_, ax = plt.subplots(figsize=(8, 8))\n",
    "plot_solution(res.best, m.data(), ax=ax)"
   ]
  },
  {
   "cell_type": "markdown",
   "metadata": {},
   "source": [
    "This concludes the brief tutorial: you now know how to model and solve vehicle routing problems using PyVRP's `Model` interface.\n",
    "PyVRP supports several additional VRP variants we have not covered here.\n",
    "Have a look at the VRP introduction and other documentation pages to see how those can be modelled and solved. "
   ]
  }
 ],
 "metadata": {
  "kernelspec": {
   "display_name": ".venv",
   "language": "python",
   "name": "python3"
  },
  "language_info": {
   "codemirror_mode": {
    "name": "ipython",
    "version": 3
   },
   "file_extension": ".py",
   "mimetype": "text/x-python",
   "name": "python",
   "nbconvert_exporter": "python",
   "pygments_lexer": "ipython3",
   "version": "3.11.9"
  }
 },
 "nbformat": 4,
 "nbformat_minor": 2
}<|MERGE_RESOLUTION|>--- conflicted
+++ resolved
@@ -875,11 +875,7 @@
    "metadata": {},
    "outputs": [],
    "source": [
-<<<<<<< HEAD
-    "route = res.best.routes()[0]\n",
-=======
     "route, *_ = res.best.routes()\n",
->>>>>>> c638b7ef
     "\n",
     "for idx, trip in enumerate(route.trips()):\n",
     "    start_depot = trip.start_depot()\n",
