--- conflicted
+++ resolved
@@ -56,12 +56,7 @@
 def configure(
     build_dir: pathlib.Path,
     build_type: str,
-<<<<<<< HEAD
     additional: list[str],
-=======
-    problem: str,
-    *additional: list[str],
->>>>>>> e5a445af
 ):
     cwd = pathlib.Path.cwd()
     args = [
@@ -91,14 +86,12 @@
 def build(
     build_dir: pathlib.Path,
     build_type: str,
-    problem: str,
     verbose: bool,
     *additional: list[str],
 ):
     configure(
         build_dir,
         build_type,
-        problem,
         *additional,
     )
     compile(build_dir, verbose)
@@ -133,13 +126,8 @@
     build_args = (
         build_dir,
         args.build_type,
-<<<<<<< HEAD
-        args.additional,
-=======
-        args.problem,
         args.verbose,
         *args.additional,
->>>>>>> e5a445af
     )
 
     if args.use_pgo:
